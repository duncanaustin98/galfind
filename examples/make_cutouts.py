--- conflicted
+++ resolved
@@ -6,32 +6,19 @@
 
 def Trussler2024_smouldering_IDs(survey):
     # v9 in JADES+JEMS, v11 in JOF
-<<<<<<< HEAD
-    ID_dict = {"JADES-Deep-GS+JEMS": [7405, 8222, 12194, 13229, 13993, 15190, 18287, 20716, 26289, 36359], "JOF": [377, 1251, 1667, 12149, 15795]}
-=======
     ID_dict = {"JADES-Deep-GS+JEMS": [7405, 8222, 12194, 13229, 13993, 15190, 18287, 20716, 26289, 36359], \
         "JOF": [377, 1251, 1667, 12149, 15795]} # 1 candidate missing
->>>>>>> d73c8251
     return ID_dict[survey]
 
 if __name__ == "__main__":
     # parameters to change
-<<<<<<< HEAD
-    surveys = ["JADES-Deep-GS+JEMS"] #[f"CEERSP{i + 1}" for i in range(10)]
-    version = "v9"
-=======
     surveys = ["JOF"] #[f"CEERSP{i + 1}" for i in range(10)]
     version = "v11"
->>>>>>> d73c8251
     instruments = ["NIRCam"] #, "ACS_WFC"]
     excl_bands = []
 
     # IDs for cutouts
-<<<<<<< HEAD
-    IDs_arr = []
-=======
     IDs_arr = [Trussler2024_smouldering_IDs(surveys[0])]
->>>>>>> d73c8251
     #IDs_arr = [[52]] # for i in range(10)]
     cutout_size = 32
 
