#!/usr/bin/env python3
# -*- coding: utf-8 -*-
"""
Created on Tue May 30 16:36:34 2023

@author: austind
"""

# NIRCam_pipeline.py

import astropy.units as u
import numpy as np
import time

from galfind import useful_funcs_austind as funcs
from galfind import Catalogue, config, LePhare, EAZY, NIRCam
from galfind.Catalogue_Creator import GALFIND_Catalogue_Creator

def pipeline(surveys, version, instruments, aper_diams, min_flux_pc_errs, forced_phot_band, \
        excl_bands, SED_fit_params_arr, cat_type = "loc_depth", crop_by = None):
    for pc_err in min_flux_pc_errs:
        # make appropriate galfind catalogue creator for each aperture diameter
        cat_creator = GALFIND_Catalogue_Creator(cat_type, aper_diams[0], pc_err)
        for survey in surveys:
            cat = Catalogue.from_pipeline(survey = survey, version = version, instruments = instruments, aper_diams = aper_diams, \
                cat_creator = cat_creator, SED_fit_params_arr = SED_fit_params_arr, forced_phot_band = forced_phot_band, \
                excl_bands = excl_bands, loc_depth_min_flux_pc_errs = min_flux_pc_errs, crop_by = crop_by)
            #cat.data.calc_unmasked_area("NIRCam", forced_phot_band = forced_phot_band)

            print(str(cat))
            #print(str(cat[0]))

            #cat.plot_phot_diagnostics()

            #cat.del_hdu(SED_fit_params_arr[-1]["code"].label_from_SED_fit_params(SED_fit_params_arr[-1]))

            cat.calc_rest_UV_properties()
            cat.calc_fesc_from_beta_phot()

            #cat_copy = cat.select_unmasked_instrument(NIRCam())
            #cat_copy = cat.select_EPOCHS()
            #cat_copy.plot_phot_diagnostics() # flux_unit = u.erg / (u.s * u.AA * u.cm ** 2)
            
            #print(str(cat_copy))

            #print(cat_copy.crop(1407, "ID")[0])
            # for i, code in enumerate(sed_codes):
            #     # calculate the extended source corrections
            #     if code.code_name == "LePhare":
            #         cat.make_ext_src_corr_cat(code.code_name)  

def make_EAZY_SED_fit_params_arr(SED_code_arr, templates_arr, lowz_zmax_arr):
    return [{"code": code, "templates": templates, "lowz_zmax": lowz_zmax} \
        for code, templates, lowz_zmaxs in zip(SED_code_arr, templates_arr, lowz_zmax_arr) for lowz_zmax in lowz_zmaxs]

if __name__ == "__main__":
    version = "v11" #config["DEFAULT"]["VERSION"]
    instruments = ["NIRCam"] #, 'ACS_WFC'] #, 'WFC3_IR']
    cat_type = "loc_depth"
<<<<<<< HEAD
    surveys = ["COSMOS-Web-0A"] #[config["DEFAULT"]["SURVEY"]]
=======
    surveys = ["JOF"] #[config["DEFAULT"]["SURVEY"]]
>>>>>>> 2d678152
    aper_diams = [0.32] * u.arcsec
    SED_code_arr = [EAZY()]
    templates_arr = ["fsps_larson"] #["fsps", "fsps_larson", "fsps_jades"]
    lowz_zmax_arr = [[4., 6., None]] #, [4., 6.], [4., 6.]]
    min_flux_pc_errs = [10]
    forced_phot_band = ["F277W", "F356W", "F444W"]
    crop_by = None #"EPOCHS"

    jems_bands = ["F182M", "F210M", "F430M", "F460M", "F480M"]
    ngdeep_excl_bands = ["F435W", "F775W", "F850LP"]
    #jades_3215_excl_bands = ["f162M", "f115W", "f150W", "f200W", "f410M", "f182M", "f210M", "f250M", "f300M", "f335M", "f277W", "f356W", "f444W"] 
    excl_bands = []

    SED_fit_params_arr = make_EAZY_SED_fit_params_arr(SED_code_arr, templates_arr, lowz_zmax_arr)

    for survey in surveys:
        pipeline([survey], version, instruments, aper_diams, min_flux_pc_errs, forced_phot_band, \
        excl_bands, SED_fit_params_arr, cat_type = cat_type, crop_by = crop_by)<|MERGE_RESOLUTION|>--- conflicted
+++ resolved
@@ -57,11 +57,7 @@
     version = "v11" #config["DEFAULT"]["VERSION"]
     instruments = ["NIRCam"] #, 'ACS_WFC'] #, 'WFC3_IR']
     cat_type = "loc_depth"
-<<<<<<< HEAD
     surveys = ["COSMOS-Web-0A"] #[config["DEFAULT"]["SURVEY"]]
-=======
-    surveys = ["JOF"] #[config["DEFAULT"]["SURVEY"]]
->>>>>>> 2d678152
     aper_diams = [0.32] * u.arcsec
     SED_code_arr = [EAZY()]
     templates_arr = ["fsps_larson"] #["fsps", "fsps_larson", "fsps_jades"]
