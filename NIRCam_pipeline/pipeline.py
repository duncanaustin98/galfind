--- conflicted
+++ resolved
@@ -27,7 +27,6 @@
 
 if __name__ == "__main__":
     version = "v9"
-<<<<<<< HEAD
     instruments = ['NIRCam', 'ACS_WFC', 'WFC3IR'] # Can leave this - if there is no data for an instrument it is removed automatically
     cat_type = "loc_depth"
     surveys = ['CEERSP3']
@@ -37,17 +36,6 @@
     min_flux_pc_errs = [5, 10]
     forced_phot_band = ['f277W', "f356W","f444W"]
     fast_depths = True
-=======
-    instruments = ['NIRCam'] #, 'ACS_WFC', 'WFC3IR'] # Can leave this - if there is no data for an instrument it is removed automatically
-    cat_type = "loc_depth"
-    surveys = ["NEP-3"]
-    aper_diams = [0.32] * u.arcsec
-    xy_offsets = [[0, 0]]
-    sed_codes = [] #, EAZY()]
-    min_flux_pc_errs = [5, 10]
-    forced_phot_band = "f444W"
-    fast_depths = False
->>>>>>> b217bcb2
     excl_bands = [] #["f606W", "f814W", "f090W", "f115W", "f277W", "f335M", "f356W", "f410M", "f444W"]
     n_loc_depth_samples = 5
     for survey in surveys:
