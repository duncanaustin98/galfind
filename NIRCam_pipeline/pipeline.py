--- conflicted
+++ resolved
@@ -13,11 +13,7 @@
 import time
 
 from galfind import useful_funcs_austind as funcs
-<<<<<<< HEAD
-from galfind import Catalogue, config, LePhare, EAZY, NIRCam, Bagpipes
-=======
-from galfind import Catalogue, config, LePhare, EAZY, NIRCam, Number_Density_Function
->>>>>>> b99a567e
+from galfind import Catalogue, config, LePhare, EAZY, Bagpipes, NIRCam, Number_Density_Function
 from galfind.Catalogue_Creator import GALFIND_Catalogue_Creator
 
 def pipeline(surveys, version, instruments, aper_diams, min_flux_pc_errs, forced_phot_band, \
@@ -34,28 +30,9 @@
                 cat_creator = cat_creator, SED_fit_params_arr = SED_fit_params_arr, forced_phot_band = forced_phot_band, \
                 excl_bands = excl_bands, loc_depth_min_flux_pc_errs = min_flux_pc_errs, crop_by = crop_by, timed = timed, \
                 mask_stars = mask_stars, pix_scales = pix_scales, load_SED_rest_properties = load_SED_rest_properties, n_depth_reg = n_depth_reg)
-<<<<<<< HEAD
 
-            pipes_origin = SED_fit_params_arr[-1] #["code"].label_from_SED_fit_params(SED_fit_params_arr[-1])
-            cat.plot("beta_C94", pipes_origin, "M_UV", pipes_origin)
-
-            # cat.phot_SNR_crop(0, 2., "non_detect") # 2σ non-detected in first band
-            # cat.phot_bluewards_Lya_non_detect(2.) # 2σ non-detected in all bands bluewards of Lyα
-            # cat.phot_redwards_Lya_detect([5., 5.], widebands_only = True) # 5σ/5σ detected in first/second band redwards of Lyα
-            # cat.select_chi_sq_lim(3., reduced = True) # χ^2_red < 3
-            # cat.select_chi_sq_diff(4., delta_z_lowz = 0.5) # Δχ^2 > 4 between redshift free and low redshift SED fits, with Δz=0.5 tolerance 
-            # cat.select_robust_zPDF(0.6, 0.1) # 60% of redshift PDF must lie within z ± z * 0.1
-            # # ensure masked in all instruments
-            # cat.select_unmasked_instrument(NIRCam()) # unmasked in all NIRCam bands
-            # # hot pixel checks
-            # for band_name in ["F277W", "F356W", "F444W"]:
-            #     cat.select_band_flux_radius(band_name, "gtr", 1.5) # LW NIRCam wideband Re>1.5 pix
-            
-            # cat_copy = cat.select_EPOCHS(allow_lowz = False)
-            # # # #cat_copy.make_cutouts(IDs = crop_by["IDs"])
-            # cat.plot_phot_diagnostics(flux_unit = u.ABmag)
-            # print(str(cat_copy))
-=======
+            #pipes_origin = SED_fit_params_arr[-1] #["code"].label_from_SED_fit_params(SED_fit_params_arr[-1])
+            #cat.plot("beta_C94", pipes_origin, "M_UV", pipes_origin)
             
             M_UV_name = "M1500"
             UV_LF_z9 = Number_Density_Function.from_single_cat(cat, M_UV_name, np.arange(-21.25, -17.25, 0.5), \
@@ -92,7 +69,6 @@
             # # #cat_copy.make_cutouts(IDs = crop_by["IDs"])
             # cat.plot_phot_diagnostics(flux_unit = u.ABmag)
             # print(str(cat))
->>>>>>> b99a567e
 
             # end = time.time()
             # print(f"Time to load catalogue = {(end - start):.1f}s")
@@ -135,17 +111,10 @@
     instruments = ["ACS_WFC", "NIRCam"] #, "MIRI"] #, "ACS_WFC"] # "WFC3_IR"
     cat_type = "loc_depth"
     surveys = ["JOF"] #["JADES-Deep-GS+JEMS"]#+SMILES"] #[config["DEFAULT"]["SURVEY"]]
-<<<<<<< HEAD
-    aper_diams = [0.32] * u.arcsec # , 0.5, 1.0, 1.5, 2.0
-    SED_code_arr = [EAZY()]
-    templates_arr = ["fsps_larson"] #["fsps", "fsps_larson", "fsps_jades"]
-    lowz_zmax_arr = [[4., 6., None]] # 2.,  #[[4., 6., None]] #[[None]] # 
-=======
     aper_diams = [0.32] * u.arcsec # 0.32, 0.5, 1.0, 1.5, 2.0
     SED_code_arr = [EAZY()]
     templates_arr = ["fsps_larson"] #["fsps", "fsps_larson", "fsps_jades"]
     lowz_zmax_arr = [[4., 6., None]] #[[4., 6., None]] #[[None]] # 
->>>>>>> b99a567e
     min_flux_pc_errs = [10]
     forced_phot_band = ["F277W", "F356W", "F444W"] # ["F444W"]
     crop_by = "EPOCHS" #{"ID": [893, 1685, 2171, 3400, 5532, 6492, 7389, 7540, 9036, 15476]} #"bands>13+EPOCHS" #"EPOCHS_lowz+z>4.5" # {"IDs": [30004, 26602, 2122, 28178, 17244, 23655, 1027]}
