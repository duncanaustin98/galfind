--- conflicted
+++ resolved
@@ -15,11 +15,7 @@
 from galfind import Catalogue, config #, LePhare, EAZY, 
 from galfind.Catalogue_Creator import GALFIND_Catalogue_Creator
 
-<<<<<<< HEAD
 def pipeline(surveys, version,instruments, xy_offsets, aper_diams, code_names, lowz_zmax, min_flux_pc_errs, forced_phot_band, excl_bands, \
-=======
-def pipeline(surveys, version, instruments, xy_offsets, aper_diams, code_names, low_z_runs, min_flux_pc_errs, forced_phot_band, excl_bands, \
->>>>>>> 6794d496
              cat_type = "loc_depth", n_loc_depth_samples = 5, fast = True, eazy_templates = ["fsps_larson"]):
     for pc_err in min_flux_pc_errs:
         # make appropriate galfind catalogue creator for each aperture diameter
@@ -40,17 +36,10 @@
             #     cat.make_UV_fit_cat(UV_PDF_path = f"{config['RestUVProperties']['UV_PDF_PATH']}/{version}/{instruments_name}/{survey}/{code.code_name}+{pc_err}pc")  
 
 if __name__ == "__main__":
-<<<<<<< HEAD
-    version = "v9_test"
-    instruments = ['NIRCam', 'ACS_WFC', 'WFC3IR'] # Can leave this - if there is no data for an instrument it is removed automatically
-    cat_type = "loc_depth"
-    surveys = ["GLASS"]
-=======
     version = config["DEFAULT"]["VERSION"] #"v9_sex_test1"
     instruments = ['NIRCam', 'ACS_WFC'] #, 'WFC3IR'] # Can leave this - if there is no data for an instrument it is removed automatically
     cat_type = "loc_depth"
     surveys = [config["DEFAULT"]["SURVEY"]] # [f"CEERSP{int(i + 1)}" for i in range(0, 10)] #
->>>>>>> 6794d496
     aper_diams = [0.32] * u.arcsec
     xy_offsets = [[0, 0], [0, 0], [0, 0], [0, 0], [0, 0], [0, 0], [0, 0], [0, 0], [0, 0], [0, 0]]
     code_names = ["EAZY", "EAZY", "EAZY"] #, "EAZY"] #[LePhare()]
@@ -63,4 +52,4 @@
     n_loc_depth_samples = 10
 
     for survey in surveys:
-        pipeline([survey], version,instruments, xy_offsets, aper_diams, code_names, eazy_lowz_zmax, min_flux_pc_errs, forced_phot_band, excl_bands, cat_type = cat_type, n_loc_depth_samples = n_loc_depth_samples, fast = fast_depths, eazy_templates = eazy_templates)+        pipeline([survey], version, instruments, xy_offsets, aper_diams, code_names, eazy_lowz_zmax, min_flux_pc_errs, forced_phot_band, excl_bands, cat_type = cat_type, n_loc_depth_samples = n_loc_depth_samples, fast = fast_depths, eazy_templates = eazy_templates)