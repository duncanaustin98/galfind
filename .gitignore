--- conflicted
+++ resolved
@@ -8,11 +8,6 @@
 SExtractor
 Masks
 test_pipeline.py
-<<<<<<< HEAD
-UV_PDFs
-tash info
-=======
 stash info
 UV_PDFs
->>>>>>> 09fe5be1
 Stacked_Images