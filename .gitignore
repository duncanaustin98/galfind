--- conflicted
+++ resolved
@@ -8,11 +8,6 @@
 SExtractor
 Masks
 test_pipeline.py
-<<<<<<< HEAD
-UV_PDFs
-tash info
-=======
 stash info
 UV_PDFs
->>>>>>> f307f4f7
 Stacked_Images