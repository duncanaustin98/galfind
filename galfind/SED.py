--- conflicted
+++ resolved
@@ -203,14 +203,6 @@
            depths = [depth for (band, depth) in depths.items()]
         if depths == []: # if depths not given, expect the galaxy to be very well detected
             depths = [99. for band in instrument.band_names]
-<<<<<<< HEAD
-        # convert self.mags to f_λ if needed
-        if self.mags.unit == u.ABmag:
-            self.mags = funcs.convert_mag_units(self.wavs, self.mags, u.erg / (u.s * (u.cm ** 2) * u.AA))
-        elif u.get_physical_type(self.mags.unit) != "power density/spectral flux density wav":
-            self.mags = funcs.convert_mag_units(self.wavs, self.mags, u.erg / (u.s * (u.cm ** 2) * u.AA))
-=======
->>>>>>> 8a84f3d4
         bp_averaged_fluxes = [self.calc_bandpass_averaged_flux(band.wav, band.trans) for band in instrument] * u.erg / (u.s * (u.cm ** 2) * u.AA)
         # convert bp_averaged_fluxes to Jy
         band_wavs = np.array([band.WavelengthCen.value for band in instrument]) * u.AA
