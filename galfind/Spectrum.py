# Spectrum.py

from __future__ import annotations

import os
from abc import ABC, abstractmethod
from pathlib import Path
from typing import NoReturn, Union, Optional
<<<<<<< HEAD
import logging
=======
from lmfit import Model, Parameters, minimize, fit_report
>>>>>>> 2796bf72

import astropy.units as u
import matplotlib.pyplot as plt
import numpy as np
from astropy.coordinates import SkyCoord
from astropy.io import fits
from astropy.table import Table
from astropy.utils.masked import Masked
from numpy.typing import NDArray
from tqdm import tqdm

from . import config, galfind_logger
from . import useful_funcs_austind as funcs
from . import astropy_cosmo as cosmo


class Spectral_Grating:  # disperser
    def __init__(self, name: str) -> NoReturn:
        self.name = name
        self.load_dispersion_curve()
        self.load_resolution_curve()
        self.load_transmission_curve()

    def load_dispersion_curve(self):
        pass

    def get_dispersion(self, wavs):
        pass

    def load_resolution_curve(self):
        self.nominal_resolution = (
            100.0
            if self.name == "PRISM"
            else 1_000.0
            if self.name[-1] == "M"
            else 2_700.0
        )

    def get_resolution(self, wavs):
        pass

    def load_transmission_curve(self):
        pass

    def get_transmission(self, wavs):
        pass


class Spectral_Filter:
    def __init__(self, name: str) -> NoReturn:
        self.name = name
        self.load_transmission_curve()

    def load_transmission_curve(self):
        pass

    def get_transmission(self, wavs):
        pass


class Spectral_Instrument(ABC):
    def __init__(
        self, grating: Spectral_Grating, filter: Spectral_Filter
    ) -> NoReturn:
        self.grating = grating
        self.filter = filter

    @abstractmethod
    def load_sensitivity(self):
        pass

    @abstractmethod
    def get_sensitivity(self):
        pass


# average_resolution: u.Quantity,
# wavelengths: u.Quantity,
# sensitivity: Callable[..., u.Quantity],


class NIRSpec(Spectral_Instrument):
    available_grating_filters = [
        "G140M/F070LP",
        "G140M/F100LP",
        "G235M/F170LP",
        "G395M/F290LP",
        "G140H/F070LP",
        "G140H/F100LP",
        "G235H/F170LP",
        "G395H/F290LP",
        "PRISM/CLEAR",
    ]

    def __init__(self, grating_name: str, filter_name: str) -> NoReturn:
        grating_filter_name = f"{grating_name}/{filter_name}"
        self.grating_filter_name = grating_filter_name
        assert (
            grating_filter_name in self.available_grating_filters
        ), galfind_logger.critical(
            f"{grating_filter_name=} not in {self.available_grating_filters=}"
        )
        super().__init__(
            Spectral_Grating(grating_name), Spectral_Filter(filter_name)
        )

    def load_sensitivity(self):
        # load from pandeia
        pass

    def get_sensitivity(self):
        # determine from self.sensitivity
        pass


instrument_conv_dict = {"NIRSPEC": NIRSpec}


class Spectrum:
    def __init__(
        self,
        wavs: u.Quantity,
        fluxes: Union[u.Quantity, u.Magnitude],
        flux_errs: Union[u.Quantity, u.Magnitude],
        sky_coord: SkyCoord,
        z: float,
        z_method: str,
        instrument: Spectral_Instrument,
        reduction_name: str,
        MSA_metafile_name: str,
        author_years: dict = {},  # {author_year: z}
        meta: dict = {},
        **kwargs,
    ) -> NoReturn:
        self.wavs = wavs
        self.fluxes = fluxes
        self.flux_errs = flux_errs
        self.sky_coord = sky_coord
        self.z = z
        self.z_method = z_method
        self.instrument = instrument
        self.reduction_name = reduction_name
        self.MSA_metafile_name = MSA_metafile_name
        self.author_years = author_years
        self.meta = meta
        for key, value in kwargs.items():
            setattr(self, key, value)

    @property
    def PID(self) -> Union[int, None]:
        try:
            return self._PID
        except AttributeError:
            if "PROGRAM" in self.meta.keys():
                self._PID = int(self.meta["PROGRAM"])
            elif "SRCNAM1" in self.meta.keys():
                self._PID = str(self.meta["SRCNAM1"].split("_")[0])
            else:
                raise (Exception())
            return self._PID

    @property
    def src_ID(self) -> Union[int, None]:
        try:
            return self._src_ID
        except AttributeError:
            if "SOURCEID" in self.meta.keys():
                self._src_ID = int(self.meta["SOURCEID"])
            elif "SRCNAM1" in self.meta.keys():
                self._src_ID = int(self.meta["SRCNAM1"].split("_")[1])
            else:
                raise (Exception())
            return self._src_ID

    @property
    def src_name(self):
        return f"{self.PID}_{self.src_ID}"

    @property
    def MSA_ID(self):
        try:
            return self._meta_ID
        except AttributeError:
            if "MSAMETID" in self.meta.keys():
                self._meta_ID = int(self.meta["MSAMETID"])
            else:
                raise (Exception())
            return self._meta_ID

    @property
    def dither_pt(self):
        try:
            return self._dither_pt
        except AttributeError:
            if "PATT_NUM" in self.meta.keys():
                self._dither_pt = int(self.meta["PATT_NUM"])
            else:
                raise (Exception())
            return self._dither_pt

        # meta = {"PID": int(header["PROGRAM"]), "src_ID": int(header("SOURCEID")), "slit_ID": int(header["SLITID"]), "exp_time": float(header["DURATION"]), "readout_pattern": \
        #    "nod_type": str(header["NOD_TYPE"]).replace(" ", ""), "src_slit_pos": [float(header["SRCXPOS"]), float(header["SRCYPOS"])]}
        #    str(header["READPATT"]).replace(" ", ""), "n_integrations": int(header["NINTS"]), "n_groups": int(header["NGROUPS"]), \

    @classmethod
    def from_DJA(
        cls,
        url_path: str,
        save: bool = True,
        version: str = "v3",
        z: Union[float, None] = None,
<<<<<<< HEAD
    ):
=======
        *args,
        **kwargs,
    ) -> Self:
>>>>>>> 2796bf72
        import msaexp.spectrum

        # open 2D spectrum
        loc_2D_path = url_path.replace(
            config["Spectra"]["DJA_WEB_DIR"],
            config["Spectra"]["DJA_2D_SPECTRA_DIR"],
        )
        if not Path(loc_2D_path).is_file():
            funcs.make_dirs(loc_2D_path)
            img = fits.open(url_path, cache=False)
            if save:
                img.writeto(loc_2D_path)
                funcs.change_file_permissions(loc_2D_path)
        else:
            img = fits.open(loc_2D_path)
        # extract info from img header
        header = img["SCI"].header
        sky_coord = SkyCoord(
            ra=float(header["SRCRA"]) * u.deg,
            dec=float(header["SRCDEC"]) * u.deg,
        )
        # make Spectral_Instrument object
        grating_name = str(header["GRATING"]).replace(" ", "")
        filter_name = str(header["FILTER"]).replace(" ", "")
        try:
            instrument = instrument_conv_dict[
                str(header["INSTRUME"]).replace(" ", "")
            ]
        except:
            instrument = NIRSpec
        instrument = instrument(grating_name, filter_name)
        # extract 1D spectrum from 2D fits image using msaexp
        spectrum_1D = msaexp.spectrum.SpectrumSampler(loc_2D_path)
        flux_unit = u.Unit(str(header["BUNIT"].replace(" ", "")))
        # could also extract resolution here
        mask = ~spectrum_1D.spec["valid"]
        wavs = spectrum_1D.spec["wave"] * u.um
        fluxes = Masked(spectrum_1D.spec["flux"] * flux_unit, mask=mask)

        if version == "v2":
            msa_metafile = str(header["MSAMETFL"]).replace(" ", "")
            # determine number of exposures
            N_exposures = int(header["NOUTPUTS"]) * int(header["NFRAMES"])
            full_flux_errs = spectrum_1D.spec["full_err"] * (
                N_exposures**-0.25
            )
        elif version in ["v3", "v4_2"]:
            msa_metafile = str(header["MSAMETFL"]).replace(" ", "")
            full_flux_errs = spectrum_1D.spec["full_err"]
        else:
            msa_metafile = str(header["MSAMET1"]).replace(" ", "")
            full_flux_errs = spectrum_1D.spec["full_err"]
        meta_uri_dir = "https://mast.stsci.edu/api/v0.1/Download/file?uri=mast:JWST/product"
        meta_in_path = f"{meta_uri_dir}/{msa_metafile}"

        try:
            out_dir = config["Spectra"]["DJA_2D_SPECTRA_DIR"].replace(
                "2D", "MSA_metafiles"
            )
            meta_out_path = f"{out_dir}/{msa_metafile}"
            if not Path(meta_out_path).is_file():
                meta = fits.open(meta_in_path, cache=False)
                funcs.make_dirs(meta_out_path)
                meta.writeto(meta_out_path)
                funcs.change_file_permissions(meta_out_path)
            MSA_metafile_name = meta_out_path
        except:
            MSA_metafile_name = None

        flux_errs = Masked(np.array(full_flux_errs) * flux_unit, mask=mask)

        if type(z) != type(None):
            z_method = "cat"
        else:
            z = None
            z_method = None
        reduction_name = f"DJA_{version}"

        spec_obj = cls(
            wavs,
            fluxes,
            flux_errs,
            sky_coord,
            z,
            z_method,
            instrument,
            reduction_name,
            MSA_metafile_name,
            meta={name: header[name] for name in header},
            **kwargs,
        )
        spec_obj.origin = loc_2D_path
        return spec_obj

    def load_MSA_metafile(self):
        from msaexp import msa

        if not hasattr(self, "MSA_metafile"):
            try:
                self.MSA_metafile = msa.MSAMetafile(self.MSA_metafile_name)
            except:
                self.MSA_metafile = None

    def plot_slitlet(self, ax, colour="black", add_labels=True):
        # mostly copied from msaexp MSAMetafile base code
        self.load_MSA_metafile()
        assert type(self.MSA_metafile) != type(None)
        slits = self.MSA_metafile.regions_from_metafile(
            dither_point_index=self.dither_pt,
            as_string=False,
            with_bars=True,
            msa_metadata_id=self.MSA_ID,
        )
        for s in slits:
            if s.meta["is_source"]:
                kwargs = dict(color=colour, alpha=0.8, zorder=100)
            else:
                kwargs = dict(color="0.7", alpha=0.8, zorder=100)
            ax.plot(*np.vstack([s.xy[0], s.xy[0][:1, :]]).T, **kwargs)

        if add_labels:
            ax.text(
                0.03,
                0.07,
                f"Dither #{self.dither_pt}",
                ha="left",
                va="bottom",
                transform=ax.transAxes,
                color=colour,
                fontsize=8,
            )
            ax.text(
                0.03,
                0.03,
                f"{os.path.basename(self.MSA_metafile.metafile)}",
                ha="left",
                va="bottom",
                transform=ax.transAxes,
                color=colour,
                fontsize=8,
            )
            ax.text(
                0.97,
                0.07,
                f"{self.src_ID}",
                ha="right",
                va="bottom",
                transform=ax.transAxes,
                color=colour,
                fontsize=8,
            )
            # ax.text(
            #     0.97,
            #     0.03,
            #     f"({self.sky_coord.ra.deg:.6f}, {self.sky_coord.dec.deg:.6f})",
            #     ha = "right",
            #     va = "bottom",
            #     transform = ax.transAxes,
            #     color = colour,
            #     fontsize = 8,
            # )

    def calc_SNR_cont(
        self: Self,
        rest_cont_wav: u.Quantity,
        delta_wav: u.Quantity = 100 * u.AA,
    ):
        assert hasattr(self, "z"), galfind_logger.critical(
            f"{repr(self)} does not have a redshift (z) attribute!"
        )
        rest_wavs = self.wavs / (1.0 + self.z)
        wav_mask = (rest_wavs > rest_cont_wav - delta_wav / 2.0) & (
            rest_wavs < rest_cont_wav + delta_wav / 2.0
        )
        fluxes = self.fluxes[wav_mask]
        flux_errs = self.flux_errs[wav_mask]
        SNR_arr = [flux / err for flux, err in zip(fluxes, flux_errs)]
        mean_SNR = np.mean(SNR_arr)
        # HACK: This is not general!
        self.SNR = mean_SNR
        return mean_SNR

    def plot(
        self: Self,
        src: str = "msaexp",
        out_dir: Optional[str] = f"{config['DEFAULT']['GALFIND_WORK']}/DJA_spec_plots/",
        fig: Optional[plt.Figure] = None,
        ax: Optional[plt.Axes] = None,
        wav_units: u.Unit = u.um,
        flux_units: u.Unit = u.uJy,
    ) -> NoReturn:
        assert src in ["msaexp", "manual"], galfind_logger.critical(
            f"{src=} not in ['msaexp', 'manual']"
        )
        if src == "msaexp":
            import msaexp.spectrum

            fig, spec, data = msaexp.spectrum.plot_spectrum(
                self.origin, z=self.z
            )
            self.fit_data = data
            if out_dir is None:
                out_dir = ""
            save_path = f"{out_dir}{self.instrument.grating_filter_name}/{self.src_name}_spec.png"
            funcs.make_dirs(save_path)
            fig.savefig(save_path)
        elif src == "manual":
            if fig is None or ax is None:
                fig, ax = plt.subplots()
            # unit conversions
            wavs = funcs.convert_wav_units(self.wavs, wav_units)
            fluxes = funcs.convert_mag_units(self.wavs, self.fluxes, flux_units)
            ax.plot(wavs, fluxes, label=self.src_name)
    
    def make_mock_phot(
        self: Self,
        filterset: Multiple_Filter,
        depths: Optional[Dict[str, float]] = None,
    ):
        from . import SED_obs
        # TODO: Link SED and Spectrum objects
        # make SED object from self
        assert self.z is not None, galfind_logger.critical(
            f"{repr(self)} does not have a redshift (z) attribute!"
        )
        sed_obs = SED_obs(self.z, self.wavs.value, self.fluxes.value, self.wavs.unit, self.fluxes.unit)
        return sed_obs.create_mock_photometry(
            filterset,
            depths = depths
        )

    def fit_MUV(self: Self, wav_range = [1_450.0, 1_550.0] * u.AA, size = 10_000):
        assert hasattr(self, "z"), galfind_logger.critical( 
            f"{repr(self)} does not have a redshift (z) attribute!"
        )
        rest_wavs = funcs.convert_wav_units(self.wavs, u.AA) / (1.0 + self.z)
        wav_range_AA = wav_range.to(u.AA)
        valid = (~self.fluxes.mask & (rest_wavs < wav_range_AA[1]) & (rest_wavs > wav_range_AA[0]))
        rest_wavs = rest_wavs[valid]
        fluxes = self.fluxes.filled(np.nan)[valid]
        flux_errs = self.flux_errs.filled(np.nan)[valid]

        if len(rest_wavs) > 0:
            try:
                #breakpoint()
                flux_errs = funcs.convert_mag_err_units(rest_wavs, fluxes, [flux_errs, flux_errs], u.erg / u.s / u.cm**2 / u.AA)[0] # symmetric in flux space
            except Exception as e:
                print(f"Failed to convert mag err units for {repr(self)}")
                print(e)
                return None
        else:
            print(f"No valid data for {self.src_name}")
            return None
        fluxes = funcs.convert_mag_units(rest_wavs, fluxes, u.erg / u.s / u.cm**2 / u.AA)
        # fluxes *= (1. + z) ** 2
        # flux_errs *= (1. + z) ** 2
        # weighted mean
        weights = flux_errs ** -2.
        flambda_1500 = np.sum(fluxes * weights) / (np.sum(weights) * len(fluxes))
        flambda_1500_err = np.sqrt(1. / np.sum(weights))
        # convert to MUV
        flambda_1500_chains = np.random.normal(flambda_1500.value, flambda_1500_err.value, size) * u.erg / (u.s * (u.cm ** 2) * u.AA)
        self.flambda_1500_chains = flambda_1500_chains
        fnu = funcs.convert_mag_units(1_500. * u.AA, flambda_1500_chains, u.Jy)
        mUV = -2.5 * np.log10(fnu.value) + u.Jy.to(u.ABmag)
        #mUV += 2.5 * np.log10(self.norm_factor)
        MUV_arr = mUV - 5.0 * np.log10(cosmo.luminosity_distance(self.z).to(u.pc).value / 10.0) + 2.5 * np.log10(1. + self.z)
        self.MUV_arr = MUV_arr
        self.MUV = np.nanmedian(MUV_arr)
        self.MUV_l1 = self.MUV - np.nanpercentile(MUV_arr, 16)
        self.MUV_u1 = np.nanpercentile(MUV_arr, 84) - self.MUV
        return self.MUV, [self.MUV_l1, self.MUV_u1]
    
    def fit_Ha(
        self: Self,
        wav_range = [6_200., 6_900.] * u.AA,
        Halpha_wav: u.Quantity = 6562.8 * u.AA,
        frame: str = "rest",
        plot: bool = True,
        size: int = 10_000,
    ):
        rest_wavs = funcs.convert_wav_units(self.wavs, u.AA) / (1. + self.z)
        wav_range_AA = wav_range.to(u.AA)
        valid = (~self.fluxes.mask & (rest_wavs < wav_range_AA[1]) & (rest_wavs > wav_range_AA[0]))
        rest_wavs = rest_wavs[valid]
        fluxes = self.fluxes.filled(np.nan)[valid]
        flux_errs = self.flux_errs.filled(np.nan)[valid]
        if len(rest_wavs) > 0:
            flux_errs = funcs.convert_mag_err_units(rest_wavs, fluxes, [flux_errs, flux_errs], u.erg / u.s / u.cm**2 / u.AA)[0] # symmetric in flux space
        else:
            print(f"No valid data for {spec_filepath.split('/')[-1]}")
            return None
        fluxes = funcs.convert_mag_units(rest_wavs, fluxes, u.erg / u.s / u.cm**2 / u.AA)
    
        # TODO: This doesn't actually constrain the width - something wrong with the fitting here!
        params = Parameters()
        params.add('A', value=np.max(fluxes.value) - np.median(fluxes.value), min=0., max=1e-12)
        params.add('c', value=np.median(fluxes.value), min=0., max=1e-12)
        params.add('sigma', value=15., min=1., max=50.)
        # dmodel = Model(gauss_model)
        # result = dmodel.fit(fluxes.value, params, wavs=wavs.value)
        # print(result.fit_report())

        out = minimize(Halpha_residual, params, args=(rest_wavs.value,), kws={'y': fluxes.value, 'y_err': flux_errs.value})
        print(fit_report(out))

        sigma = out.params["sigma"].value
        cont = out.params["c"].value

        try:
            A_arr = np.random.normal(loc=out.params["A"].value, scale=out.params["A"].stderr, size=size)
            sigma_arr = np.random.normal(loc=params["sigma"].value, scale=out.params["sigma"].stderr, size=size)
            cont_arr = np.random.normal(loc=params["c"].value, scale=out.params["c"].stderr, size=size)
        except:
            breakpoint()
            self.failed_Ha_fit = True
            return

        Halpha_flux_arr =  A_arr * sigma_arr * np.sqrt(2 * np.pi)
        self.Halpha_flux_arr = Halpha_flux_arr * u.erg / u.s / u.cm ** 2
        # Halpha_flux_arr = [self._Halpha_flux(A, sigma, c) * self.norm_factor \
        #     for A, sigma, c in zip(self.A_arr, self.sigma_arr, self.c_arr)]
        if frame == "rest":
            EW_arr = Halpha_flux_arr / cont_arr
        elif frame == "obs":
            EW_arr = Halpha_flux_arr * (1. + self.z) / cont_arr
        else:
            raise ValueError("frame must be 'rest' or 'obs'")
        EW_percentiles = np.percentile(EW_arr, [16, 50, 84])
        if frame == "rest":
            self.Ha_EWrest = {"16": EW_percentiles[0], "50": EW_percentiles[1], "84": EW_percentiles[2]}
            #return EW_percentiles[0], EW_percentiles[1], EW_percentiles[2]
        elif frame == "obs":
            self.Ha_EWobs = {"16": EW_percentiles[0], "50": EW_percentiles[1], "84": EW_percentiles[2]}
            #return EW_percentiles[0], EW_percentiles[1], EW_percentiles[2]
        else:
            raise(Exception("frame must be 'rest' or 'obs'"))

        cont_percentiles = np.percentile(cont_arr, [16, 50, 84])
        self.Ha_cont = {"16": cont_percentiles[0], "50": cont_percentiles[1], "84": cont_percentiles[2]}

        Halpha_flux_percentiles = np.percentile(Halpha_flux_arr, [16, 50, 84])
        self.Ha_flux = {"16": Halpha_flux_percentiles[0], "50": Halpha_flux_percentiles[1], "84": Halpha_flux_percentiles[2]}

        feature_mask = (rest_wavs.value > Halpha_wav.value - 5. * sigma) & (rest_wavs.value < Halpha_wav.value + 5. * sigma)
        SNRs = (fluxes[feature_mask].value - cont) / flux_errs.value[feature_mask]
        integrated_SNR = np.sum(SNRs) / np.sqrt(len(SNRs))
        print(f"Integrated SNR: {integrated_SNR}")
        assert not np.isnan(integrated_SNR)
        self.Ha_SNR = integrated_SNR
    
        fig, ax = plt.subplots()
        if plot:
            ax.plot(rest_wavs.value, fluxes.value, c = "black", label = "NIRSpec/PRISM")
            ax.fill_between(rest_wavs.value, fluxes.value - flux_errs.value, fluxes.value + flux_errs.value, alpha = 0.5, color = "black")
            median_chains = [np.median(Halpha_gauss(wav, A_arr, sigma_arr, cont_arr)) for wav in rest_wavs.value]
            ax.plot(rest_wavs.value, median_chains, c = "red", label = "Halpha model")
            model_l1 = [np.percentile(Halpha_gauss(wav, A_arr, sigma_arr, cont_arr), 16) for wav in rest_wavs.value]
            model_u1 = [np.percentile(Halpha_gauss(wav, A_arr, sigma_arr, cont_arr), 84) for wav in rest_wavs.value]
            ax.fill_between(rest_wavs.value, model_l1, model_u1, alpha = 0.5, color = "red")
            # make rf string containing EW width and errors
            #plt.text(0.05, 0.95, r"EW$_{\mathrm{rest}}$(H$\alpha$)=" + f"{Halpha_EWrest_50:.2f}" + r"$^{+" + f"{Halpha_EWrest_84 - Halpha_EWrest_50:.2f}" + r"}_{-" + f"{Halpha_EWrest_50 - Halpha_EWrest_16:.2f}" + r"}~\mathrm{\AA}$", transform = plt.gca().transAxes)
            # make rf string containing flux and errors
            ax.text(0.05, 0.95, r"$F_{\mathrm{H}\alpha}$=" + f"{Halpha_flux_percentiles[1]:.2e}" + r"$^{+" + f"{Halpha_flux_percentiles[2] - Halpha_flux_percentiles[1]:.2e}" + r"}_{-" + f"{Halpha_flux_percentiles[1] - Halpha_flux_percentiles[0]:.2e}" + r"}~\mathrm{erg/s/cm^2}$", transform = plt.gca().transAxes)
            # make rf string to show the SNR
            ax.text(0.05, 0.9, f"SNR={self.Ha_SNR:.2f}", transform = plt.gca().transAxes)
            out_path = f"../plots/Halpha_spec_fits/manual/{self.file}.png"
            funcs.make_dirs(out_path)
            ax.set_xlabel("Wavelength (AA)")
            ax.set_ylabel("Flux (erg/s/cm^2/AA)")
            ax.legend(loc = "upper right")
            plt.savefig(out_path)
            plt.clf()

    def fit_xi_ion(self: Self, plot: bool = False):
        self.fit_MUV()
        self.fit_Ha(plot = plot)
        #breakpoint()
        LUV_arr = funcs.flux_to_luminosity(self.flambda_1500_chains, 1_500.0 * u.AA, self.z)
        LHa_arr = funcs.flux_to_luminosity(self.Halpha_flux_arr / (1.0 + self.z), 6_562.8 * u.AA, self.z, out_units = u.erg / u.s)
        self.ndot_ion_arr = 7.28e11 * LHa_arr.value
        self.ndot_ion = np.median(self.ndot_ion_arr)
        self.ndot_ion_l1 = np.percentile(self.ndot_ion_arr, 16)
        self.ndot_ion_u1 = np.percentile(self.ndot_ion_arr, 84)
        self.xi_ion_arr = self.ndot_ion_arr / LUV_arr.value
        self.xi_ion = np.median(self.xi_ion_arr)
        self.xi_ion_l1 = np.percentile(self.xi_ion_arr, 16)
        self.xi_ion_u1 = np.percentile(self.xi_ion_arr, 84)

def Halpha_gauss(x, A, sigma, c):
    return A * np.exp(-0.5 * ((x - 6562.8) / sigma)**2) + c

def Halpha_residual(params, x, y, y_err):
    # gaussian plus a constant
    model = Halpha_gauss(x, params['A'], params['sigma'], params['c'])
    return (model - y) / y_err


# should inherit from Catalogue_Base
class Spectral_Catalogue:
    def __init__(self, spectrum_arr: NDArray[Spectrum]) -> NoReturn:
        # check if any of the sources are the same
        orig_src_names = [spec.src_name for spec in spectrum_arr]
        unique_src_names = np.unique(orig_src_names)
        self.spectrum_arr = [
            [spec for spec in spectrum_arr if spec.src_name == src_name]
            for src_name in unique_src_names
        ]
        # self.sky_coords = np.array([spec[0].sky_coord for spec in self.spectrum_arr])

    def __len__(self):
        return len(self.spectrum_arr)

    def __iter__(self):
        self.iter = 0
        return self

    def __next__(self):
        if self.iter > len(self) - 1:
            raise StopIteration
        else:
            gal_spectra = self[self.iter]
            self.iter += 1
            return gal_spectra

    def __getitem__(self, index):
        return self.spectrum_arr[index]

    def __getattr__(self, name):
        if hasattr(self[0][0], name):
            return [getattr(gal[0], name) for gal in self]

    def __add__(self, cat):
        assert cat.__class__.__name__ == "Spectral_Catalogue"
        spectra_arr = np.array(
            [spectrum for gal in self for spectrum in gal]
            + [spectrum for gal in cat for spectrum in gal]
        )
        return Spectral_Catalogue(spectra_arr)

    @classmethod
    def from_DJA(
        cls,
        ra_range: Union[list, np.array, u.Quantity] = None,
        dec_range: Union[list, np.array, u.Quantity] = None,
        PID: Union[int, None] = None,
        z_cat_range: Union[list, np.array, None] = None,
        grating_filter: Union[str, None] = None,
        grade: int = 3,
        filename_arr: Optional[List[str]] = None,
        save: bool = True,
        z_from_cat: bool = False,
        version: str = "v2",
    ):
        if grating_filter is not None:
            assert grating_filter in NIRSpec.available_grating_filters
        assert version in ["v1", "v2", "v3", "v4_2"]
        # open and crop catalogue
        # DJA_cat = utils.read_catalog(config['Spectra']['DJA_CAT_PATH'], format = "ascii.ecsv")
        DJA_cat = Table.read(
            config["Spectra"]["DJA_CAT_PATH"].replace("v2", version)
        )
        if filename_arr is None:
            if ra_range is not None:
                assert len(ra_range) == 2
                if type(ra_range) in [list, np.array]:
                    assert ra_range[0].unit == ra_range[1].unit
                    ra_range = [ra_range[0].value, ra_range[1].value] * ra_range[
                        0
                    ].unit
                ra_range = sorted(ra_range.to(u.deg).value)
                DJA_cat = DJA_cat[
                    ((DJA_cat["ra"] > ra_range[0]) & (DJA_cat["ra"] < ra_range[1]))
                ]
            if dec_range is not None:
                assert len(dec_range) == 2
                if type(dec_range) in [list, np.array]:
                    assert dec_range[0].unit == dec_range[1].unit
                    dec_range = [
                        dec_range[0].value,
                        dec_range[1].value,
                    ] * dec_range[0].unit
                dec_range = sorted(dec_range.to(u.deg).value)
                DJA_cat = DJA_cat[
                    (
                        (DJA_cat["dec"] > dec_range[0])
                        & (DJA_cat["dec"] < dec_range[1])
                    )
                ]
            if grade is not None:
                DJA_cat = DJA_cat[DJA_cat["grade"] == grade]
            if grating_filter is not None:
                if "grating" in DJA_cat.colnames:
                    # TODO: Generalize this!
                    if version == "v4_2":
                        if grating_filter == "PRISM/CLEAR":
                            grating_filter = "PRISM_CLEAR"
                    DJA_cat = DJA_cat[
                        DJA_cat["grating"] == grating_filter.split("/")[0]
                    ]
                
                if "filter" in DJA_cat.colnames:
                    DJA_cat = DJA_cat[
                        DJA_cat["filter"] == grating_filter.split("/")[1]
                    ]
            if z_cat_range is not None:
                DJA_cat = DJA_cat[
                    (
                        (DJA_cat["z"] > z_cat_range[0])
                        & (DJA_cat["z"] < z_cat_range[1])
                    )
                ]
                z_from_cat = True
            if PID is not None:
                if "PID" in DJA_cat.colnames:
                    DJA_cat = DJA_cat[DJA_cat["PID"] == PID]
        else:
            mask = np.isin(np.array(DJA_cat["file"]), np.array(filename_arr))
            DJA_cat = DJA_cat[mask]
            # TODO: assertions that these follow the other rules

        if z_from_cat:
            return cls(
                [
                    Spectrum.from_DJA(
                        f"{config['Spectra']['DJA_WEB_DIR']}/{root}/{file}",
                        save = save,
                        version = version,
                        z = z,
                        root = root,
                        file = file,
                    )
                    for root, file, z in tqdm(
                        zip(DJA_cat["root"], DJA_cat["file"], DJA_cat["z"]),
                        total=len(DJA_cat),
                        desc=f"Loading DJA_{version} catalogue",
                        disable=galfind_logger.getEffectiveLevel() > logging.INFO
                    )
                ]
            )
        else:
            return cls(
                [
                    Spectrum.from_DJA(
                        f"{config['Spectra']['DJA_WEB_DIR']}/{root}/{file}",
                        save = save,
                        version = version,
                        root = root,
                        file = file,
                    )
                    for root, file in tqdm(
                        zip(DJA_cat["root"], DJA_cat["file"]),
                        total=len(DJA_cat),
                        desc=f"Loading DJA_{version} catalogue",
                        disable=galfind_logger.getEffectiveLevel() > logging.INFO
                    )
                ]
            )
    
    def plot(
        self: Self,
        src: str = "msaexp"
    ):
        for gal in tqdm(self, desc="Plotting spectra"):
            for spec in gal:
                spec.plot(src = src)

    # def crop_to_grating(self, name = "G395H/F290LP"):<|MERGE_RESOLUTION|>--- conflicted
+++ resolved
@@ -6,11 +6,8 @@
 from abc import ABC, abstractmethod
 from pathlib import Path
 from typing import NoReturn, Union, Optional
-<<<<<<< HEAD
 import logging
-=======
-from lmfit import Model, Parameters, minimize, fit_report
->>>>>>> 2796bf72
+#from lmfit import Model, Parameters, minimize, fit_report
 
 import astropy.units as u
 import matplotlib.pyplot as plt
@@ -222,13 +219,9 @@
         save: bool = True,
         version: str = "v3",
         z: Union[float, None] = None,
-<<<<<<< HEAD
-    ):
-=======
         *args,
         **kwargs,
     ) -> Self:
->>>>>>> 2796bf72
         import msaexp.spectrum
 
         # open 2D spectrum
