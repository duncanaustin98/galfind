#!/usr/bin/env python3
# -*- coding: utf-8 -*-
"""
Created on Mon May 22 13:27:47 2023

@author: austind
"""

# Catalogue.py
import numpy as np
import matplotlib.pyplot as plt
from astropy.table import Table, join, vstack
import pyregion
from copy import copy, deepcopy
from astropy.io import fits
from pathlib import Path
import traceback
import h5py
from astropy.coordinates import SkyCoord
from astropy.wcs import WCS
import astropy.units as u
from tqdm import tqdm
import time
import os
import glob
from typing import Union

from .Data import Data
from .Galaxy import Galaxy, Multiple_Galaxy
from . import useful_funcs_austind as funcs
from .Catalogue_Creator import GALFIND_Catalogue_Creator
from . import LePhare, Bagpipes
from .SED_codes import SED_code
from .EAZY import EAZY
from . import config
from . import Catalogue_Base
from . import Photometry_rest
from . import galfind_logger
from .Instrument import NIRCam, MIRI, ACS_WFC, WFC3_IR, Instrument
from .Emission_lines import line_diagnostics
from .Spectrum import Spectral_Catalogue

class Catalogue(Catalogue_Base):
    
    @classmethod
    def from_pipeline(cls, survey, version, aper_diams, cat_creator, SED_fit_params_arr = [{"code": EAZY(), "templates": "fsps_larson", "lowz_zmax": 4.}, \
            {"code": EAZY(), "templates": "fsps_larson", "lowz_zmax": 6.}, {"code": EAZY(), "templates": "fsps_larson", "lowz_zmax": None}], \
            instruments = ['NIRCam', 'ACS_WFC', 'WFC3_IR'], forced_phot_band = ["F277W", "F356W", "F444W"], excl_bands = [], \
            pix_scales = {"ACS_WFC": 0.03 * u.arcsec, "WFC3_IR": 0.03 * u.arcsec, "NIRCam": 0.03 * u.arcsec, "MIRI": 0.09 * u.arcsec}, \
            loc_depth_min_flux_pc_errs = [5, 10], crop_by = None, timed = True, mask_stars = True, \
            load_SED_rest_properties = True, sex_prefer = "rms_err", n_depth_reg = "auto"):
        # make 'Data' object
        data = Data.from_pipeline(survey, version, instruments, excl_bands = excl_bands, mask_stars = mask_stars, pix_scales = pix_scales)
        return cls.from_data(data, version, aper_diams, cat_creator, SED_fit_params_arr, \
            forced_phot_band, loc_depth_min_flux_pc_errs, crop_by = crop_by, timed = timed, \
            load_SED_rest_properties = load_SED_rest_properties, sex_prefer = sex_prefer, n_depth_reg = n_depth_reg)
    
    @classmethod
    def from_data(cls, data, version, aper_diams, cat_creator, SED_fit_params_arr, forced_phot_band = ["F277W", "F356W", "F444W"], \
                loc_depth_min_flux_pc_errs = [10], mask = True, crop_by = None, timed = True, \
                load_SED_rest_properties = True, sex_prefer = "rms_err", n_depth_reg = "auto"):
        # make masked local depth catalogue from the 'Data' object
        data.combine_sex_cats(forced_phot_band, prefer = sex_prefer)
        mode = str(config["Depths"]["MODE"]).lower() # mode to calculate depths (either "n_nearest" or "rolling")
        data.calc_depths(aper_diams, mode = mode, cat_creator = cat_creator, n_split = n_depth_reg)
        data.perform_aper_corrs()
        data.make_loc_depth_cat(cat_creator, depth_mode = mode)
        return cls.from_fits_cat(data.sex_cat_master_path, version, data.instrument, cat_creator, data.survey, \
            SED_fit_params_arr, data = data, mask = mask, crop_by = crop_by, timed = timed, load_SED_rest_properties = load_SED_rest_properties)
    
    @classmethod
    def from_fits_cat(cls, fits_cat_path, version, instrument, cat_creator, survey, \
            SED_fit_params_arr, data = None, mask = False, excl_bands = [], crop_by = None, \
            timed = True, load_SED_rest_properties = True):
        # open the catalogue
        fits_cat = funcs.cat_from_path(fits_cat_path)
        for band_name in instrument.band_names:
            try:
                cat_creator.load_photometry(Table(fits_cat[0]), [band_name])
            except:
                # no data for the relevant band within the catalogue
                instrument.remove_band(band_name)
                print(f"{band_name} flux not loaded")
        print(f"instrument band names = {instrument.band_names}")
        # crop fits catalogue by the crop_by column name should it exist
        assert(type(crop_by) in [type(None), str, list, np.array, dict])
        if type(crop_by) in [str]:
            crop_by = crop_by.split("+")
        if type(crop_by) == type(None):
            pass
        elif type(crop_by) == dict:
            for key, values in crop_by.items():
                # currently only crops by ID
                if "ID" in key.upper():
                    fits_cat = fits_cat[np.logical_or.reduce([fits_cat[cat_creator.ID_label].astype(int) == int(value) for value in values])]
        elif type(crop_by) in [list, np.array]:
            for name in crop_by:
                if name[:3] == "ID=":
                    fits_cat = fits_cat[fits_cat[cat_creator.ID_label].astype(int) == int(name[3:])]
                    galfind_logger.info(f"Catalogue cropped to {name}")
                elif name in fits_cat.colnames: #, galfind_logger.critical(f"Cannot crop by {name}")
                    if type(fits_cat[name][0]) in [bool, np.bool_]: #, \
                        fits_cat = fits_cat[fits_cat[name]]
                        galfind_logger.info(f"Catalogue for {survey} {version} cropped by {name}")
                    else:
                        galfind_logger.warning(f"{type(fits_cat[name][0])=} not in [bool, np.bool_]")
                else:
                    galfind_logger.warning(f"Invalid crop name == {name}! Skipping")
        # produce galaxy array from each row of the catalogue
        if timed:
            start_time = time.time()
        gals = Multiple_Galaxy.from_fits_cat(fits_cat, instrument, cat_creator, [{}], timed = timed).gals #codes, lowz_zmax, templates_arr).gals
        if timed:
            end_time = time.time()
            elapsed_time = end_time - start_time
            print(f"Finished loading in {len(gals)} galaxies. This took {elapsed_time:.6f} seconds")
        # make catalogue with no SED fitting information
        cat_obj = cls(gals, fits_cat_path, survey, cat_creator, instrument, SED_fit_params_arr, version = version, crops = crop_by)
        #print(cat_obj)
        if cat_obj != None:
            cat_obj.data = data
        if mask:
            cat_obj.mask(timed = timed)
        # run SED fitting for the appropriate SED_fit_params
        for SED_fit_params in SED_fit_params_arr:
            cat_obj = SED_fit_params["code"].fit_cat(cat_obj, SED_fit_params, timed = timed)
            if load_SED_rest_properties:
                cat_obj.load_SED_rest_properties(SED_fit_params, timed = timed) # load SED rest properties
        return cat_obj
    
    def save_phot_PDF_paths(self, PDF_paths, SED_fit_params):
        if "phot_PDF_paths" not in self.__dict__.keys():
            self.phot_PDF_paths = {}
        self.phot_PDF_paths[SED_fit_params["code"].label_from_SED_fit_params(SED_fit_params)] = PDF_paths

    def save_phot_SED_paths(self, SED_paths, SED_fit_params):
        if "phot_SED_paths" not in self.__dict__.keys():
            self.phot_SED_paths = {}
        self.phot_SED_paths[SED_fit_params["code"].label_from_SED_fit_params(SED_fit_params)] = SED_paths
    
    def update_SED_results(self, cat_SED_results, timed = True):
        assert(len(cat_SED_results) == len(self)) # if this is not the case then instead should cross match IDs between self and gal_SED_result
        galfind_logger.info("Updating SED results in galfind catalogue object")
        if timed:
            [gal.update(gal_SED_result) for gal, gal_SED_result \
                in tqdm(zip(self, cat_SED_results), desc = "Updating galaxy SED results", total = len(self))]
        else:
            [gal.update(gal_SED_result) for gal, gal_SED_result in zip(self, cat_SED_results)]
    
    # Spectroscopy
        
    def match_available_spectra(self):
        # make catalogue consisting of spectra downloaded from the DJA
        DJA_cat = np.sum([Spectral_Catalogue.from_DJA(ra_range = self.ra_range, \
            dec_range = self.dec_range, version = version) for version in ["v1", "v2"]])
        # cross match this catalogue 
        cross_matched_cat = self * DJA_cat
        print(str(cross_matched_cat))
        return cross_matched_cat

    # %%
    
    # def calc_ext_src_corrs(self, band, ID = None):
    #     # load the catalogue (for obtaining the FLUX_AUTOs; THIS SHOULD BE MORE GENERAL IN FUTURE TO GET THESE FROM THE GALAXY OBJECT!!!)
    #     tab = self.open_full_cat()
    #     if ID != None:
    #         tab = tab[tab["NUMBER"] == ID]
    #         cat = self[self["ID"] == ID]
    #     else:
    #         cat = self
    #     # load the relevant FLUX_AUTO from SExtractor output
    #     flux_autos = funcs.flux_image_to_Jy(np.array(tab[f"FLUX_AUTO_{band}"]), self.data.im_zps[band])
    #     ext_src_corrs = self.cap_ext_src_corrs([flux_autos[i] / gal.phot.flux_Jy[np.where(band == \
    #         gal.phot.instrument.band_names)[0][0]].value for i, gal in enumerate(cat)])
    #     return ext_src_corrs


    def calc_new_property(self, func, arg_names: Union[list, np.array]):
        pass

    def load_band_properties_from_cat(self, cat_colname: str, save_name: str, multiply_factor: \
            Union[dict, u.Quantity, u.Magnitude, None] = None):
        if not hasattr(self[0], save_name):
            # load the same property from every available band
            # open catalogue with astropy
            fits_cat = self.open_cat(cropped = True)
            if type(multiply_factor) == type(None):
                multiply_factor = {band: 1. * u.dimensionless_unscaled for band in self.instrument.band_names if f"{cat_colname}_{band}" in fits_cat.colnames}
            elif type(multiply_factor) != dict:
                multiply_factor = {band: multiply_factor for band in self.instrument.band_names if f"{cat_colname}_{band}" in fits_cat.colnames}
            # load in speed can be improved here!
            cat_band_properties = {band: np.array(fits_cat[f"{cat_colname}_{band}"]) * multiply_factor[band] \
                for band in self.instrument.band_names if f"{cat_colname}_{band}" in fits_cat.colnames}
            cat_band_properties = [{band: cat_band_properties[band][i] for band in cat_band_properties.keys()} for i in range(len(fits_cat))]
            [gal.load_property(gal_properties, save_name) for gal, gal_properties in zip(self, cat_band_properties)]
            galfind_logger.info(f"Loaded {cat_colname} from {self.cat_path} saved as {save_name} for bands = {cat_band_properties[0].keys()}")

    def load_property_from_cat(self, cat_colname: str, save_name: str, multiply_factor: \
            Union[u.Quantity, u.Magnitude] = 1. * u.dimensionless_unscaled, unit: u.Unit = u.dimensionless_unscaled):
        if not hasattr(self[0], save_name):
            # open catalogue with astropy
            fits_cat = self.open_cat(cropped = True)
            cat_property = np.array(fits_cat[cat_colname])
            assert len(cat_property) == len(self)
            [gal.load_property(gal_property * multiply_factor * unit, save_name) for gal, gal_property in zip(self, cat_property)]
            galfind_logger.info(f"Loaded {cat_colname} from {self.cat_path} saved as {save_name}")

    def mask(self, timed: bool = True): #, mask_instrument = NIRCam()):
        galfind_logger.info(f"Running masking code for {self.cat_path}.")
        # determine whether to overwrite catalogue or not
        overwrite = config["Masking"].getboolean("OVERWRITE_MASK_COLS")
        if overwrite:
            galfind_logger.info("OVERWRITE_MASK_COLS = YES, updating catalogue with masking columns.")
        # open catalogue with astropy
        fits_cat = self.open_cat(cropped = True)
        
        # update input catalogue if it hasnt already been masked or if wanted ONLY if len(self) == len(cat)
        if len(self) != len(fits_cat):
            galfind_logger.warning(f"len(self) = {len(self)}, len(cat) = {len(fits_cat)} -> len(self) != len(cat). Skipping masking for {self.survey} {self.version}!")
        
        elif (not "MASKED" in fits_cat.meta.keys() or overwrite):
            galfind_logger.info(f"Masking catalogue for {self.survey} {self.version}")
            
            # calculate x,y for each galaxy in catalogue
            #cat_x, cat_y = self.data.load_wcs(self.data.alignment_band).world_to_pixel(cat_sky_coords)
            cat_sky_coords = SkyCoord(fits_cat[self.cat_creator.ra_dec_labels["RA"]], fits_cat[self.cat_creator.ra_dec_labels["DEC"]])

            # make columns for individual band masking
            if config["Masking"].getboolean("MASK_BANDS"):
                unmasked_band_dict = {}
                masks = [self.data.load_mask(band) for band in self.instrument.band_names]
                # if masks are all the same shape
                if all(mask.shape == masks[0].shape for mask in masks):
                    cat_x, cat_y = self.data.load_wcs(self.data.alignment_band).world_to_pixel(cat_sky_coords)
                    unmasked_band_dict = {band: np.array([False if x < 0. or x >= mask.shape[1] or y < 0. or y >= mask.shape[0] else not bool(mask[int(y)][int(x)]) for x, y in zip(cat_x, cat_y)]) \
                        for band, mask in tqdm(zip(self.instrument.band_names, masks), desc = "Masking galfind catalogue object", total = len(self.instrument))}
                else:
                    unmasked_band_dict = {}
                    for band, mask in tqdm(zip(self.instrument.band_names, masks), desc = "Masking galfind catalogue object", total = len(self.instrument)):
                        # convert catalogue RA/Dec to mask X/Y co-ordinates using image wcs
                        cat_x, cat_y = self.data.load_wcs(band).world_to_pixel(cat_sky_coords)
                        # determine whether a galaxy is unmasked
                        unmasked_band_dict[band] = np.array([False if x < 0. or x >= mask.shape[1] or y < 0. or y >= mask.shape[0] else not bool(mask[int(y)][int(x)]) for x, y in zip(cat_x, cat_y)])
                # update catalogue with new columns
                for band, unmasked_band in unmasked_band_dict.items():
                    fits_cat[f"unmasked_{band}"] = unmasked_band # assumes order of catalogue and galaxies in self is consistent
                    # update galaxy objects in catalogue - current bottleneck
                    [gal.mask_flags.update({band: unmasked_band_gal}) for gal, unmasked_band_gal in zip(self, unmasked_band)]

            # determine which cluster/blank masking columns are wanted
            mask_labels = []
            mask_paths = []
            default_blank_bool_arr = []
            if config["Masking"].getboolean("MASK_CLUSTER_MODULE"): # make blank field mask
                mask_labels.append("blank_module")
                mask_paths.append(self.data.blank_mask_path)
                default_blank_bool_arr.append(True)
            if config["Masking"].getboolean("MASK_CLUSTER_CORE"): # make cluster mask
                mask_labels.append("cluster")
                mask_paths.append(self.data.cluster_mask_path)
                default_blank_bool_arr.append(False)
            
            # mask columns in catalogue + galfind galaxies
            cat_x, cat_y = self.data.load_wcs(self.data.alignment_band).world_to_pixel(cat_sky_coords)
            for mask_label, mask_path, default_blank_bool in zip(mask_labels, mask_paths, default_blank_bool_arr):
                # if using a blank field
                if self.data.is_blank:
                    galfind_logger.info(f"{self.survey} {self.version} is blank. Making '{mask_label}' boolean columns")
                    mask_data = [default_blank_bool for i in range(len(fits_cat))] # default behaviour
                else:
                    galfind_logger.info(f"{self.survey} {self.version} contains a cluster. Making '{mask_label}' boolean columns")
                    # open relevant .fits mask
                    mask = fits.open(mask_path)[1].data
                    # determine whether a galaxy is in a blank module
                    if default_blank_bool: # True if outside the mask
                        galfind_logger.warning("This masking assumes that the blank mask covers the cluster module and then invokes negatives.")
                        mask_data = np.array([False if x < 0. or x >= mask.shape[1] or y < 0. or y >= mask.shape[0] else not bool(mask[int(y)][int(x)]) for x, y in zip(cat_x, cat_y)])
                    else: # True if within the mask
                        mask_data = np.array([False if x < 0. or x >= mask.shape[1] or y < 0. or y >= mask.shape[0] else bool(mask[int(y)][int(x)]) for x, y in zip(cat_x, cat_y)])
                fits_cat[mask_label] = mask_data # update catalogue with boolean column

            # update catalogue metadata
            fits_cat.meta = {**fits_cat.meta, **{"MASKED": True, "HIERARCH MASK_BANDS": config["Masking"].getboolean("MASK_BANDS"), \
                "HIERARCH MASK_CLUSTER_MODULE": config["Masking"].getboolean("MASK_CLUSTER_MODULE"), \
                "HIERARCH MASK_CLUSTER_CORE": config["Masking"].getboolean("MASK_CLUSTER_CORE")}}
            # save catalogue
            fits_cat.write(self.cat_path, overwrite = True)
            funcs.change_file_permissions(self.cat_path)
            # update catalogue README
            galfind_logger.warning("REQUIRED UPDATE: Update README for catalogue masking columns")
            # update masking of galfind galaxy objects
            galfind_logger.info("Masking galfind galaxy objects in catalogue")
            assert(len(fits_cat) == len(self))
            mask_arr = self.cat_creator.load_mask(fits_cat, self.instrument.band_names, \
                gal_band_mask = self.cat_creator.load_photometry(fits_cat, self.instrument.band_names)[2])
            [gal.update_mask(mask, update_phot_rest = False) for gal, mask in \
                tqdm(zip(self, mask_arr), total = len(self), desc = "Masking galfind galaxy objects")]
        else:
            galfind_logger.info(f"Catalogue for {self.survey} {self.version} already masked. Skipping!")

    def make_cutouts(self, IDs, cutout_size = 0.96 * u.arcsec):
        if type(IDs) == int:
            IDs = [IDs]
        for band in tqdm(self.instrument.band_names, total = len(self.instrument), desc = "Making band cutouts"):
#             rerun = False
#             if config.getboolean("Cutouts", "OVERWRITE_CUTOUTS"):
#                 rerun = True
#             else:
#                 for gal in self:
#                     out_path = f"{config['Cutouts']['CUTOUT_DIR']}/{self.version}/{self.survey}/{band}/{gal.ID}.fits"
#                     if Path(out_path).is_file():
#                         size = fits.open(out_path)[0].header["size"]
#                         if size != cutout_size:
#                             rerun = True
#                     else:
#                         rerun = True
#             if rerun:
            im_data, im_header, seg_data, seg_header = self.data.load_data(band, incl_mask = False)
            wht_data = self.data.load_wht(band)
            rms_err_data = self.data.load_rms_err(band)
            wcs = WCS(im_header)
            for gal in self:
                if gal.ID in IDs:
                    gal.make_cutout(band, data = {"SCI": im_data, "SEG": seg_data, 'WHT': wht_data, 'RMS_ERR':rms_err_data}, \
                        wcs = wcs, im_header = im_header, survey = self.survey, version = self.version, \
                        pix_scale = self.data.im_pixel_scales[band], cutout_size = cutout_size)
#             else:
#                 for gal in self:
#                     if gal.ID in IDs:
#                         gal.cutout_paths[band] = f"{config['Cutouts']['CUTOUT_DIR']}/{self.version}/{self.survey}/{band}/{gal.ID}.fits"
#                 print(f"Cutouts for {band} already exist. Skipping.")

    def make_RGB_images(self, IDs, cutout_size = 0.96 * u.arcsec):
        return NotImplementedError
    
    def plot_phot_diagnostics(self, 
            SED_fit_params_arr = [{"code": EAZY(), "templates": "fsps_larson", "lowz_zmax": None}, {"code": EAZY(), "templates": "fsps_larson", "dz": 0.5}], \
            zPDF_plot_SED_fit_params_arr = [{"code": EAZY(), "templates": "fsps_larson", "lowz_zmax": None}, {"code": EAZY(), "templates": "fsps_larson", "dz": 0.5}], \
            wav_unit = u.um, flux_unit = u.ABmag):
        
        # figure size may well depend on how many bands there are
        overall_fig = plt.figure(figsize = (8, 7), constrained_layout = True)
        fig, cutout_fig = overall_fig.subfigures(2, 1, hspace = -2, height_ratios = [2, 1] if len(self.data.instrument) <= 8 else [1.8, 1])
    
        gs = fig.add_gridspec(2, 4)
        phot_ax = fig.add_subplot(gs[:, 0:3])

        PDF_ax = [fig.add_subplot(gs[0, 3:]), fig.add_subplot(gs[1, 3:])]
<<<<<<< HEAD

=======
        
>>>>>>> b99a567e
        # plot SEDs
        out_paths = [gal.plot_phot_diagnostic([cutout_fig, phot_ax, PDF_ax], self.data, \
            SED_fit_params_arr, zPDF_plot_SED_fit_params_arr, wav_unit, flux_unit, \
            aper_diam = self.cat_creator.aper_diam) for gal in tqdm(self, total = len(self), \
            desc = "Plotting photometry diagnostic plots")]

        # make a folder to store symlinked photometric diagnostic plots for selected galaxies
        if self.crops != []:
            # create symlink to selection folder for diagnostic plots
            for gal, out_path in zip(self, out_paths):
                selection_path = f"{config['Selection']['SELECTION_DIR']}/SED_plots/{self.version}/{self.instrument.name}/{'+'.join(self.crops)}/{self.survey}/{str(gal.ID)}.png"
                funcs.make_dirs(selection_path)
                try:
                    os.symlink(out_path, selection_path)
                except FileExistsError: # replace existing file
                    os.remove(selection_path)
                    os.symlink(out_path, selection_path)


    def plot(self, x_name: str, x_origin: Union[str, dict], y_name: str, y_origin: Union[str, dict], \
            colour_by: Union[None, str] = None, c_origin: Union[str, dict, None] = None, incl_x_errs: bool = True, \
            incl_y_errs: bool = True, log_x: bool = False, log_y: bool = False, log_c: bool = False, \
            mean_err: bool = False, annotate: bool = True, save: bool = True, show: bool = False, legend_kwargs: dict = {}, \
            plot_kwargs: dict = {}, cmap: str = "viridis", save_type: str = ".png", fig = None, ax = None):
        
        if type(x_origin) in [dict]:
            assert "code" in x_origin.keys()
            assert x_origin["code"].__class__.__name__ in [code.__name__ for code in SED_code.__subclasses__()]
        x = self.__getattr__(x_name, SED_fit_params = x_origin, property_type = "vals")
        if incl_x_errs:
            x_err = self.__getattr__(x_name, SED_fit_params = x_origin, property_type = "errs")
            x_err = np.array([x_err[:, 0], x_err[:, 1]])
        else:
            x_err = None
        if type(x_origin) in [dict]:
            x_label = x_origin["code"].gal_property_fmt_dict[x_name]
        else:
            NotImplementedError
        if log_x or x_name in funcs.logged_properties:
            if incl_x_errs:
                x, x_err = funcs.errs_to_log(x, x_err)
            else:
                x = np.log10(x)
            x_name = f"log({x_name})"
            x_label = f"log({x_label})"
        
        if type(y_origin) in [dict]:
            assert "code" in y_origin.keys()
            assert y_origin["code"].__class__.__name__ in [code.__name__ for code in SED_code.__subclasses__()]
        y = self.__getattr__(y_name, SED_fit_params = y_origin, property_type = "vals")
        if incl_y_errs:
            y_err = self.__getattr__(y_name, SED_fit_params = y_origin, property_type = "errs")
            y_err = np.array([y_err[:, 0], y_err[:, 1]])
        else:
            y_err = None
        if type(y_origin) in [dict]:
            y_label = y_origin["code"].gal_property_fmt_dict[y_name]
        else:
            NotImplementedError
        if log_y or y_name in funcs.logged_properties:
            if incl_y_errs:
                y, y_err = funcs.errs_to_log(y, y_err)
            else:
                y = np.log10(y)
            y_name = f"log({y_name})"
            y_label = f"log({y_label})"
        
        if type(colour_by) == type(None):
            # plot all as a single colour
            pass
        else:
            if type(c_origin) in [dict]:
                assert "code" in c_origin.keys()
                assert c_origin["code"].__class__.__name__ in [code.__name__ for code in SED_code.__subclasses__()]
            c = getattr(self, colour_by, SED_fit_params = c_origin, property_type = "vals")
            if type(c_origin) in [dict]:
                cbar_label = c_origin["code"].gal_property_fmt_dict[colour_by]
            else:
                NotImplementedError
            if log_c or c in funcs.logged_properties:
                c = np.log10(c)
                colour_by = f"log({colour_by})"
                cbar_label = f"log({cbar_label})"
        
        # setup matplotlib figure/axis if not already given
        plt.style.use(f"{config['DEFAULT']['GALFIND_DIR']}/galfind_style.mplstyle")
        if type(fig) == type(None) or type(ax) == type(None):
            fig, ax = plt.subplots()
        
        if not "label" in plot_kwargs.keys():
            plot_kwargs["label"] =  "+".join(self.crops)

        if mean_err:
            # produce scatter plot
            if type(colour_by) == type(None):
                plot = ax.scatter(x, y, **plot_kwargs)
            else:
                if not "cmap" in plot_kwargs.keys():
                    plot_kwargs["cmap"] = cmap
                plot = ax.scatter(x, y, c = c, **plot_kwargs)
            if incl_x_errs and incl_y_errs:
                # plot the mean error
                pass
        else:
            # produce errorbar plot
            if "ls" not in plot_kwargs.keys():
                plot_kwargs["ls"] = ""
            if type(colour_by) == type(None):
                plot = ax.errorbar(x, y, xerr = x_err, yerr = y_err, **plot_kwargs)
            else:
                if not "cmap" in plot_kwargs.keys():
                    plot_kwargs["cmap"] = cmap
                plot = ax.errorbar(x, y, xerr = x_err, yerr = y_err, c = c, **plot_kwargs)

        # sort plot aesthetics
        if annotate:
            plot_label = f"{self.version}, {self.instrument.name}, {self.survey}"
            ax.set_title(plot_label)
            ax.set_xlabel(x_label)
            ax.set_ylabel(y_label)
            if type(colour_by) != type(None):
                # make colourbar
                pass
            ax.legend(**legend_kwargs)
        
        if save:
            # determine origin_str
            origin_str = ""
            if type(x_origin) in [str]:
                origin_str += f"x={x_origin},"
            else:
                origin_str += f"x={x_origin['code'].label_from_SED_fit_params(x_origin)},"
            if type(y_origin) in [str]:
                origin_str += f"y={y_origin},"
            else:
                origin_str += f"y={y_origin['code'].label_from_SED_fit_params(y_origin)}"
            if any(type(var) == type(None) for var in [colour_by, c_origin]):
                pass
            elif type(c_origin) in [str]:
                origin_str += f",c={c_origin}"
            else: # dict
                origin_str += f",c={c_origin['code'].label_from_SED_fit_params(c_origin)}"

            # determine appropriate save path
            save_dir = f"{config['Other']['PLOT_DIR']}/{self.version}/{self.instrument.name}/{self.survey}/{origin_str}"
            if type(colour_by) == type(None):
                colour_label = f"_c={colour_by}"
            else:
                colour_label = ""
            save_name = f"{y_name}_vs_{x_name}{colour_label}"
            save_path = f"{save_dir}/{save_name}{save_type}"
            funcs.make_dirs(save_path)
            plt.savefig(save_path)
        
        if show:
            plt.show()

    # Selection functions
                    
    def select_all_bands(self):
        return self.select_min_bands(len(self.instrument))
                    
    def select_min_bands(self, min_bands):
        return self.perform_selection(Galaxy.select_min_bands, min_bands)
        
    # Masking selection

    def select_min_unmasked_bands(self, min_bands):
        return self.perform_selection(Galaxy.select_min_unmasked_bands, min_bands)
    
    #  already made these boolean columns in the catalogue
    def select_unmasked_bands(self, bands):
        return self.perform_selection(Galaxy.select_unmasked_band, bands)
    
    def select_unmasked_instrument(self, instrument_name):
        return self.perform_selection(Galaxy.select_unmasked_instrument, instrument_name)

    # Photometric galaxy property selection functions

    def select_phot_galaxy_property(self, property_name, gtr_or_less, property_lim, SED_fit_params = {"code": EAZY(), "templates": "fsps_larson", "lowz_zmax": None}):
        return self.perform_selection(Galaxy.select_phot_galaxy_property, property_name, gtr_or_less, property_lim, SED_fit_params)

    def select_phot_galaxy_property_bin(self, property_name, property_lims, SED_fit_params = {"code": EAZY(), "templates": "fsps_larson", "lowz_zmax": None}):
        return self.perform_selection(Galaxy.select_phot_galaxy_property_bin, property_name, property_lims, SED_fit_params)

    # SNR selection functions

    def phot_bluewards_Lya_non_detect(self, SNR_lim, SED_fit_params = {"code": EAZY(), "templates": "fsps_larson", "lowz_zmax": None}):
        return self.perform_selection(Galaxy.phot_bluewards_Lya_non_detect, SNR_lim, SED_fit_params)

    def phot_redwards_Lya_detect(self, SNR_lims, SED_fit_params = {"code": EAZY(), "templates": "fsps_larson", "lowz_zmax": None}, widebands_only = True):
        return self.perform_selection(Galaxy.phot_redwards_Lya_detect, SNR_lims, SED_fit_params, widebands_only)

    def phot_Lya_band(self, SNR_lim, detect_or_non_detect = "detect", \
            SED_fit_params = {"code": EAZY(), "templates": "fsps_larson", "lowz_zmax": None}, widebands_only = True):
        return self.perform_selection(Galaxy.phot_Lya_band, SNR_lim, detect_or_non_detect, SED_fit_params, widebands_only)

    def phot_SNR_crop(self, band_name_or_index, SNR_lim, detect_or_non_detect = "detect"):
        return self.perform_selection(Galaxy.phot_SNR_crop, band_name_or_index, SNR_lim, detect_or_non_detect)

    # Emission line selection functions

    def select_rest_UV_line_emitters_dmag(self, emission_line_name, delta_m, rest_UV_wav_lims = [1_250., 3_000.] * u.AA, \
            medium_bands_only = True, SED_fit_params = {"code": EAZY(), "templates": "fsps_larson", "lowz_zmax": None}, update = True):
        return self.perform_selection(Galaxy.select_rest_UV_line_emitters_dmag, emission_line_name, \
            delta_m, rest_UV_wav_lims, medium_bands_only, SED_fit_params)

    def select_rest_UV_line_emitters_sigma(self, emission_line_name, sigma, rest_UV_wav_lims = [1_250., 3_000.] * u.AA, \
            medium_bands_only = True, SED_fit_params = {"code": EAZY(), "templates": "fsps_larson", "lowz_zmax": None}):
        return self.perform_selection(Galaxy.select_rest_UV_line_emitters_sigma, emission_line_name, \
            sigma, rest_UV_wav_lims, medium_bands_only, SED_fit_params)

    # Colour selection functions

    def select_colour(self, colour_bands, colour_val, bluer_or_redder):
        return self.perform_selection(Galaxy.select_colour, colour_bands, colour_val, bluer_or_redder)
    
    def select_colour_colour(self, colour_bands_arr, colour_select_func):
        return self.perform_selection(Galaxy.select_colour_colour, colour_bands_arr, colour_select_func)
    
    def select_UVJ(self, SED_fit_params = {"code": EAZY(), "templates": "fsps_larson", "lowz_zmax": None}, quiescent_or_star_forming = "quiescent"):
        return self.perform_selection(Galaxy.select_UVJ, SED_fit_params, quiescent_or_star_forming)
    
    def select_Kokorev24_LRDs(self):
        # only perform this selection if all relevant bands are present
        required_bands = ["F115W", "F150W", "F200W", "F277W", "F356W", "F444W"]
        if all(band_name in self.instrument.band_names for band_name in required_bands):
            # red1 selection (z<6 LRDs)
            self.perform_selection(Galaxy.select_colour, ["F115W", "F150W"], 0.8, "bluer", make_cat_copy = False)
            self.perform_selection(Galaxy.select_colour, ["F200W", "F277W"], 0.7, "redder", make_cat_copy = False)
            self.perform_selection(Galaxy.select_colour, ["F200W", "F356W"], 1.0, "redder", make_cat_copy = False)
            # red2 selection (z>6 LRDs)
            self.perform_selection(Galaxy.select_colour, ["F150W", "F200W"], 0.8, "bluer", make_cat_copy = False)
            self.perform_selection(Galaxy.select_colour, ["F277W", "F356W"], 0.6, "redder", make_cat_copy = False)
            self.perform_selection(Galaxy.select_colour, ["F277W", "F444W"], 0.7, "redder", make_cat_copy = False)
            return self.perform_selection(Galaxy.select_Kokorev24_LRDs)
        else:
            galfind_logger.warning(f"Not all of {required_bands} in {self.instrument.band_names=}, skipping 'select_Kokorev24_LRDs' selection")
    
    # Depth region selection

    def select_depth_region(self, band, region_ID, update = True):
        return NotImplementedError
    
    # Chi squared selection functions

    def select_chi_sq_lim(self, chi_sq_lim, SED_fit_params = {"code": EAZY(), "templates": "fsps_larson", "lowz_zmax": None}, reduced = True):
        return self.perform_selection(Galaxy.select_chi_sq_lim, chi_sq_lim, SED_fit_params, reduced)

    def select_chi_sq_diff(self, chi_sq_diff, SED_fit_params = {"code": EAZY(), "templates": "fsps_larson", "lowz_zmax": None}, delta_z_lowz = 0.5):
        return self.perform_selection(Galaxy.select_chi_sq_diff, chi_sq_diff, SED_fit_params, delta_z_lowz)

    # Redshift PDF selection functions

    def select_robust_zPDF(self, integral_lim, delta_z_over_z, SED_fit_params = {"code": EAZY(), "templates": "fsps_larson", "lowz_zmax": None}):
        return self.perform_selection(Galaxy.select_robust_zPDF, integral_lim, delta_z_over_z, SED_fit_params)
    
    # Morphology selection functions

    def select_band_flux_radius(self, band, gtr_or_less, lim):
        assert(band in self.instrument.band_names)
        # load in effective radii as calculated from SExtractor
        self.load_band_properties_from_cat("FLUX_RADIUS", "sex_Re", None)
        return self.perform_selection(Galaxy.select_band_flux_radius, band, gtr_or_less, lim)

    # Full sample selection functions - these chain the above functions

    def select_EPOCHS(self, SED_fit_params = {"code": EAZY(), "templates": "fsps_larson", "lowz_zmax": None}, allow_lowz = False, hot_pixel_bands = ["F277W", "F356W", "F444W"], mask_instruments = ["NIRCam"]):
        instruments_to_mask = [globals()[instr_name]() for instr_name in self.instrument.name.split("+") if instr_name in mask_instruments]
        self.perform_selection(Galaxy.select_min_bands, 4., make_cat_copy = False) # minimum 4 photometric bands
<<<<<<< HEAD
        [self.perform_selection(Galaxy.select_unmasked_instrument, instrument, make_cat_copy = False) for instrument in instruments_to_mask] # all bands unmasked
=======
        [self.perform_selection(Galaxy.select_unmasked_instrument, globals()[instr_name](), make_cat_copy = False) for instr_name in self.instrument.name.split("+")] # all bands unmasked
>>>>>>> b99a567e
        [self.perform_selection(Galaxy.select_band_flux_radius, band, "gtr", 1.5, make_cat_copy = False) for band in hot_pixel_bands if band in self.instrument.band_names] # LW NIRCam wideband Re>1.5 pix
        if not allow_lowz:
            self.perform_selection(Galaxy.phot_SNR_crop, 0, 2., "non_detect", make_cat_copy = False) # 2σ non-detected in first band
        self.perform_selection(Galaxy.phot_bluewards_Lya_non_detect, 2., SED_fit_params, make_cat_copy = False) # 2σ non-detected in all bands bluewards of Lyα
        self.perform_selection(Galaxy.phot_redwards_Lya_detect, [5., 5.], SED_fit_params, True, make_cat_copy = False) # 5σ/3σ detected in first/second band redwards of Lyα
        self.perform_selection(Galaxy.select_chi_sq_lim, 3., SED_fit_params, True, make_cat_copy = False) # χ^2_red < 3
        self.perform_selection(Galaxy.select_chi_sq_diff, 4., SED_fit_params, 0.5, make_cat_copy = False) # Δχ^2 < 4 between redshift free and low redshift SED fits, with Δz=0.5 tolerance 
        self.perform_selection(Galaxy.select_robust_zPDF, 0.6, 0.1, SED_fit_params, make_cat_copy = False) # 60% of redshift PDF must lie within z ± z * 0.1
        return self.perform_selection(Galaxy.select_EPOCHS, SED_fit_params, allow_lowz, hot_pixel_bands, instruments_to_mask)

    def perform_selection(self, selection_function, *args, make_cat_copy = True):
        # extract selection name from galaxy method output
        selection_name = selection_function(self[0], *args, update = False)[1]
        # open catalogue
        # perform selection if not previously performed
        if selection_name not in self.selection_cols:
            # perform calculation for each galaxy and update galaxies in self
            [selection_function(gal, *args, update = True)[0] for gal in \
                tqdm(self, total = len(self), desc = f"Cropping {selection_name}")]
        if make_cat_copy:
            # crop catalogue by the selection
            cat_copy = self._crop_by_selection(selection_name)
            # append .fits table if not already done so
            cat_copy._append_selection_to_fits(selection_name) # this should be written outside of make_cat_copy!
            return cat_copy

    def _crop_by_selection(self, selection_name):
        # make a deep copy of the current catalogue object
        cat_copy = deepcopy(self)
        # crop deep copied catalogue to only the selected galaxies
        cat_copy.gals = cat_copy[getattr(self, selection_name)]
        if selection_name not in cat_copy.crops:
            # make a note of this crop if it is new
            cat_copy.crops.append(selection_name)
        return cat_copy

    def _append_selection_to_fits(self, selection_name):
        # append .fits table if not already done so for this selection
        if not selection_name in self.selection_cols:
            assert(all(getattr(self, selection_name) == True))
            full_cat = self.open_cat()
            selection_cat = Table({"ID_temp": self.ID, selection_name: np.full(len(self), True)})
            output_cat = join(full_cat, selection_cat, keys_left = "NUMBER", keys_right = "ID_temp", join_type = "outer")
            output_cat.remove_column("ID_temp")
            # fill unselected columns with False rather than leaving as masked post-join
            output_cat[selection_name].fill_value = False
            output_cat = output_cat.filled()
            # ensure no rows are lost during this column append
            assert(len(output_cat) == len(full_cat))
            output_cat.meta = {**full_cat.meta, **{f"HIERARCH SELECTED_{selection_name}": True}}
            galfind_logger.info(f"Appending {selection_name} to {self.cat_path=}")
            output_cat.write(self.cat_path, overwrite = True)
            funcs.change_file_permissions(self.cat_path)
            self.selection_cols.append(selection_name)
        else:
            galfind_logger.info(f"Already appended {selection_name} to {self.cat_path=}")

    # %%
    # SED property functions 
            
    # Rest-frame UV property calculation functions - these are not independent of each other

    # beta_phot tqdm bar not working appropriately!
    def calc_beta_phot(self, rest_UV_wav_lims = [1_250., 3_000.] * u.AA, SED_fit_params = {"code": EAZY(), "templates": "fsps_larson", "lowz_zmax": None}, iters = 10_000):
        self.calc_SED_rest_property(SED_rest_property_function = Photometry_rest.calc_beta_phot, iters = iters, SED_fit_params = SED_fit_params, rest_UV_wav_lims = rest_UV_wav_lims)
        
    def calc_fesc_from_beta_phot(self, rest_UV_wav_lims = [1_250., 3_000.] * u.AA, conv_author_year = "Chisholm22", \
            SED_fit_params = {"code": EAZY(), "templates": "fsps_larson", "lowz_zmax": None}, iters = 10_000):
        self.calc_beta_phot(rest_UV_wav_lims, SED_fit_params, iters)
        self.calc_SED_rest_property(SED_rest_property_function = Photometry_rest.calc_fesc_from_beta_phot, iters = iters, SED_fit_params = SED_fit_params, rest_UV_wav_lims = rest_UV_wav_lims, conv_author_year = conv_author_year)

    def calc_AUV_from_beta_phot(self, rest_UV_wav_lims = [1_250., 3_000.] * u.AA, ref_wav = 1_500. * u.AA, conv_author_year = "M99", \
            SED_fit_params = {"code": EAZY(), "templates": "fsps_larson", "lowz_zmax": None}, iters = 10_000):
        self.calc_beta_phot(rest_UV_wav_lims, SED_fit_params, iters)
        self.calc_SED_rest_property(SED_rest_property_function = Photometry_rest.calc_AUV_from_beta_phot, iters = iters, SED_fit_params = SED_fit_params, rest_UV_wav_lims = rest_UV_wav_lims, ref_wav = ref_wav, conv_author_year = conv_author_year)

    def calc_mUV_phot(self, rest_UV_wav_lims: u.Quantity = [1_250., 3_000.] * u.AA, ref_wav: u.Quantity = 1_500. * u.AA, \
            SED_fit_params: dict = {"code": EAZY(), "templates": "fsps_larson", "lowz_zmax": None}, iters = 10_000):
        self.calc_beta_phot(rest_UV_wav_lims, SED_fit_params, iters)
        self.calc_SED_rest_property(SED_rest_property_function = Photometry_rest.calc_mUV_phot, iters = iters, SED_fit_params = SED_fit_params, rest_UV_wav_lims = rest_UV_wav_lims, ref_wav = ref_wav)

    def calc_MUV_phot(self, rest_UV_wav_lims: u.Quantity = [1_250., 3_000.] * u.AA, ref_wav: u.Quantity = 1_500. * u.AA, \
            SED_fit_params: dict = {"code": EAZY(), "templates": "fsps_larson", "lowz_zmax": None}, iters = 10_000):
        self.calc_mUV_phot(rest_UV_wav_lims, ref_wav, SED_fit_params, iters)
        self.calc_SED_rest_property(SED_rest_property_function = Photometry_rest.calc_MUV_phot, iters = iters, SED_fit_params = SED_fit_params, rest_UV_wav_lims = rest_UV_wav_lims, ref_wav = ref_wav)
    
    def calc_LUV_phot(self, frame: str = "obs", rest_UV_wav_lims = [1_250., 3_000.] * u.AA, ref_wav = 1_500. * u.AA, \
            AUV_beta_conv_author_year = "M99", SED_fit_params = {"code": EAZY(), "templates": "fsps_larson", "lowz_zmax": None}, iters = 10_000):
        if type(AUV_beta_conv_author_year) != type(None):
            self.calc_AUV_from_beta_phot(rest_UV_wav_lims, ref_wav, AUV_beta_conv_author_year, SED_fit_params, iters)
        self.calc_mUV_phot(rest_UV_wav_lims, ref_wav, SED_fit_params, iters)
        self.calc_SED_rest_property(SED_rest_property_function = Photometry_rest.calc_LUV_phot, iters = iters, SED_fit_params = SED_fit_params, frame = frame, rest_UV_wav_lims = rest_UV_wav_lims, ref_wav = ref_wav, AUV_beta_conv_author_year = AUV_beta_conv_author_year)
    
    def calc_SFR_UV_phot(self, frame: str = "obs", rest_UV_wav_lims: u.Quantity = [1_250., 3_000.] * u.AA, \
            ref_wav: u.Quantity = 1_500. * u.AA, AUV_beta_conv_author_year: Union[str, None] = "M99", kappa_UV_conv_author_year: str = "MD14", \
            SED_fit_params: dict = {"code": EAZY(), "templates": "fsps_larson", "lowz_zmax": None}, iters = 10_000):
        self.calc_LUV_phot(frame, rest_UV_wav_lims, ref_wav, AUV_beta_conv_author_year, SED_fit_params, iters)
        self.calc_SED_rest_property(SED_rest_property_function = Photometry_rest.calc_SFR_UV_phot, iters = iters, SED_fit_params = SED_fit_params, frame = frame, \
            rest_UV_wav_lims = rest_UV_wav_lims, ref_wav = ref_wav, AUV_beta_conv_author_year = AUV_beta_conv_author_year, kappa_UV_conv_author_year = kappa_UV_conv_author_year)
    
    def calc_rest_UV_properties(self, frame: str = "obs", rest_UV_wav_lims: u.Quantity = [1_250., 3_000.] * u.AA, \
            ref_wav: u.Quantity = 1_500. * u.AA, fesc_conv_author_year: Union[str, None] = "Chisholm22", \
            AUV_beta_conv_author_year: Union[str, None] = "M99", kappa_UV_conv_author_year: str = "MD14", \
            SED_fit_params: dict = {"code": EAZY(), "templates": "fsps_larson", "lowz_zmax": None}, iters = 10_000):
        if type(fesc_conv_author_year) != type(None):
            self.calc_fesc_from_beta_phot(rest_UV_wav_lims, fesc_conv_author_year, SED_fit_params, iters)
        self.calc_SFR_UV_phot(frame, rest_UV_wav_lims, ref_wav, AUV_beta_conv_author_year, kappa_UV_conv_author_year, SED_fit_params, iters)

    # Emission line EWs from the rest frame UV photometry
        
    def calc_cont_rest_optical(self, strong_line_names: Union[str, list], rest_optical_wavs: u.Quantity = [3_700., 10_000.] * u.AA, \
            SED_fit_params: dict = {"code": EAZY(), "templates": "fsps_larson", "lowz_zmax": None}, iters: int = 10_000):
        self.calc_SED_rest_property(SED_rest_property_function = Photometry_rest.calc_cont_rest_optical, iters = iters, SED_fit_params = SED_fit_params, strong_line_names = strong_line_names, rest_optical_wavs = rest_optical_wavs)

    def calc_EW_rest_optical(self, strong_line_names: Union[str, list], frame: str, rest_optical_wavs: u.Quantity = [3_700., 10_000.] * u.AA, \
            SED_fit_params: dict = {"code": EAZY(), "templates": "fsps_larson", "lowz_zmax": None}, iters: int = 10_000):
        self.calc_cont_rest_optical(strong_line_names, rest_optical_wavs, SED_fit_params, iters)
        self.calc_SED_rest_property(SED_rest_property_function = Photometry_rest.calc_EW_rest_optical, iters = iters, SED_fit_params = SED_fit_params, strong_line_names = strong_line_names, frame = frame,  rest_optical_wavs = rest_optical_wavs)

    def calc_dust_atten(self, calc_wav: u.Quantity, dust_author_year: Union[None, str] = "M99", dust_law: str = "C00", \
            dust_origin: str = "UV", rest_UV_wav_lims: u.Quantity = [1_250., 3_000.] * u.AA, ref_wav: u.Quantity = 1_500. * u.AA, \
            SED_fit_params: dict = {"code": EAZY(), "templates": "fsps_larson", "lowz_zmax": None}, iters: int = 10_000):
        assert(all(type(name) != type(None) for name in [dust_law, dust_origin]))
        if type(dust_author_year) != type(None):
            self.calc_AUV_from_beta_phot(rest_UV_wav_lims, ref_wav, dust_author_year, SED_fit_params, iters)
        self.calc_SED_rest_property(SED_rest_property_function = Photometry_rest.calc_dust_atten, iters = iters, \
            SED_fit_params = SED_fit_params, calc_wav = calc_wav, dust_author_year = dust_author_year, \
            dust_law = dust_law, dust_origin = dust_origin, rest_UV_wav_lims = rest_UV_wav_lims, ref_wav = ref_wav)

    def calc_line_flux_rest_optical(self, strong_line_names: Union[str, list], frame: str, dust_author_year = "M99", \
            dust_law = "C00", dust_origin = "UV", rest_optical_wavs = [3_700., 10_000.] * u.AA, \
            rest_UV_wav_lims = [1_250., 3_000.] * u.AA, ref_wav: u.Quantity = 1_500. * u.AA, SED_fit_params: \
            dict = {"code": EAZY(), "templates": "fsps_larson", "lowz_zmax": None}, iters: int = 10_000):
        self.calc_EW_rest_optical(strong_line_names, frame, rest_optical_wavs, SED_fit_params, iters)
        if all(type(name) != type(None) for name in [dust_author_year, dust_law, dust_origin]):
            self.calc_dust_atten(line_diagnostics[strong_line_names[0]]["line_wav"], dust_author_year, \
                dust_law, dust_origin, rest_UV_wav_lims, ref_wav, SED_fit_params, iters)
        self.calc_SED_rest_property(SED_rest_property_function = Photometry_rest.calc_line_flux_rest_optical, iters = iters, SED_fit_params = SED_fit_params,
            frame = frame, strong_line_names = strong_line_names, dust_author_year = dust_author_year, dust_law = dust_law, dust_origin = dust_origin, 
            rest_optical_wavs = rest_optical_wavs, rest_UV_wav_lims = rest_UV_wav_lims, ref_wav = ref_wav)

    def calc_line_lum_rest_optical(self, strong_line_names: Union[str, list], frame: str, dust_author_year: Union[str, None] = "M99", \
            dust_law: str = "C00", dust_origin: str = "UV", rest_optical_wavs: u.Quantity = [3_700., 10_000.] * u.AA, \
            rest_UV_wav_lims: u.Quantity = [1_250., 3_000.] * u.AA, ref_wav: u.Quantity = 1_500. * u.AA, SED_fit_params: \
            dict = {"code": EAZY(), "templates": "fsps_larson", "lowz_zmax": None}, iters: int = 10_000):
        self.calc_line_flux_rest_optical(strong_line_names, frame, dust_author_year, dust_law, \
            dust_origin, rest_optical_wavs, rest_UV_wav_lims, ref_wav, SED_fit_params, iters)
        self.calc_SED_rest_property(SED_rest_property_function = Photometry_rest.calc_line_lum_rest_optical, iters = iters, SED_fit_params = SED_fit_params, strong_line_names = strong_line_names, \
            frame = frame, dust_author_year = dust_author_year, dust_law = dust_law, dust_origin = dust_origin, rest_optical_wavs = rest_optical_wavs, rest_UV_wav_lims = rest_UV_wav_lims, ref_wav = ref_wav)

    # should be generalized slightly more
    def calc_xi_ion(self, frame: str = "rest", strong_line_names: Union[str, list] = ["Halpha"], \
            fesc_author_year: str = "fesc=0.0", dust_author_year: Union[str, None] = "M99", \
            dust_law: str = "C00", dust_origin: str = "UV", rest_optical_wavs = [3_700., 10_000.] * u.AA, \
            rest_UV_wav_lims = [1_250., 3_000.] * u.AA, ref_wav = 1_500. * u.AA, \
            SED_fit_params = {"code": EAZY(), "templates": "fsps_larson", "lowz_zmax": None}, iters = 10_000):
        self.calc_line_lum_rest_optical(strong_line_names, frame, dust_author_year, dust_law, dust_origin, \
            rest_optical_wavs, rest_UV_wav_lims, ref_wav, SED_fit_params, iters)
        if "fesc" not in fesc_author_year:
            self.calc_SED_rest_property(SED_rest_property_function = Photometry_rest.calc_fesc_from_beta_phot, iters = iters, SED_fit_params = SED_fit_params, rest_UV_wav_lims = rest_UV_wav_lims, fesc_author_year = fesc_author_year)
        self.calc_SED_rest_property(SED_rest_property_function = Photometry_rest.calc_xi_ion, iters = iters, SED_fit_params = SED_fit_params, frame = frame, strong_line_names = strong_line_names, \
            fesc_author_year = fesc_author_year, dust_author_year = dust_author_year, dust_law = dust_law, dust_origin = dust_origin, rest_optical_wavs = rest_optical_wavs, rest_UV_wav_lims = rest_UV_wav_lims, ref_wav = ref_wav)

    # Global SED rest-frame photometry calculations

    def calc_SED_rest_property(self, SED_rest_property_function, iters, SED_fit_params = {"code": EAZY(), "templates": "fsps_larson", "lowz_zmax": None}, **kwargs):
        key = SED_fit_params["code"].label_from_SED_fit_params(SED_fit_params)
        property_name = SED_rest_property_function(self[0].phot.SED_results[key].phot_rest, **kwargs, extract_property_name = True)
        # self.SED_rest_properties should contain the selections these properties have been calculated for
        if key not in self.SED_rest_properties.keys():
            self.SED_rest_properties[key] = []

        PDF_dir = f"{config['PhotProperties']['PDF_SAVE_DIR']}/{self.version}/{self.instrument.name}/{self.survey}"
        # perform calculation for each galaxy and update galaxies in self
        if type(property_name) in [str]:
            property_name = [property_name]
        for name in property_name:
            self.gals = [deepcopy(gal)._calc_SED_rest_property(SED_rest_property_function = SED_rest_property_function, SED_fit_params_label = key, save_dir = PDF_dir, iters = iters, **kwargs) \
                for gal in tqdm(self, total = len(self), desc = f"Calculating {name}")]
            galfind_logger.info(f"Calculated {name}")
            self._append_SED_rest_property_to_fits(name, key)
        
    # def _save_SED_rest_PDFs(self, property_name, save_dir, SED_fit_params = {"code": EAZY(), "templates": "fsps_larson", "lowz_zmax": None}):
    #     [gal._save_SED_rest_PDFs(property_name, save_dir, SED_fit_params) for gal in self]
    
    def _append_SED_rest_property_to_fits(self, property_name: str, SED_fit_params_label: str, save_kwargs: bool = True, type_fill_vals: dict = {int: -99, float: None, str: ""}):
        try:
            SED_rest_property_tab = self.open_cat(cropped = False, hdu = SED_fit_params_label)
        except FileNotFoundError:
            SED_rest_property_tab = None
        # obtain full list of catalogue IDs
        fits_tab = self.open_cat(cropped = False)
        IDs = np.array(fits_tab[self.cat_creator.ID_label]).astype(int)
        if type(SED_rest_property_tab) == type(None):
            SED_rest_property_tab = Table({self.cat_creator.ID_label: IDs}, dtype = [int])
        # if the table does not include the required column names, instantiate blank columns
        if property_name not in SED_rest_property_tab.colnames:
            blank_floats = np.full(len(SED_rest_property_tab), type_fill_vals[float])
            new_colname_tab = Table({f"{self.cat_creator.ID_label}_temp": IDs, property_name: blank_floats, f"{property_name}_l1": blank_floats, f"{property_name}_u1": blank_floats}, dtype = [int] + [float] * 3)
            SED_rest_property_tab = join(SED_rest_property_tab, new_colname_tab, keys_left = self.cat_creator.ID_label, keys_right = f"{self.cat_creator.ID_label}_temp", join_type = "inner")
            SED_rest_property_tab.remove_column(f"{self.cat_creator.ID_label}_temp")
            new_cols = True
        else:
            new_cols = False
        # extract names of properties that have been recently updated
        if new_cols: # all columns that havn't previously existed are updates
            is_property_updated = np.full(len(self), True)
        else:
            is_property_updated = self.__getattr__(property_name, phot_type = "rest", property_type = "recently_updated")
        if type(is_property_updated) == type(None):
            breakpoint()
        if any(type(updated) == type(None) for updated in is_property_updated):
            breakpoint()
        # update properties and kwargs for those galaxies that have been updated, or if the columns have just been made
        
        if is_property_updated is not None:
            if any(updated for updated in is_property_updated):
                # extract the kwargs for this property
                calculated_property_PDFs = self.__getattr__(property_name, phot_type = "rest", property_type = "PDFs")[is_property_updated]
                kwarg_names = np.unique(np.hstack([list(property_PDF.kwargs.keys()) for property_PDF in calculated_property_PDFs if type(property_PDF) != type(None)]))
                kwarg_types_arr = [[type(property_PDF.kwargs[kwarg_name]) for property_PDF in calculated_property_PDFs if type(property_PDF) != type(None)] for kwarg_name in kwarg_names]
                for kwarg_types in kwarg_types_arr:
                    assert all(types == kwarg_types[0] for types in kwarg_types)
                kwarg_types = [kwarg_types[0] for kwarg_types in kwarg_types_arr]
                # make new columns for any kwarg names that have not previously been created
                for kwarg_name, kwarg_type in zip(kwarg_names, kwarg_types):
                    assert kwarg_types[0] in type_fill_vals.keys()
                    if kwarg_name not in SED_rest_property_tab.colnames:
                        blank_col = np.full(len(SED_rest_property_tab), type_fill_vals[kwarg_type])
                        new_colname_tab = Table({f"{self.cat_creator.ID_label}_temp": IDs, kwarg_name: blank_col}, dtype = [int] + [kwarg_type])
                        SED_rest_property_tab = join(SED_rest_property_tab, new_colname_tab, keys_left = self.cat_creator.ID_label, keys_right = f"{self.cat_creator.ID_label}_temp", join_type = "outer")
                        SED_rest_property_tab.remove_column(f"{self.cat_creator.ID_label}_temp")
                # create new columns of properties
                calculated_IDs = np.array(self.__getattr__("ID")).astype(int)[is_property_updated]
                non_calculated_IDs = np.array([ID for ID in IDs if ID not in calculated_IDs]).astype(int)
                new_IDs = np.concatenate((calculated_IDs, non_calculated_IDs))
                calculated_properties = self.__getattr__(property_name, phot_type = "rest", property_type = "vals")[is_property_updated]
                # slice old catalogue to just those IDs which have not been updated
                old_SED_rest_property_tab = SED_rest_property_tab[np.array([True if ID in non_calculated_IDs else False for ID in SED_rest_property_tab[self.cat_creator.ID_label]])]
                new_properties = np.concatenate((calculated_properties, np.array(old_SED_rest_property_tab[property_name]).astype(float)))
                calculated_property_errs = self.__getattr__(property_name, phot_type = "rest", property_type = "errs")
                new_property_l1 = np.concatenate((np.array(calculated_property_errs[:, 0])[is_property_updated], np.array(old_SED_rest_property_tab[f"{property_name}_l1"]).astype(float)))
                new_property_u1 = np.concatenate((np.array(calculated_property_errs[:, 1])[is_property_updated], np.array(old_SED_rest_property_tab[f"{property_name}_u1"]).astype(float)))
                # create new columns of kwargs
                new_kwargs = {kwarg_name: np.concatenate((np.array([property_PDF.kwargs[kwarg_name] \
                    if type(property_PDF) != type(None) else type_fill_vals[kwarg_type] for property_PDF in calculated_property_PDFs]), \
                    np.full(len(non_calculated_IDs), type_fill_vals[kwarg_type]))) for kwarg_name, kwarg_type in zip(kwarg_names, kwarg_types)}
                # make new table of the same length as the global .fits catalogue to be joined
                new_tab = Table({**{f"{self.cat_creator.ID_label}_temp": new_IDs, property_name: new_properties, f"{property_name}_l1": new_property_l1, f"{property_name}_u1": new_property_u1}, **new_kwargs}, dtype = [int] + [float] * 3 + kwarg_types)
                # update .fits table
                # remove old columns before appending the newer ones
                for name in [property_name, f"{property_name}_l1", f"{property_name}_u1"] + list(new_kwargs.keys()):
                    SED_rest_property_tab.remove_column(name)
                SED_rest_property_tab = join(SED_rest_property_tab, new_tab, keys_left = self.cat_creator.ID_label, keys_right = f"{self.cat_creator.ID_label}_temp", join_type = "outer")
                SED_rest_property_tab.remove_column(f"{self.cat_creator.ID_label}_temp")
                SED_rest_property_tab.sort(self.cat_creator.ID_label)
                self.write_cat([fits_tab, SED_rest_property_tab], ["OBJECTS", SED_fit_params_label])

    def load_SED_rest_properties(self, SED_fit_params = {"code": EAZY(), "templates": "fsps_larson", "lowz_zmax": None}, timed = True):
        key = SED_fit_params["code"].label_from_SED_fit_params(SED_fit_params)
        PDF_dir = f"{config['PhotProperties']['PDF_SAVE_DIR']}/{self.version}/{self.instrument.name}/{self.survey}/{key}"
        property_paths = glob.glob(f"{PDF_dir}/*")
        if len(property_paths) != 0:
            property_names = [property_path.split("/")[-1] for property_path in property_paths]
            self.gals = [deepcopy(gal)._load_SED_rest_properties(PDF_dir, property_names, key) \
                for gal in tqdm(deepcopy(self), desc = f"Loading SED rest properties for {key}", total = len(self))]
            for name in property_names:
                self._append_SED_rest_property_to_fits(name, key)

    def del_SED_rest_property(self, property_name, SED_fit_params = {"code": EAZY(), "templates": "fsps_larson", "lowz_zmax": None}):
        key = SED_fit_params["code"].label_from_SED_fit_params(SED_fit_params)
        # SED rest property must exist for this sample
        assert (property_name in self.SED_rest_properties[key])
        # delete data from fits
        del_col_names = [property_name, f"{property_name}_l1", f"{property_name}_u1"]
        del_hdr_names = [f"SED_REST_{property_name}"]
        self.del_cols_hdrs_from_fits(del_col_names, del_hdr_names, key)
        # check whether the SED rest property kwargs are included in the catalogue, and if so delete these as well - Not Implemented Yet!

        # remove data from self, starting with catalogue, then gal for gal in self.gals
        self.SED_rest_properties[key].remove(property_name)
<<<<<<< HEAD
        self.gals = [deepcopy(gal)._del_SED_rest_properties([property_name], key) for gal in self]
=======
        self.gals = [deepcopy(gal)._del_SED_rest_properties([property_name], key) for gal in self]

    # Number Density Function (e.g. UVLF and mass functions) methods

    def calc_Vmax(self, data_arr: Union[list, np.array], z_bin: Union[list, np.array], \
            SED_fit_params: Union[dict, str] = "EAZY_fsps_larson_zfree", \
            z_step: float = 0.01, timed: bool = False) -> None:
        assert len(z_bin) == 2
        assert z_bin[0] < z_bin[1]
        if type(SED_fit_params) == dict:
            SED_fit_params_key = SED_fit_params["code"].label_from_SED_fit_params(SED_fit_params)
        elif type(SED_fit_params) == str:
            SED_fit_params_key = SED_fit_params
        else:
            galfind_logger.critical(f"{SED_fit_params=} with {type(SED_fit_params)=} is not in [dict, str]!")
        z_bin_name = f"{SED_fit_params_key}_{z_bin[0]:.1f}<z<{z_bin[1]:.1f}"
        for data in data_arr:
            save_path = f"{config['NumberDensityFunctions']['VMAX_DIR']}/{self.version}/{self.instrument.name}/{self.survey}/{z_bin_name}/Vmax_field={data.full_name}.ecsv"
            funcs.make_dirs(save_path)
            # if this file already exists
            if Path(save_path).is_file():
                # open file
                old_tab = Table.read(save_path)
                update_IDs = np.array([gal.ID for gal in self if gal.ID not in old_tab["ID"]])
            else:
                update_IDs = self.ID
            if len(update_IDs) > 0:
                self.gals = [deepcopy(gal).calc_Vmax(self.data.full_name, [data], z_bin, SED_fit_params_key, z_step, timed = timed) for gal in \
                    tqdm(self, total = len(self), desc = f"Calculating Vmax's for {self.data.full_name} in {z_bin_name} {data.full_name}")]
                # table with uncalculated Vmax's
                Vmax_arr = np.array([gal.V_max[z_bin_name][data.full_name].to(u.Mpc ** 3).value \
                    if type(gal.V_max[z_bin_name][data.full_name]) in [u.Quantity] else \
                    gal.V_max[z_bin_name][data.full_name] for gal in self if gal.ID in update_IDs])
                #Vmax_simple_arr = np.array([gal.V_max_simple[z_bin_name][data.full_name].to(u.Mpc ** 3).value \
                #    if type(gal.V_max_simple[z_bin_name][data.full_name]) in [u.Quantity] else \
                #    gal.V_max_simple[z_bin_name][data.full_name] for gal in self if gal.ID in update_IDs])
                obs_zmin = np.array([gal.obs_zrange[z_bin_name][data.full_name][0] for gal in self if gal.ID in update_IDs])
                obs_zmax = np.array([gal.obs_zrange[z_bin_name][data.full_name][1] for gal in self if gal.ID in update_IDs])
                # new_tab = Table({"ID": update_IDs, "Vmax": Vmax_arr, "Vmax_simple": Vmax_simple_arr, \
                #     "obs_zmin": obs_zmin, "obs_zmax": obs_zmax}, dtype = [int, float, float, float, float])
                new_tab = Table({"ID": update_IDs, "Vmax": Vmax_arr, "obs_zmin": obs_zmin, \
                    "obs_zmax": obs_zmax}, dtype = [int, float, float, float])
                new_tab.meta = {"Vmax_invalid_val": -1., "Vmax_unit": u.Mpc ** 3}
                if Path(save_path).is_file(): # update and save table
                    out_tab = vstack([old_tab, new_tab])
                    out_tab.meta = {**old_tab.meta, **new_tab.meta}
                else: # save table
                    out_tab = new_tab
                out_tab.sort("ID")
                out_tab.write(save_path, overwrite = True)
            else: # Vmax table already opened
                Vmax_tab = old_tab[np.array([row["ID"] in self.ID for row in old_tab])]
                Vmax_tab.sort("ID")
                # save appropriate Vmax properties
                self.gals = [deepcopy(gal).save_Vmax(Vmax, z_bin_name, data.full_name, is_simple_Vmax = False) \
                    for gal, Vmax in zip(self, np.array(Vmax_tab["Vmax"]))]
                #self.gals = [deepcopy(gal).save_Vmax(Vmax, z_bin_name, data.full_name, is_simple_Vmax = True) \
                #    for gal, Vmax in zip(self, np.array(Vmax_tab["Vmax_simple"]))]

    # def plot_SED_properties(self, x_name, y_name, SED_fit_params):
    #     x_arr = []
    #     y_arr = []
    #     for i, gal in enumerate(self):
    #         gal_properties = getattr(gal.phot.SED_results[SED_fit_params["code"].label_from_SED_fit_params(SED_fit_params)], properties)
    #         if x_name in gal_properties and y_name in gal_properties:
    #             x_arr[i] = gal_properties(x_name)
    #             y_arr[i] = gal_properties(y_name)
    #         else:
    #             raise(Exception(f"{x_name} and {y_name} not available for all galaxies in this catalogue!"))
>>>>>>> b99a567e
<|MERGE_RESOLUTION|>--- conflicted
+++ resolved
@@ -346,11 +346,7 @@
         phot_ax = fig.add_subplot(gs[:, 0:3])
 
         PDF_ax = [fig.add_subplot(gs[0, 3:]), fig.add_subplot(gs[1, 3:])]
-<<<<<<< HEAD
-
-=======
-        
->>>>>>> b99a567e
+
         # plot SEDs
         out_paths = [gal.plot_phot_diagnostic([cutout_fig, phot_ax, PDF_ax], self.data, \
             SED_fit_params_arr, zPDF_plot_SED_fit_params_arr, wav_unit, flux_unit, \
@@ -621,11 +617,7 @@
     def select_EPOCHS(self, SED_fit_params = {"code": EAZY(), "templates": "fsps_larson", "lowz_zmax": None}, allow_lowz = False, hot_pixel_bands = ["F277W", "F356W", "F444W"], mask_instruments = ["NIRCam"]):
         instruments_to_mask = [globals()[instr_name]() for instr_name in self.instrument.name.split("+") if instr_name in mask_instruments]
         self.perform_selection(Galaxy.select_min_bands, 4., make_cat_copy = False) # minimum 4 photometric bands
-<<<<<<< HEAD
         [self.perform_selection(Galaxy.select_unmasked_instrument, instrument, make_cat_copy = False) for instrument in instruments_to_mask] # all bands unmasked
-=======
-        [self.perform_selection(Galaxy.select_unmasked_instrument, globals()[instr_name](), make_cat_copy = False) for instr_name in self.instrument.name.split("+")] # all bands unmasked
->>>>>>> b99a567e
         [self.perform_selection(Galaxy.select_band_flux_radius, band, "gtr", 1.5, make_cat_copy = False) for band in hot_pixel_bands if band in self.instrument.band_names] # LW NIRCam wideband Re>1.5 pix
         if not allow_lowz:
             self.perform_selection(Galaxy.phot_SNR_crop, 0, 2., "non_detect", make_cat_copy = False) # 2σ non-detected in first band
@@ -907,9 +899,6 @@
 
         # remove data from self, starting with catalogue, then gal for gal in self.gals
         self.SED_rest_properties[key].remove(property_name)
-<<<<<<< HEAD
-        self.gals = [deepcopy(gal)._del_SED_rest_properties([property_name], key) for gal in self]
-=======
         self.gals = [deepcopy(gal)._del_SED_rest_properties([property_name], key) for gal in self]
 
     # Number Density Function (e.g. UVLF and mass functions) methods
@@ -967,16 +956,4 @@
                 self.gals = [deepcopy(gal).save_Vmax(Vmax, z_bin_name, data.full_name, is_simple_Vmax = False) \
                     for gal, Vmax in zip(self, np.array(Vmax_tab["Vmax"]))]
                 #self.gals = [deepcopy(gal).save_Vmax(Vmax, z_bin_name, data.full_name, is_simple_Vmax = True) \
-                #    for gal, Vmax in zip(self, np.array(Vmax_tab["Vmax_simple"]))]
-
-    # def plot_SED_properties(self, x_name, y_name, SED_fit_params):
-    #     x_arr = []
-    #     y_arr = []
-    #     for i, gal in enumerate(self):
-    #         gal_properties = getattr(gal.phot.SED_results[SED_fit_params["code"].label_from_SED_fit_params(SED_fit_params)], properties)
-    #         if x_name in gal_properties and y_name in gal_properties:
-    #             x_arr[i] = gal_properties(x_name)
-    #             y_arr[i] = gal_properties(y_name)
-    #         else:
-    #             raise(Exception(f"{x_name} and {y_name} not available for all galaxies in this catalogue!"))
->>>>>>> b99a567e
+                #    for gal, Vmax in zip(self, np.array(Vmax_tab["Vmax_simple"]))]