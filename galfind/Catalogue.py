#!/usr/bin/env python3
# -*- coding: utf-8 -*-
"""
Created on Mon May 22 13:27:47 2023

@author: austind
"""

# Catalogue.py
import numpy as np
from astropy.table import Table, join
import pyregion
from astropy.io import fits
from pathlib import Path
from astropy.wcs import WCS
import astropy.units as u
from tqdm import tqdm
import copy

from . import useful_funcs_austind as useful_funcs
from .Data import Data
from .useful_funcs_austind import Galaxy
from . import useful_funcs_austind as funcs
from .Catalogue_Creator import GALFIND_Catalogue_Creator
from . import SED_code
from . import config

class Catalogue:
    # later on, the gal_arr should be calculated from the Instrument and sex_cat path, with SED codes already given
    def __init__(self, gals, cat_path, survey, cat_creator, codes = []): #, UV_PDF_path):
        self.survey = survey
        self.cat_path = cat_path
        #self.UV_PDF_path = UV_PDF_path
        self.cat_creator = cat_creator
        self.codes = codes
        self.gals = gals
        
        # concat is commutative for catalogues
        self.__radd__ = self.__add__
        # cross-match is commutative for catalogues
        self.__rmul__ = self.__mul__
        
    @property
    def cat_dir(self):
        return funcs.split_dir_name(self.cat_path, "dir")
    
    @property
    def cat_name(self):
        return funcs.split_dir_name(self.cat_path, "name")
        
    # %% alternative constructors
    @classmethod
    def from_pipeline(cls, survey, version, aper_diams, cat_creator, xy_offset = [0, 0], instruments = ['NIRCam', 'ACS_WFC', 'WFC3IR'], \
                      forced_phot_band = "f444W", excl_bands = [], loc_depth_min_flux_pc_errs = [5, 10], n_loc_depth_samples = 5, fast = True):
        # make 'Data' object
        data = Data.from_pipeline(survey, version, instruments, excl_bands = excl_bands)
        return cls.from_data(data, aper_diams, cat_creator, xy_offset, forced_phot_band, loc_depth_min_flux_pc_errs, n_loc_depth_samples, fast)

    @classmethod
    def from_NIRCam_pipeline(cls, survey, version, aper_diams, cat_creator, xy_offset = [0, 0], forced_phot_band = "f444W", \
                             excl_bands = [], loc_depth_min_flux_pc_errs = [5, 10], n_loc_depth_samples = 5, fast = True):
        # make 'Data' object
        data = Data.from_NIRCam_pipeline(survey, version, excl_bands = excl_bands)
        return cls.from_data(data, aper_diams, cat_creator, xy_offset, forced_phot_band, loc_depth_min_flux_pc_errs, n_loc_depth_samples, fast)
    
    @classmethod
    def from_data(cls, data, aper_diams, cat_creator, xy_offset = [0, 0], forced_phot_band = "f444W", loc_depth_min_flux_pc_errs = [5, 10], n_loc_depth_samples = 5, fast = True):
        # make masked local depth catalogue from the 'Data' object
        data.combine_sex_cats(forced_phot_band)
        data.calc_depths(xy_offset, aper_diams, fast = fast)
        print("from_data fast = ", fast)
        # load the catalogue that has just been created into a 'Catalogue' object
        if cat_creator.cat_type == "loc_depth":
            data.make_loc_depth_cat(aper_diams, min_flux_pc_err_arr = loc_depth_min_flux_pc_errs, forced_phot_band = forced_phot_band, n_samples = n_loc_depth_samples, fast = fast)
            cat_path = data.loc_depth_cat_path
        elif cat_creator.cat_type == "sex":
            cat_path = data.sex_cat_master_path
            
        cat = cls.from_sex_cat(cat_path, data.instrument, data.survey, cat_creator)
        print("cat_path = ", cat.cat_path)
        cat.mask(data) # also saves the data object within the catalogue
        return cat
    
    @classmethod
    def from_sex_cat(cls, cat_path, instrument, survey, cat_creator):
        # open the catalogue
        cat = cls.cat_from_path(cat_path)
        # produce galaxy array from each row of the catalogue
        gals = np.array([Galaxy.from_sex_cat_row(row, instrument, cat_creator) for row in cat])
        return cls(gals, cat_path, survey, cat_creator)
    
    @classmethod
    def from_photo_z_cat(cls, cat_path, instrument, survey, cat_creator, codes):
        # open the catalogue
        cat = cls.cat_from_path(cat_path)
        # produce galaxy array from each row of the catalogue
        gals = np.array([Galaxy.from_photo_z_cat_row(row, instrument, cat_creator, codes) for row in cat])
        return cls(gals, cat_path, survey, cat_creator)
    
    # %% Overloaded operators
    
    def __len__(self):
        return len(self.gals)
    
    def __iter__(self):
        self.iter = 0
        return self
    
    def __next__(self):
        if self.iter > len(self) - 1:
            raise StopIteration
        else:
            gal = self[self.iter]
            self.iter += 1
            return gal
    
    def __getitem__(self, index):
        return self.gals[index]
    
    def __getattr__(self, name): # only acts on attributes that don't already exist
        # get array of galaxy properties for the catalogue if they exist in all galaxies
        for gal in self:
            # property must exist in all galaxies within class
            if not hasattr(gal, name):
                raise AttributeError(f"'{name}' does not exist in all galaxies within {self.cat_name} !!!")
        return np.array([getattr(gal, name) for gal in self])
    
    def __setattr__(self, name, value, obj = "cat"):
        if obj == "cat":
            super().__setattr__(name, value)
        elif obj == "gal":
            # set attributes of individual galaxies within the catalogue
            for i, gal in enumerate(self):
                if type(value) == list or type(value) == np.array:
                    setattr(gal, name, value[i])
                else:
                    setattr(gal, name, value)
    
    # not needed!
    def __setitem__(self, index, gal):
        self.gals[index] = gal
    
    def __add__(self, cat):
        # concat catalogues
        pass
    
    def __mul__(self, cat): # self * cat
        # cross-match catalogues
        pass
    
    def __repr__(self):
        return str(self.__dict__)
    
    def __deepcopy__(self, memo):
        cls = self.__class__
        result = cls.__new__(cls)
        memo[id(self)] = result
        for key, value in self.__dict__.items():
            setattr(result, key, copy.deepcopy(value, memo))
        return result
    
    # %%
    
    def open_full_cat(self):
        return Table.read(self.cat_path, character_as_bytes = False)

    def cat_from_path(path, crop_names = None):
        cat = Table.read(path, character_as_bytes = False)
        if crop_names != None:
            for name in crop_names:
                cat = cat[cat[name] == True]
        return cat
    
    def catch_redshift_minus_99(self, gal_index, out_value = True, condition = None, condition_fail_val = None, minus_99_out = None):
        try:
            self[gal_index].phot_rest.z # i.e. if the galaxy has a finite redshift
            if condition != None:
                return out_value if condition(out_value) else condition_fail_val
            else:
                return out_value
        except:
            #print(f"{gal_index} is at z=-99")
            return minus_99_out
    
    def calc_ext_src_corrs(self, band, code = "LePhare", ID = None):
        # load the catalogue (for obtaining the FLUX_AUTOs; THIS SHOULD BE MORE GENERAL IN FUTURE TO GET THESE FROM THE GALAXY OBJECT!!!)
        tab = self.open_full_cat()
        if ID != None:
            tab = tab[tab["NUMBER"] == ID]
            cat = self[self["ID"] == ID]
        else:
            cat = self
        # load the relevant FLUX_AUTO from SExtractor output
        flux_autos = useful_funcs.flux_image_to_Jy(np.array(tab[f"FLUX_AUTO_{band}"]), self.data.im_zps[band])
        ext_src_corrs = [self.catch_redshift_minus_99(i, flux_autos[i] / gal.phot_obs.flux_Jy[np.where(band == \
                                            gal.phot_obs.instrument.bands)[0][0]], lambda x: x > 1., 1., -99.) for i, gal in enumerate(cat)]
        return ext_src_corrs
            
    def make_ext_src_corr_cat(self, code = "LePhare", join_tables = True):
        ext_src_cat_name = f"{useful_funcs.split_dir_name(self.cat_path, 'dir')}/Extended_source_corrections_{code}.fits"
        if not Path(ext_src_cat_name).is_file():
            ext_src_col_names = np.array(["ID"] + [f"auto_corr_factor_{name}" for name in list([band for band in self.data.instrument.bands] + [f"UV_{code}", "mass"])])
            ext_src_col_dtypes = np.array([int] + [float for i in range(len(self.data.instrument.bands))] + [float, float])
            ext_src_corrs_band = {}
            # determine the relevant bands for the extended source correction (slower than it could be, but it works nevertheless)
            UV_corr_bands = []
            for i, gal in enumerate(self):
                if self.catch_redshift_minus_99(i, True):
                    # should include reference to 'code' here! i.e. there should be multiple phot_rest within the Galaxy class
                    UV_corr_bands.append(gal.phot_rest.rest_UV_band)
                else:
                    UV_corr_bands.append(None)
            
            for i, band in tqdm(enumerate(self.data.instrument.bands), total = len(self.data.instrument.bands), desc = f"Calculating extended source corrections for {self.cat_path}"):
                band_corrs = self.calc_ext_src_corrs(band, code)
                ext_src_corrs_band[band] = band_corrs
            
            UV_ext_src_corrs = np.array([ext_src_corrs_band[band][i] if self.catch_redshift_minus_99(i) else -99. for i, band in enumerate(UV_corr_bands)])
            print(f"Finished calculating UV extended source corrections using {code} redshifts")
            mass_ext_src_corrs = np.array(ext_src_corrs_band["f444W"]) # f444W band (mass tracer)
            print("Finished calculating mass extended source corrections")
            ext_src_corr_vals = np.vstack((np.array(self.ID), np.vstack(list(ext_src_corrs_band.values())), UV_ext_src_corrs, mass_ext_src_corrs)).T

            ext_src_tab = Table(ext_src_corr_vals, names = ext_src_col_names, dtype = ext_src_col_dtypes)
            ext_src_tab.write(ext_src_cat_name, overwrite = True)
            self.ext_src_tab = ext_src_tab
            print(f"Writing table to {ext_src_cat_name}")
        
        else:
            self.ext_src_tab = Table.read(ext_src_cat_name, character_as_bytes = False)
            print(f"Opening table: {ext_src_cat_name}")
            
        if join_tables:
            self.join_ext_src_cat(code = code)
        return self
        
    def join_ext_src_cat(self, match_cols = ["NUMBER", "ID"], code = "LePhare"):
        # open existing cat
        init_cat = self.open_full_cat()
        joined_tab = join(init_cat, self.ext_src_tab, keys_left = match_cols[0], keys_right = match_cols[1])
        self.cat_path = self.cat_path.replace(".fits", "_ext_src.fits")
        joined_tab.write(self.cat_path, format = "fits", overwrite = True)
        print(f"Joining ext_src table to catalogue! Saving to {self.cat_path}")
        
        # set relevant properties in the galaxies contained within the catalogues (can use __setattr__ here too!)
        print("Updating Catalogue object")
        for gal, UV_corr, mass_corr in zip(self, self.ext_src_tab[f"auto_corr_factor_UV_{code}"], self.ext_src_tab["auto_corr_factor_mass"]):
            gal.properties[code]["auto_corr_factor_UV"] = UV_corr
            gal.properties[code]["auto_corr_factor_mass"] = mass_corr
        print(self[0].properties)
    
    # altered from original in mask_regions.py
    def mask(self, data, flag_blank_field = True): # mask paths is a dict of form {band: mask_path}
        print(f"Running masking code for {self.cat_path}. (Too much copying and pasting here!)")
        self.data = data # store data object in catalogue object
        masked_cat_path = self.cat_path.replace(".fits", "_masked.fits")
        
        if not Path(masked_cat_path).is_file():
            # mask each band individually
            for i, (band, mask_path) in enumerate(self.data.mask_paths.items()):
                im_data, im_header, seg_data, seg_header, mask = self.data.load_data(band, incl_mask = True)
                wcs = WCS(im_header)
                
                # make a flag array to say whether each object lies within the mask or not
                mask_flag_arr = []
                for j, gal in enumerate(self.gals):
                    pix_values = wcs.world_to_pixel(gal.sky_coord)
                    x_pix = int(np.rint(pix_values[0]))
                    y_pix = int(np.rint(pix_values[1]))
                    # if j == 0:
                    #     print(mask.shape, im_data.shape, seg_data.shape)
                    if y_pix >= mask.shape[0] or x_pix >= mask.shape[1] or x_pix < 0 or y_pix < 0: # catch HST masking errors
                        mask_flag_gal = True
                    else:
                        mask_flag_gal = mask[y_pix][x_pix]
                    #print(mask_flag_gal)
                    if mask_flag_gal == True:
                        gal.mask_flags[f"unmasked_{band}"] = False
                        mask_flag_arr.append(False)
                    else:
                        gal.mask_flags[f"unmasked_{band}"] = True
                        mask_flag_arr.append(True)
                # update saved catalogue
                cat = self.open_full_cat()
                cat[f"unmasked_{band}"] = mask_flag_arr #.astype(bool)
                cat.write(masked_cat_path, overwrite = True)
                print(f"Finished masking {band}")
                self.cat_path = masked_cat_path
            
            if self.data.is_blank:
                if flag_blank_field:
                    # add 'blank_module == True' to every galaxy in the catalogue
                    blank_flags = [True] * len(self.gals)
                    for gal in self:
                        # changed syntax from "blank" to "blank_module"
                        gal.mask_flags["blank_module"] = True
            else: # mask cluster/blank field in reddest band (f444W for our NIRCam fields)
                if flag_blank_field:
                    blank_flags = []
                    # add 'blank_module == True' to galaxies in the blank module
                    if self.data.blank_mask_path != "":
                        blank_mask_file = pyregion.open(self.data.blank_mask_path).as_imagecoord(im_header) # file for mask
                        blank_mask = blank_mask_file.get_mask(hdu = fits.open(self.data.im_paths[self.data.instrument.bands[-1]])[self.data.im_exts[self.data.instrument.bands[-1]]])
                        for gal in self:
                            pix_values = wcs.world_to_pixel(gal.sky_coord)
                            x_pix = int(np.rint(pix_values[0]))
                            y_pix = int(np.rint(pix_values[1]))
                            blank_flag = blank_mask[y_pix][x_pix]
                            #print(mask_flag_gal)
                            if mask_flag_gal == True:
                                gal.mask_flags["blank_module"] = False
                                blank_flags.append(False)
                            else:
                                gal.mask_flags["blank_module"] = True
                                blank_flags.append(True)
                    else:
                        raise(Exception("Must manually create a 'blank' field mask in the 'Data' object if 'flag_blank_field == True'!"))
                # add 'cluster == True' to every galaxy within the cluster
                cluster_flags = []
                if self.data.cluster_mask_path != "":
                    cluster_mask_file = pyregion.open(self.data.cluster_mask_path).as_imagecoord(im_header) # file for mask
                    cluster_mask = cluster_mask_file.get_mask(hdu = fits.open(self.data.im_paths[self.data.instrument.bands[-1]])[self.data.im_exts[self.data.instrument.bands[-1]]])
                    for gal in self:
                        pix_values = wcs.world_to_pixel(gal.sky_coord)
                        x_pix = int(np.rint(pix_values[0]))
                        y_pix = int(np.rint(pix_values[1]))
                        cluster_flag = cluster_mask[y_pix][x_pix]
                        #print(mask_flag_gal)
                        gal.mask_flags["cluster"] = cluster_flag
                        cluster_flags.append(cluster_flag)
                    # update saved catalogue
                    cat = self.open_full_cat()
                    cat["cluster"] = cluster_flags #.astype(bool)
                    cat.write(masked_cat_path, overwrite = True)
                    print("Finished masking cluster")
                else:
                    raise(Exception("Must manually create a 'cluster' mask in the 'Data' object!"))
            
            if flag_blank_field:
                # update saved catalogue
                cat = self.open_full_cat()
                cat["blank_module"] = blank_flags #.astype(bool)
                cat.write(masked_cat_path, overwrite = True)
                print("Finished masking blank field")
            
            # add additional boolean column to say whether an object is unmasked in all columns or not
            unmasked_blank = []
            for i, gal in enumerate(self):
                good_galaxy = True
                for band in self.data.instrument.bands:
                    if not gal.mask_flags[f"unmasked_{band}"]:
                        good_galaxy = False
                        break
                # don't include blank field galaxies in final boolean unmasked column
                if not self.data.is_blank and flag_blank_field:
                    if not gal.mask_flags["blank_module"]:
                        good_galaxy = False
                unmasked_blank.append(good_galaxy)
                gal.mask_flags["unmasked_blank"] = good_galaxy
            cat = self.open_full_cat()
            cat["unmasked_blank"] = unmasked_blank
            cat.write(masked_cat_path, overwrite = True)
            print("Finished masking!")
        else:
            self.cat_path = masked_cat_path
            
<<<<<<< HEAD
=======
        
>>>>>>> a9716d5e
    
    def make_UV_fit_cat(self, UV_PDF_path = config["RestUVProperties"]["UV_PDF_PATH"], col_names = ["Beta", "flux_lambda_1500", "flux_Jy_1500", "M_UV", "A_UV", "L_obs", "L_int", "SFR"], \
                        code = "LePhare", join_tables = True):
        UV_cat_name = f"{useful_funcs.split_dir_name(self.cat_path, 'dir')}/UV_properties_{code}.fits"
        #if not Path(UV_cat_name).is_file():
        cat_data = []
        print("Bands here: ", self[1].phot_obs.instrument.bands)
        for i, gal in tqdm(enumerate(self), total = len(self), desc = "Making UV fit catalogue"):
            gal_copy = gal #copy.deepcopy(gal)
            path = f"/nvme/scratch/work/austind/GALFIND/UV_PDFs/v9/NIRCam/NGDEEP/LePhare+5pc/Amplitude/{gal_copy.ID}.txt"
            #print(path)
            if Path(path).is_file():
                #print(gal.phot_obs.instrument.bands)
                #gal_data = np.array([gal_copy.ID])
                for name in ["Amplitude", "Beta"]:
                    if name == "Beta":
                        plot = True
                    else:
                        plot = False
                    funcs.percentiles_from_PDF(gal.phot_rest.open_UV_fit_PDF(UV_PDF_path, name, gal_copy.ID, gal_copy.properties[f"UV_{code}_ext_src_corr"], plot = plot))
            # for name in col_names:
            #     #print(f"{gal.ID}: {gal.phot_rest.phot_obs.instrument.bands}")
            #     try:
            #         gal_data = np.append(gal_data, funcs.percentiles_from_PDF(gal.phot_rest.open_UV_fit_PDF(UV_PDF_path, name, gal_copy.ID, gal_copy.properties[f"UV_{code}_ext_src_corr"]))) # not currently saving to object
            #     except:
            #         gal_data = np.append(gal_data, funcs.percentiles_from_PDF([-99.]))
            # gal_data = np.array(gal_data).flatten()
            # if i == 0: # if the first column
            #     cat_data = gal_data
            # else:
            #     cat_data = np.vstack([cat_data, gal_data])
        UV_col_names = np.array([[name, f"{name}_l1", f"{name}_u1"] for name in col_names]).flatten()
        fits_col_names = np.concatenate((np.array(["ID"]), UV_col_names))
        funcs.make_dirs(self.cat_path)
        UV_tab = Table(cat_data, names = fits_col_names)
        UV_tab.write(UV_cat_name, format = "fits", overwrite = True)
        self.UV_tab = UV_tab
        print(f"Writing UV table to {self.cat_path}")
        
        # else:
        #     self.UV_tab = Table.read(UV_cat_name, character_as_bytes = False)
        #     print(f"Opening table: {UV_cat_name}")
        
        if join_tables:
            self.join_UV_fit_cat()
            # set relevant properties in the galaxies contained within the catalogues
            [setattr(gal, ["properties", name], UV_tab[name][i]) for i, gal in enumerate(self) for name in UV_col_names]
            print(self[0].properties)
            
        return self
        
    def join_UV_fit_cat(self, match_cols = ["NUMBER", "ID"]):
        # open existing cat
        init_cat = self.open_full_cat()
        joined_tab = join(init_cat, self.UV_tab, keys_left = match_cols[0], keys_right = match_cols[1])
        self.cat_path = self.cat_path.replace('.fits', '_UV.fits')
        joined_tab.write(self.cat_path, format = "fits", overwrite = True)
        print(f"Joining UV table to catalogue! Saving to {self.cat_path}")
    
    def flag_robust_high_z(self, relaxed = False):
        # should make use of an overloaded __setattr__ here!
        pass
    
    def flag_good_high_z(self, relaxed = False):
        # should make use of an overloaded __setattr__ here!
        pass
    
    def flag_hot_pixel(self):
        pass
    
    def crop(self, crop_property, crop_limits): # upper and lower limits on galaxy properties (e.g. ID, redshift, mass, SFR, SkyCoord)
        print("'Catalogue.crop_cat()' currently only works for 'ID' (and in theory any gal.property coming from SExtractor catalogue except astropy.coordinates.SkyCoord)." + \
              "Implementation for cropping by SED fitting property still not yet included !")
        if isinstance(crop_limits, int) or isinstance(crop_limits, float):
            self.gals = self[getattr(self, crop_property) == crop_limits]
        elif isinstance(crop_limits, list) or isinstance(crop_limits, np.array):
            upper_gals = self[getattr(self, crop_property) >= crop_limits[0]]
            self.gals = upper_gals
            cropped_gals = self[getattr(self, crop_property) <= crop_limits[1]]
            self.gals = cropped_gals
        else:
            raise(Exception(f"'crop_limits'={crop_limits} in 'Catalogue.crop_cat()' is inappropriate !"))
        return self
    
    # def fit_sed(self, code):
    #     return code.fit_cat(self)<|MERGE_RESOLUTION|>--- conflicted
+++ resolved
@@ -363,11 +363,6 @@
             print("Finished masking!")
         else:
             self.cat_path = masked_cat_path
-            
-<<<<<<< HEAD
-=======
-        
->>>>>>> a9716d5e
     
     def make_UV_fit_cat(self, UV_PDF_path = config["RestUVProperties"]["UV_PDF_PATH"], col_names = ["Beta", "flux_lambda_1500", "flux_Jy_1500", "M_UV", "A_UV", "L_obs", "L_int", "SFR"], \
                         code = "LePhare", join_tables = True):
