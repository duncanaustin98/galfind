--- conflicted
+++ resolved
@@ -338,23 +338,6 @@
         else:
             galfind_logger.info(f"Catalogue for {self.survey} {self.version} already masked. Skipping!")    
     
-<<<<<<< HEAD
-    def mask_old(self, mask_instrument):
-        im_data, im_header, seg_data, seg_header, mask = self.data.load_data("f444W", incl_mask = True)
-        wcs = WCS(im_header)
-        if self.data.is_blank:
-            # add 'blank_module == True' to every galaxy in the catalogue
-            blank_flags = [True] * len(self.gals)
-            for gal in self:
-                # changed syntax from "blank" to "blank_module"
-                gal.mask_flags["blank_module"] = True
-        else: # mask cluster/blank field in reddest band (f444W for our NIRCam fields)
-            blank_flags = []
-            # add 'blank_module == True' to galaxies in the blank module
-            if self.data.blank_mask_path != "":
-                blank_mask_file = pyregion.open(self.data.blank_mask_path).as_imagecoord(im_header) # file for mask
-                blank_mask = blank_mask_file.get_mask(hdu = fits.open(self.data.im_paths[self.data.instrument.bands[-1]])[self.data.im_exts[self.data.instrument.bands[-1]]])
-=======
     def make_cutouts(self, IDs, cutout_size = 32):
         for band in tqdm(self.instrument, total = len(self.instrument), desc = "Making band cutouts"):
             im_data, im_header, seg_data, seg_header = self.data.load_data(band, incl_mask = False)
@@ -364,125 +347,6 @@
                 if gal.ID in IDs:
                     gal.make_cutout(band, data = {"SCI": im_data, "SEG": seg_data, self.data.wht_types[band]: wht_data}, \
                         wcs = wcs, im_header = im_header, survey = self.survey, version = self.version, cutout_size = cutout_size)
-
-    # altered from original in mask_regions.py
-    def mask(self, data, mask_instrument = NIRCam()): # mask paths is a dict of form {band: mask_path}
-        print(f"Running masking code for {self.cat_path}. (Too much copying and pasting here!)")
-        self.data = data # store data object in catalogue object
-        masked_cat_path = self.cat_path.replace(".fits", "_masked.fits")
-        
-        overwrite = config["DEFAULT"].getboolean("OVERWRITE")
-        if overwrite:
-            galfind_logger.info("OVERWRITE = YES, so overwriting masked catalogue if it exists.")
-    
-        if not Path(masked_cat_path).is_file() or overwrite:
-            if not config["DEFAULT"].getboolean("RUN"):
-                galfind_logger.critical("RUN = YES, so not masking cat. Returning Error.")
-                raise Exception(f"RUN = YES, and combination of {self.survey} {self.version} or {self.instrument.name} has not previously been run.")
-
-
-            im_data, im_header, seg_data, seg_header, mask = self.data.load_data("f444W", incl_mask = True)
-            wcs = WCS(im_header)
-            if self.data.is_blank:
-                # add 'blank_module == True' to every galaxy in the catalogue
-                blank_flags = [True] * len(self.gals)
->>>>>>> b3d73517
-                for gal in self:
-                    pix_values = wcs.world_to_pixel(gal.sky_coord)
-                    x_pix = int(np.rint(pix_values[0]))
-                    y_pix = int(np.rint(pix_values[1]))
-                    blank_flag = blank_mask[y_pix][x_pix]
-                    #print(mask_flag_gal)
-                    if y_pix >= mask.shape[0] or x_pix >= mask.shape[1] or x_pix < 0 or y_pix < 0: # catch HST masking errors
-                        mask_flag_gal = True
-                    else:
-                        mask_flag_gal = blank_mask[y_pix][x_pix]
-                    if mask_flag_gal == True:
-                        gal.mask_flags["blank_module"] = False
-                        blank_flags.append(False)
-                    else:
-                        gal.mask_flags["blank_module"] = True
-                        blank_flags.append(True)
-                # update saved catalogue
-                cat = self.open_full_cat()
-                cat["blank_module"] = blank_flags #.astype(bool)
-                cat.write(masked_cat_path, overwrite = True)
-                self.cat_path = masked_cat_path
-                print("Finished masking blank field")
-            else:
-                raise(Exception("Must manually create a 'blank' field mask in the 'Data' object if 'flag_blank_field == True'!"))
-            # add 'cluster == True' to every galaxy within the cluster
-            cluster_flags = []
-            if self.data.cluster_mask_path != "":
-                cluster_mask_file = pyregion.open(self.data.cluster_mask_path).as_imagecoord(im_header) # file for mask
-                cluster_mask = cluster_mask_file.get_mask(hdu = fits.open(self.data.im_paths[self.data.instrument.bands[-1]])[self.data.im_exts[self.data.instrument.bands[-1]]])
-                for gal in self:
-                    pix_values = wcs.world_to_pixel(gal.sky_coord)
-                    x_pix = int(np.rint(pix_values[0]))
-                    y_pix = int(np.rint(pix_values[1]))
-                    cluster_flag = cluster_mask[y_pix][x_pix]
-                    #print(mask_flag_gal)
-                    gal.mask_flags["cluster"] = cluster_flag
-                    cluster_flags.append(cluster_flag)
-                # update saved catalogue
-                cat = self.open_full_cat()
-                cat["cluster"] = cluster_flags #.astype(bool)
-                cat.write(masked_cat_path, overwrite = True)
-                self.cat_path = masked_cat_path
-                print("Finished masking cluster")
-            else:
-                raise(Exception("Must manually create a 'cluster' mask in the 'Data' object!"))
-                
-        # mask each band individually
-        for i, (band, mask_path) in enumerate(self.data.mask_paths.items()):
-            im_data, im_header, seg_data, seg_header, mask = self.data.load_data(band, incl_mask = True)
-            wcs = WCS(im_header)
-            
-            # make a flag array to say whether each object lies within the mask or not
-            mask_flag_arr = []
-            for j, gal in enumerate(self.gals):
-                pix_values = wcs.world_to_pixel(gal.sky_coord)
-                x_pix = int(np.rint(pix_values[0]))
-                y_pix = int(np.rint(pix_values[1]))
-                # if j == 0:
-                #     print(mask.shape, im_data.shape, seg_data.shape)
-                if y_pix >= mask.shape[0] or x_pix >= mask.shape[1] or x_pix < 0 or y_pix < 0: # catch HST masking errors
-                    mask_flag_gal = True
-                else:
-                    mask_flag_gal = mask[y_pix][x_pix]
-                #print(mask_flag_gal)
-                if mask_flag_gal == True:
-                    gal.mask_flags[f"unmasked_{band}"] = False
-                    mask_flag_arr.append(False)
-                else:
-                    gal.mask_flags[f"unmasked_{band}"] = True
-                    mask_flag_arr.append(True)
-            # update saved catalogue
-            cat = self.open_full_cat()
-            cat[f"unmasked_{band}"] = mask_flag_arr #.astype(bool)
-            cat.write(masked_cat_path, overwrite = True)
-            print(f"Finished masking {band}")
-            self.cat_path = masked_cat_path
-
-        # add additional boolean column to say whether an object is unmasked in all columns or not
-        unmasked_blank = []
-        for i, gal in enumerate(self):
-            good_galaxy = True
-            for band in self.data.instrument.bands:
-                if band in mask_instrument.bands and not gal.mask_flags[f"unmasked_{band}"]:
-                    good_galaxy = False
-                    break
-            # don't include blank field galaxies in final boolean unmasked column
-            if not self.data.is_blank:
-                if not gal.mask_flags["blank_module"]:
-                    good_galaxy = False
-            unmasked_blank.append(good_galaxy)
-            gal.mask_flags[f"unmasked_blank_{mask_instrument.name}"] = good_galaxy
-        cat = self.open_full_cat()
-        cat[f"unmasked_blank_{mask_instrument.name}"] = unmasked_blank
-        cat.write(masked_cat_path, overwrite = True)
-        self.cat_path = masked_cat_path
-        print("Finished masking!")
     
     def make_UV_fit_cat(self, code_name = "EAZY", templates = "fsps_larson", UV_PDF_path = config["RestUVProperties"]["UV_PDF_PATH"], col_names = ["Beta", "flux_lambda_1500", "flux_Jy_1500", "M_UV", "A_UV", "L_obs", "L_int", "SFR"], \
                         join_tables = True, skip_IDs = [], rest_UV_wavs_arr = [[1250., 3000.] * u.AA], conv_filt_arr = [True, False], overwrite = True):
