#!/usr/bin/env python3
# -*- coding: utf-8 -*-
"""
Created on Wed May 31 00:17:39 2023

@author: austind
"""

# SED_codes.py
# %% Imports

import os
import numpy as np
from abc import ABC, abstractmethod
import astropy.units as u
import itertools
from astropy.table import Table, join
import subprocess
from pathlib import Path
from astropy.io import fits
from tqdm import tqdm

from . import useful_funcs_austind as funcs
from . import config
from . import SED_result, Catalogue_SED_results
#from . import galfind_logger

# %% SED_code class

class SED_code(ABC):
    
    def __init__(self, code_name, galaxy_property_dict, available_templates):
        self.code_name = code_name
        self.galaxy_property_dict = galaxy_property_dict
        self.available_templates = available_templates
    
    @staticmethod
    def code_from_name(code_name):
        return getattr(globals()[code_name], code_name)()
    
    @staticmethod
    def galaxy_property_labels(gal_property, templates, lowz_zmax = None):
        print(gal_property, templates, lowz_zmax)
        if templates not in ["fsps", "fsps_larson", "fsps_jades"]:
            raise(Exception(f"templates = {templates} are not yet encorporated for galfind EAZY SED fitting"))
        if lowz_zmax != None:
            lowz_suffix = f"_zmax={lowz_zmax:.1f}"
        else:
            lowz_suffix = ""
        if gal_property == "z_phot":
            return f"zbest{lowz_suffix}_{templates}"
        elif gal_property == "chi_sq":
            return f"chi2_best{lowz_suffix}_{templates}"
        else:
            raise(Exception(f"EAZY.galaxy_property_labels does not include option for gal_property = {gal_property}!"))
    
    def load_photometry(self, cat, SED_input_bands, out_units, no_data_val, upper_sigma_lim = {}):
        # load in raw photometry from the galaxies in the catalogue and convert to appropriate units
        phot = np.array([gal.phot.flux_Jy.to(out_units) for gal in cat])#[:, :, 0]
        phot_shape = phot.shape

        if out_units != u.ABmag:
            phot_err = np.array([gal.phot.flux_Jy_errs.to(out_units) for gal in cat])#[:, :, 0]
        else:
            # Not correct in general! Only for high S/N! Fails to scale mag errors asymetrically from flux errors
            phot_err = np.array([funcs.flux_pc_to_mag_err(gal.phot.flux_Jy_errs / gal.phot.flux_Jy) for gal in cat])#[:, :, 0]
        
        # include upper limits if wanted
        if upper_sigma_lim != None and upper_sigma_lim != {}:
            # determine relevant indices
            upper_lim_indices = [[i, j] for i, gal in enumerate(cat) for j, depth in enumerate(gal.phot[0].loc_depths) \
                                 if funcs.n_sigma_detection(depth, (phot[i][j] * out_units).to(u.ABmag).value + \
                                gal.phot.instrument.aper_corr(gal.phot.aper_diam, gal.phot.instrument.bands[j]), u.Jy.to(u.ABmag)) < upper_sigma_lim["threshold"]]
            phot = np.array([funcs.five_to_n_sigma_mag(loc_depth, upper_sigma_lim["value"]) if [i, j] in upper_lim_indices else phot[i][j] \
                    for i, gal in enumerate(cat) for j, loc_depth in enumerate(gal.phot.loc_depths)]).reshape(phot_shape)
            phot_err = np.array([-1.0 if [i, j] in upper_lim_indices else phot_err[i][j] \
                    for i, gal in enumerate(cat) for j, loc_depth in enumerate(gal.phot.loc_depths)]).reshape(phot_shape)

        # insert 'no_data_val' from SED_input_bands with no data in the catalogue
        phot_in = []
        phot_err_in = []
        for band in SED_input_bands:
            if band in cat.instrument.bands:
                band_index = np.where(band == cat.instrument.bands)[0][0]
                phot_in.append(phot[:, band_index])
                phot_err_in.append(phot_err[:, band_index])
            else: # band does not exist in data but still needs to be included
                phot_in.append(np.full(phot_shape[0], no_data_val))
                phot_err_in.append(np.full(phot_shape[0], no_data_val))
        phot_in = np.array(phot_in).T
        phot_err_in = np.array(phot_err_in).T
        
        return phot_in, phot_err_in
    
    def fit_cat(self, cat, z_max_lowz, *args, **kwargs):
        in_path = self.make_in(cat, *args, **kwargs)
        out_folder = funcs.split_dir_name(in_path.replace("input", "output"), "dir")
        out_path = f"{out_folder}/{funcs.split_dir_name(in_path, 'name').replace('.in', '.out')}"
        sed_folder = f"{out_folder}/SEDs/{cat.cat_creator.min_flux_pc_err}pc"
        os.makedirs(sed_folder, exist_ok = True)
        fits_out_path = self.out_fits_name(out_path, *args, **kwargs)
        #print(f"fit_cat fits_out_path = {fits_out_path}")
        if not Path(fits_out_path).is_file() or config["DEFAULT"].getboolean("OVERWRITE"):
            print(f"Running SED fitting for {self.__class__.__name__}")
<<<<<<< HEAD
            self.run_fit(in_path, out_path, sed_folder, cat.data.instrument.new_instrument(), z_max_lowz = zmax_lowz, *args, **kwargs)
=======
            self.run_fit(in_path, out_path, sed_folder, cat.instrument.new_instrument(), z_max_lowz = z_max_lowz, *args, **kwargs)
>>>>>>> 6794d496
            self.make_fits_from_out(out_path, *args, **kwargs)
        # update galaxies within catalogue object with determined properties
        cat = self.update_cat(cat, fits_out_path, z_max_lowz, *args, **kwargs)
        return cat
    
    def update_cat(self, cat, fits_out_path, z_max_lowz, *args, **kwargs):
        # save concatenated catalogue
        #print(f"update_cat fits_out_path = {fits_out_path}")
        combined_cat = join(Table.read(cat.cat_path), Table.read(fits_out_path), keys_left = "NUMBER", keys_right = "IDENT")
        combined_cat_path = f"{config['DEFAULT']['GALFIND_WORK']}/Catalogues/{cat.version}/{cat.instrument.name}/" + \
            f"{cat.survey}/{funcs.split_dir_name(fits_out_path.replace('_matched', '').replace('_EAZY', '').replace('.fits', '_matched.fits'), 'name')}"
        if self.__class__.__name__ == "EAZY":
            templates = kwargs.get("templates")
            combined_cat_path = combined_cat_path.replace(f"_eazy_{templates}", "_EAZY")
<<<<<<< HEAD
        elif self.__class__.__name__ == "LePhare":
            templates = "BC03"
=======
            #print("EAZY naming system requires updating")
        
        # makes appropriate directory (could be done elsewhere) - needed for case of loading in data from outside galfind
        #print(Path(combined_cat_path).parent)
        if not Path(combined_cat_path).parent.is_dir():
            funcs.make_dirs(str(Path(combined_cat_path).parent)+'/')
            
>>>>>>> 6794d496
        combined_cat.remove_column("IDENT")
        combined_cat.write(combined_cat_path, overwrite = True)
        combined_cat.meta["cat_path"] = combined_cat_path
        combined_cat.meta = {**combined_cat.meta, **{f"{self.code_name}_path": fits_out_path}}
        # update galaxies within the catalogue with new SED fits
        cat.cat_path = combined_cat_path
        #print(f"z_max_lowz = {z_max_lowz}")
        z_max_lowz = None
        print("Quick z_max_lowz fix!!!")
        #galfind_logger.error("Quick z_max_lowz fix!!!")
        cat_SED_results = Catalogue_SED_results.from_fits_cat(combined_cat, cat.cat_creator, \
                        [self], [z_max_lowz], [templates], phot_arr = [gal.phot for gal in cat]).SED_results
        cat.update_SED_results(cat_SED_results)
        return cat
        
    @abstractmethod
    def make_in(self, cat):
        pass
    
    @abstractmethod
    def run_fit(self, in_path):
        pass
    
    @abstractmethod
    def make_fits_from_out(self, out_path):
        pass
    
    @abstractmethod
    def out_fits_name(self, out_path):
        pass
    
    @abstractmethod
    def extract_SEDs(self, cat, ID):
        pass
    
    def plot_best_fit_SED(self, ax, cat, ID, save = True, show = True):
        # extract best fitting SED
        wav, mag = self.extract_SED(cat, ID)
        # plot SED on ax
        pass
    
    @abstractmethod
    def extract_z_PDF(self, cat, ID):
        pass
    
    def plot_z_PDF(self, ax, cat, ID, save = True, show = True):
        # extract PDF
        z, PDF = self.extract_z_PDF(cat, ID)
        # plot PDF on ax
        pass
    
    @abstractmethod
    def z_PDF_paths_from_cat_path(self, cat_path, ID, low_z_run = False):
        pass
    
    @abstractmethod
    def SED_paths_from_cat_path(self, cat_path, ID, low_z_run = False):
        pass

# LePhare
LePhare_outputs = {"z": "Z_BEST", "mass": "MASS_BEST"}
LePhare_col_names = LePhare_outputs.values()

def calc_LePhare_errs(cat, col_name):
    if col_name == "Z_BEST":
        data = np.array(cat[col_name])
        data_err = np.array([np.array(cat[col_name + "68_LOW"]), np.array(cat[col_name + "68_HIGH"])])
        data, data_err = adjust_errs(data, data_err)
        return data_err
    
# EAZY
EAZY_outputs = {"z": "zbest"}
EAZY_col_names = EAZY_outputs.values()

def calc_EAZY_errs(cat, col_name):
    if col_name == "zbest":
        pass<|MERGE_RESOLUTION|>--- conflicted
+++ resolved
@@ -102,11 +102,7 @@
         #print(f"fit_cat fits_out_path = {fits_out_path}")
         if not Path(fits_out_path).is_file() or config["DEFAULT"].getboolean("OVERWRITE"):
             print(f"Running SED fitting for {self.__class__.__name__}")
-<<<<<<< HEAD
-            self.run_fit(in_path, out_path, sed_folder, cat.data.instrument.new_instrument(), z_max_lowz = zmax_lowz, *args, **kwargs)
-=======
             self.run_fit(in_path, out_path, sed_folder, cat.instrument.new_instrument(), z_max_lowz = z_max_lowz, *args, **kwargs)
->>>>>>> 6794d496
             self.make_fits_from_out(out_path, *args, **kwargs)
         # update galaxies within catalogue object with determined properties
         cat = self.update_cat(cat, fits_out_path, z_max_lowz, *args, **kwargs)
@@ -121,18 +117,15 @@
         if self.__class__.__name__ == "EAZY":
             templates = kwargs.get("templates")
             combined_cat_path = combined_cat_path.replace(f"_eazy_{templates}", "_EAZY")
-<<<<<<< HEAD
+            #print("EAZY naming system requires updating")
         elif self.__class__.__name__ == "LePhare":
             templates = "BC03"
-=======
-            #print("EAZY naming system requires updating")
-        
+           
         # makes appropriate directory (could be done elsewhere) - needed for case of loading in data from outside galfind
         #print(Path(combined_cat_path).parent)
         if not Path(combined_cat_path).parent.is_dir():
             funcs.make_dirs(str(Path(combined_cat_path).parent)+'/')
-            
->>>>>>> 6794d496
+           
         combined_cat.remove_column("IDENT")
         combined_cat.write(combined_cat_path, overwrite = True)
         combined_cat.meta["cat_path"] = combined_cat_path
