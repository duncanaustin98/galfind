#!/usr/bin/env python3
# -*- coding: utf-8 -*-
"""
Created on Mon Jul 17 15:04:24 2023

@author: austind
"""

# Photometry_rest.py
import numpy as np
import astropy.constants as const
import astropy.units as u
from copy import copy, deepcopy
import traceback
from tqdm import tqdm
import warnings
import matplotlib.pyplot as plt
from scipy.interpolate import interp1d
from scipy.optimize import curve_fit
from abc import ABC
from typing import Union

from . import config, galfind_logger, astropy_cosmo, Photometry, PDF, PDF_nD
from . import useful_funcs_austind as funcs
from .Emission_lines import line_diagnostics, strong_optical_lines
from .Dust_Attenuation import AUV_from_beta, M99, C00, Dust_Attenuation
from .decorators import ignore_warnings

class beta_fit:
    def __init__(self, z, bands):
        self.band_names = [band.band_name for band in bands]
        self.wavelength_rest = {}
        self.transmission = {}
        self.norm = {}
        for band in bands:
            self.wavelength_rest[band.band_name] = np.array(funcs.convert_wav_units(band.wav, u.AA).value / (1. + z))
            self.transmission[band.band_name] = np.array(band.trans)
            self.norm[band.band_name] = np.trapz(self.transmission[band.band_name], x = self.wavelength_rest[band.band_name])
    def beta_slope_power_law_func_conv_filt(self, _, A, beta):
        return np.array([np.trapz((10 ** A) * (self.wavelength_rest[band_name] ** beta) * self.transmission[band_name], \
            x = self.wavelength_rest[band_name]) / self.norm[band_name] for band_name in self.band_names])

SFR_conversions = \
{
    "MD14": 1.15e-28 * (u.solMass / u.yr) / (u.erg / (u.s * u.Hz))
}

fesc_from_beta_conversions = \
{
    "Chisholm22": lambda beta: np.random.normal(1.3, 0.6, len(beta)) * 10 ** (-4. - np.random.normal(1.22, 0.1, len(beta)) * beta)
}

class Photometry_rest(Photometry):
    
    def __init__(self, instrument, flux_Jy, flux_Jy_errs, depths, z, properties = {}, property_errs = {}, property_PDFs = {}):
        self.z = z
        self.properties = properties
        self.property_errs = property_errs
        self.property_PDFs = property_PDFs
        self.recently_updated = []
        super().__init__(instrument, flux_Jy, flux_Jy_errs, depths)
    
    # these class methods need updating!
    @classmethod
    def from_fits_cat(cls, fits_cat_row, instrument, cat_creator, code):
        phot = Photometry.from_fits_cat(fits_cat_row, instrument, cat_creator)
        return cls.from_phot(phot, np.float(fits_cat_row[code.galaxy_properties["z"]]))
    
    @classmethod
    def from_phot(cls, phot, z):
        return cls(phot.instrument, phot.flux_Jy, phot.flux_Jy_errs, phot.depths, z)
    
    @classmethod
    def from_phot_obs(cls, phot):
        return cls(phot.instrument, phot.flux_Jy, phot.flux_Jy_errs, phot.depths, phot.z)
    
    def __str__(self, print_PDFs = True):
        line_sep = "*" * 40 + "\n"
        band_sep = "-" * 10 + "\n"
        output_str = line_sep
        output_str += f"PHOTOMETRY_REST: z = {self.z}\n"
        output_str += band_sep
        # don't print the photometry here, only the derived properties
        if print_PDFs:
            for PDF_obj in self.property_PDFs.values():
                output_str += str(PDF_obj)
        output_str += line_sep
        return output_str

    def __len__(self):
        return len(self.flux_Jy)

    def __deepcopy__(self, memo):
        cls = self.__class__
        result = cls.__new__(cls)
        memo[id(self)] = result
        for key, value in self.__dict__.items():
            setattr(result, key, deepcopy(value, memo))
        return result
    
    @property
    def first_Lya_detect_band(self, Lya_wav = line_diagnostics["Lya"]["line_wav"]):
        try:
            return self._first_Lya_detect_band
        except AttributeError:
            first_band = None
            for band, lower_wav in zip(self.instrument.band_names, self.instrument.band_lower_wav_lims):
                if lower_wav > Lya_wav * (1 + self.z):
                    first_band = band
                    break
            self._first_Lya_detect_band = first_band
            return self._first_Lya_detect_band

    @property
    def first_Lya_non_detect_band(self, Lya_wav = line_diagnostics["Lya"]["line_wav"]):
        try:
            return self._first_Lya_non_detect_band
        except AttributeError:
            first_band = None
            # bands already ordered from blue -> red
            for band, upper_wav in zip(self.instrument.band_names, self.instrument.band_upper_wav_lims):
                if upper_wav < Lya_wav * (1 + self.z):
                    first_band = band
                    break
            self._first_Lya_non_detect_band = first_band
        return self._first_Lya_non_detect_band
    
    # @property
    # def lum_distance(self):
    #     try:
    #         return self._lum_distance
    #     except AttributeError:
    #         self._lum_distance = astropy_cosmo.luminosity_distance(self.z).to(u.pc)
    #         return self._lum_distance
    
    # @property
    # def rest_UV_band_index(self):
    #     return np.abs(self.wav - 1500 * u.Angstrom).argmin()
    
    # @property
    # def rest_UV_band(self):
    #     return self.instrument[self.rest_UV_band_index]
    
    # @property
    # def rest_UV_band_flux_Jy(self):
    #     return self.flux_Jy[self.rest_UV_band_index]
    
    def scatter_phot(self, n_scatter = 1):
        assert self.flux_Jy.unit != u.ABmag, galfind_logger.critical(f"{self.flux_Jy.unit=} == 'ABmag'")
        phot_matrix = np.array([np.random.normal(flux, err, n_scatter) for flux, err in zip(self.flux_Jy.value, self.flux_Jy_errs.value)])
        return [self.__class__(self.instrument, phot_matrix[:, i] * self.flux_Jy.unit, self.flux_Jy_errs, self.depths, self.z) for i in range(n_scatter)]

    @staticmethod
    def rest_UV_wavs_name(rest_UV_wav_lims):
        assert u.get_physical_type(rest_UV_wav_lims == "length"), \
            galfind_logger.critical(f"{u.get_physical_type(rest_UV_wav_lims)=} != 'length'")
        rest_UV_wav_lims = [int(funcs.convert_wav_units(rest_UV_wav_lim * rest_UV_wav_lims.unit, u.AA).value) \
            for rest_UV_wav_lim in rest_UV_wav_lims.value]
        return f"{str(rest_UV_wav_lims).replace(' ', '')}AA"

    def get_rest_UV_phot(self, rest_UV_wav_lims):
        phot_rest_copy = deepcopy(self)
        rest_UV_wav_lims = funcs.convert_wav_units(rest_UV_wav_lims, u.AA)
        crop_indices = [int(i) for i, band in enumerate(self.instrument) if \
            funcs.convert_wav_units(band.WavelengthLower50, u.AA).value < rest_UV_wav_lims.value[0] * (1. + self.z) \
            or funcs.convert_wav_units(band.WavelengthUpper50, u.AA).value > rest_UV_wav_lims.value[1] * (1. + self.z)]
        phot_rest_copy.crop_phot(crop_indices)
        phot_rest_copy.UV_wav_range = phot_rest_copy.rest_UV_wavs_name(rest_UV_wav_lims)
        return phot_rest_copy

    def is_correctly_UV_cropped(self, rest_UV_wav_lims):
        if hasattr(self, "UV_wav_range"):
            if self.UV_wav_range == self.rest_UV_wavs_name(rest_UV_wav_lims):
                assert u.get_physical_type(self.flux_Jy.unit) == "power density/spectral flux density wav"
                return True
        return False
    
    def PL_amplitude_name(self, rest_UV_wav_lims):
        return f"A_PL_{self.rest_UV_wavs_name(rest_UV_wav_lims)}"
    
    # Rest-frame UV property calculations

    @ignore_warnings
    def calc_beta_phot(self, rest_UV_wav_lims, iters = 10, maxfev = 100_000, beta_fit_func = None, \
            extract_property_name = False, incl_errs = True, save_path = None, \
            single_iter: bool = False, output_kwargs: bool = True):
        assert type(single_iter) == bool
        assert iters >= 0, galfind_logger.critical(f"{iters=} < 0 in Photometry_rest.calc_beta_phot !!!")
        assert type(iters) == int, galfind_logger.critical(f"{type(iters)=} != 'int' in Photometry_rest.calc_beta_phot !!!")
        # if iters == 1:
        #     # iters = 1 -> fit without errors, iters >> 1 -> fit with errors
        #     galfind_logger.warning("Cannot properly load from catalogue if iters == 1")
        property_name = f"beta_PL_{self.rest_UV_wavs_name(rest_UV_wav_lims)}"
        PL_amplitude_name = self.PL_amplitude_name(rest_UV_wav_lims)
        if extract_property_name:
            return [PL_amplitude_name, property_name]

        property_stored = property_name in self.properties.keys() and property_name in self.property_errs.keys() \
                and property_name in self.property_PDFs.keys() and PL_amplitude_name in self.properties.keys() \
                and PL_amplitude_name in self.property_errs.keys() and PL_amplitude_name in self.property_PDFs.keys()
        if property_stored:
            if type(self.property_PDFs[property_name]) == type(None) or type(self.property_PDFs[PL_amplitude_name]) == type(None):
                # run already and returned None for whatever reason (usually no rest-frame UV bands)
                return [None, None], [PL_amplitude_name, property_name]
            elif iters == 0:
                # run already to the required length
                return [{"vals": self.property_PDFs[PL_amplitude_name].input_arr, "PDF_kwargs": self.property_PDFs[PL_amplitude_name].kwargs}, \
                    {"vals": self.property_PDFs[property_name].input_arr, "PDF_kwargs": self.property_PDFs[property_name].kwargs}], [PL_amplitude_name, property_name]
        assert iters != 0 # iterations only zero when the property is stored already, no point in running this function otherwise
        # if either not already stored or there are still iterations to run, run iterations
        if self.is_correctly_UV_cropped(rest_UV_wav_lims):
            rest_UV_phot = self
        else:
            rest_UV_phot = self.get_rest_UV_phot(rest_UV_wav_lims)
        if single_iter:
            if len(rest_UV_phot) == 0:
                return [np.nan, np.nan], {}
            if output_kwargs:
                kwargs = {"rest_UV_band_names": "+".join(rest_UV_phot.instrument.band_names), "n_UV_bands": len(rest_UV_phot.instrument)}
            else:
                kwargs = {}
            # ideally this is pre-computed
            if type(beta_fit_func) == type(None):
                beta_fit_func = beta_fit(rest_UV_phot.z, rest_UV_phot.instrument.bands).beta_slope_power_law_func_conv_filt
            f_lambda = funcs.convert_mag_units([funcs.convert_wav_units(band.WavelengthCen, u.AA).value \
                for band in rest_UV_phot.instrument] * u.AA, rest_UV_phot.flux_Jy, u.erg / (u.s * u.AA * u.cm ** 2))
            if not incl_errs:
                return curve_fit(beta_fit_func, None, f_lambda, maxfev = maxfev)[0], kwargs #, [PL_amplitude_name, property_name]
            else:
                f_lambda_errs = funcs.convert_mag_err_units([funcs.convert_wav_units(band.WavelengthCen, u.AA).value \
                    for band in rest_UV_phot.instrument] * u.AA, rest_UV_phot.flux_Jy, [rest_UV_phot.flux_Jy_errs.value, \
                    rest_UV_phot.flux_Jy_errs.value] * rest_UV_phot.flux_Jy_errs.unit, u.erg / (u.s * u.AA * u.cm ** 2))
                return curve_fit(beta_fit_func, None, f_lambda, sigma = f_lambda_errs[0], maxfev = maxfev)[0], kwargs #, [PL_amplitude_name, property_name]
        else:
            if len(rest_UV_phot) == 0:
                return [None, None], [PL_amplitude_name, property_name]
            else:
                assert type(beta_fit_func) == type(None)
                scattered_rest_UV_phot_arr = rest_UV_phot.scatter_phot(iters)
                beta_fit_func = beta_fit(rest_UV_phot.z, rest_UV_phot.instrument.bands).beta_slope_power_law_func_conv_filt
                popt_arr = np.array([scattered_rest_UV_phot.calc_beta_phot(rest_UV_wav_lims, single_iter = True, output_kwargs = False, beta_fit_func = beta_fit_func)[0] \
                    for scattered_rest_UV_phot in tqdm(scattered_rest_UV_phot_arr, total = iters, desc = "Calculating beta_PL")])
                A_arr = (10 ** popt_arr[:, 0]) * u.erg / (u.s * u.AA * u.cm ** 2)
                beta_arr = popt_arr[:, 1] * u.dimensionless_unscaled
                PDF_kwargs = {"rest_UV_band_names": "+".join(rest_UV_phot.instrument.band_names), "n_UV_bands": len(rest_UV_phot.instrument)}
                return [{"vals": A_arr, "PDF_kwargs": PDF_kwargs}, {"vals": beta_arr, "PDF_kwargs": PDF_kwargs}], [PL_amplitude_name, property_name]
    
    def calc_fesc_from_beta_phot(self, rest_UV_wav_lims, conv_author_year, iters = 10, \
            extract_property_name = False, save_path = None, single_iter: bool = False):
        assert type(single_iter) == bool
        assert conv_author_year in fesc_from_beta_conversions.keys()
        property_name = f"fesc_{conv_author_year}" #_{self.rest_UV_wavs_name(rest_UV_wav_lims)}"
        if extract_property_name:
            return [property_name]
<<<<<<< HEAD
        if single_iter:
            popt, kwargs = self.calc_beta_phot(rest_UV_wav_lims, output_kwargs = True, single_iter = True)
            return fesc_from_beta_conversions[conv_author_year](popt[1]), kwargs
=======
        beta_property_name = self._calc_property(Photometry_rest.calc_beta_phot, iters=iters, rest_UV_wav_lims = rest_UV_wav_lims, save_path = save_path)[1][1]
        # update PDF
        if type(self.property_PDFs[beta_property_name]) == type(None):
            return [None], [property_name]
>>>>>>> 8f249a5d
        else:
            beta_property_name = self._calc_property(Photometry_rest.calc_beta_phot, iters, rest_UV_wav_lims, save_path = save_path)[1][1]
            # update PDF
            if type(self.property_PDFs[beta_property_name]) == type(None):
                return [None], [property_name]
            else:
                return [{"PDF": self.property_PDFs[beta_property_name].manipulate_PDF(property_name, fesc_from_beta_conversions[conv_author_year], size = iters)}], [property_name]
    
    def calc_AUV_from_beta_phot(self, rest_UV_wav_lims, ref_wav, conv_author_year, iters = 10, \
            extract_property_name = False, save_path = None, single_iter: bool = False):
        assert type(single_iter) == bool
        conv_author_year_cls = globals()[conv_author_year]
        assert issubclass(conv_author_year_cls, AUV_from_beta)
        UV_dust_label = self._get_UV_dust_label(conv_author_year)
        property_name = f"A{ref_wav.to(u.AA).value:.0f}{UV_dust_label}" #_{self.rest_UV_wavs_name(rest_UV_wav_lims)}"
        if extract_property_name:
            return [property_name]
<<<<<<< HEAD
        if single_iter:
            popt, kwargs = self.calc_beta_phot(rest_UV_wav_lims, single_iter = True)
            return conv_author_year_cls()(popt[1] * u.dimensionless_unscaled), kwargs
=======
        beta_property_name = self._calc_property(Photometry_rest.calc_beta_phot, iters = iters, rest_UV_wav_lims = rest_UV_wav_lims, save_path = save_path)[1][1]
        # update PDF
        if type(self.property_PDFs[beta_property_name]) == type(None):
            return [None], [property_name]
>>>>>>> 8f249a5d
        else:
            beta_property_name = self._calc_property(Photometry_rest.calc_beta_phot, iters, rest_UV_wav_lims, save_path = save_path)[1][1]
            if type(self.property_PDFs[beta_property_name]) == type(None):
                return [None], [property_name]
            else:
                return [{"PDF": self.property_PDFs[beta_property_name].manipulate_PDF(property_name, conv_author_year_cls(), size = iters)}], [property_name]
    
    def calc_mUV_phot(self, rest_UV_wav_lims, ref_wav, top_hat_width = 100. * u.AA, resolution = 1. * u.AA, \
            iters = 10, extract_property_name = False, save_path = None, single_iter: bool = True):
        assert type(single_iter) == bool
        property_name = f"m{ref_wav.to(u.AA).value:.0f}" #_{self.rest_UV_wavs_name(rest_UV_wav_lims)}"
        if extract_property_name:
            return [property_name]
        if single_iter:
            popt, kwargs = self.calc_beta_phot(rest_UV_wav_lims, single_iter = True)
        else:
            name_arr = self._calc_property(Photometry_rest.calc_beta_phot, iters, rest_UV_wav_lims, save_path = save_path)[1]
            ampl_name, beta_name = name_arr[0], name_arr[1]
            if type(self.property_PDFs[ampl_name]) == type(None) or type(self.property_PDFs[beta_name]) == type(None):
                return [None], [property_name]
            assert(len(self.property_PDFs[ampl_name]) == len(self.property_PDFs[beta_name]))
            ampl_beta_joint_PDF = PDF_nD([self.property_PDFs[ampl_name], self.property_PDFs[beta_name]])
        rest_wavelengths = funcs.convert_wav_units(np.linspace(ref_wav - top_hat_width / 2, ref_wav + top_hat_width / 2, \
            int(np.round((top_hat_width / resolution).to(u.dimensionless_unscaled).value, 0))), u.AA)
        if single_iter:
            chain = funcs.power_law_beta_func(rest_wavelengths.value, popt[0], popt[1])
            mUV = np.array(np.median(funcs.convert_mag_units(rest_wavelengths * (1. + self.z), \
                chain * u.erg / (u.s * u.AA * u.cm ** 2), u.ABmag).value)) * u.ABmag
            return mUV, kwargs
        else:
            power_law_chains = ampl_beta_joint_PDF(funcs.power_law_beta_func, rest_wavelengths.value, size = iters)
            # take the median of each chain to form a new chain
            mUV_chain = np.array([np.median(funcs.convert_mag_units(rest_wavelengths * (1. + self.z), \
                chain * u.erg / (u.s * u.AA * u.cm ** 2), u.ABmag).value) for chain in power_law_chains]) * u.ABmag
            return [{"vals": mUV_chain, "PDF_kwargs": self.property_PDFs[beta_name].kwargs}], [property_name]

    def calc_MUV_phot(self, rest_UV_wav_lims, ref_wav, iters = 10, extract_property_name = False, save_path: Union[str, None] = None):
        property_name = f"M{ref_wav.to(u.AA).value:.0f}" #_{self.rest_UV_wavs_name(rest_UV_wav_lims)}"
        if extract_property_name:
            return [property_name]
        mUV_property_name = self._calc_property(Photometry_rest.calc_mUV_phot, iters, rest_UV_wav_lims = rest_UV_wav_lims, ref_wav = ref_wav, save_path = save_path)[1][0]
        if type(self.property_PDFs[mUV_property_name]) == type(None):
            return [None], [property_name]
        else:
            return [{"PDF": self.property_PDFs[mUV_property_name].manipulate_PDF(property_name, lambda mUV:  mUV.unit * (mUV.value - \
                5. * np.log10(funcs.calc_lum_distance(self.z).to(u.pc).value / 10.) + 2.5 * np.log10(1. + self.z)), size = iters)}], [property_name]
    
    def calc_LUV_phot(self, frame: str, rest_UV_wav_lims: u.Quantity = [1_250., 3_000.] * u.AA, \
            ref_wav: u.Quantity = 1_500. * u.AA, dust_author_year: Union[str, None] = "M99", \
            iters = 10, extract_property_name: bool = False, save_path: Union[str, None] = None, single_iter: bool = False):
        assert type(single_iter) == bool
        assert(frame in ["rest", "obs"])
        if type(dust_author_year) == type(None):
            UV_dust_label = ""
        else:
            UV_dust_label = self._get_UV_dust_label(dust_author_year)
        property_name = f"L{frame}_{ref_wav.to(u.AA).value:.0f}{UV_dust_label}" #_{self.rest_UV_wavs_name(rest_UV_wav_lims)}"
        if extract_property_name:
            return [property_name]
<<<<<<< HEAD
        if single_iter:
            mUV, mUV_kwargs = self.calc_mUV_phot(rest_UV_wav_lims, ref_wav, single_iter = True)
            if type(dust_author_year) != type(None):
                AUV, AUV_kwargs = self.calc_AUV_from_beta_phot(rest_UV_wav_lims, ref_wav, dust_author_year, single_iter = True)
            wav_len = 1
        else:
            mUV_property_name = self._calc_property(Photometry_rest.calc_mUV_phot, iters, rest_UV_wav_lims, ref_wav, save_path = save_path)[1][0]
            if type(dust_author_year) == type(None):
                AUV_property_name = None
            else:
                AUV_property_name = self._calc_property(Photometry_rest.calc_AUV_from_beta_phot, iters, rest_UV_wav_lims, ref_wav, dust_author_year)[1][0]
            if type(self.property_PDFs[mUV_property_name]) == type(None):
=======
        mUV_property_name = self._calc_property(Photometry_rest.calc_mUV_phot, iters = iters, rest_UV_wav_lims = rest_UV_wav_lims, ref_wav = ref_wav, save_path = save_path)[1][0]
        if type(dust_author_year) == type(None):
            AUV_property_name = None
        else:
            AUV_property_name = self._calc_property(Photometry_rest.calc_AUV_from_beta_phot, iters = iters, rest_UV_wav_lims = rest_UV_wav_lims, ref_wav = ref_wav, dust_author_year = dust_author_year)[1][0]

        if type(self.property_PDFs[mUV_property_name]) == type(None):
            return [None], [property_name]
        if AUV_property_name in self.property_PDFs.keys():
            if type(self.property_PDFs[AUV_property_name]) == type(None):
>>>>>>> 8f249a5d
                return [None], [property_name]
            if AUV_property_name in self.property_PDFs.keys():
                if type(self.property_PDFs[AUV_property_name]) == type(None):
                    return [None], [property_name]
            wav_len = len(self.property_PDFs[mUV_property_name])
        
        if frame == "rest":
            z = 0.
            wavs = np.full(wav_len, ref_wav)
        else:
            z = self.z
            wavs = np.full(wav_len, ref_wav * (1. + self.z))
        if single_iter:
            UV_lum = funcs.flux_to_luminosity(mUV, wavs = wavs, z = z, out_units = u.erg / (u.s * u.Hz))
            if type(dust_author_year) == type(None): # do not dust correct
                return UV_lum, mUV_kwargs
            else:
                breakpoint()
                return funcs.dust_correct(np.array(UV_lum), dust_mag = np.array(AUV)), {**mUV_kwargs, **AUV_kwargs}
        else:
            UV_lum = self.property_PDFs[mUV_property_name].manipulate_PDF(property_name, \
                funcs.flux_to_luminosity, wavs = wavs, z = z, out_units = u.erg / (u.s * u.Hz), size = iters)
            if type(dust_author_year) == type(None): # do not dust correct
                PDF = UV_lum
            else: # dust correct
                PDF = UV_lum.manipulate_PDF(property_name, funcs.dust_correct, dust_mag = self.property_PDFs[AUV_property_name].input_arr[-iters:], size = iters)
            return [{"PDF": PDF}], [property_name]

    def calc_SFR_UV_phot(self, frame, rest_UV_wav_lims, ref_wav, dust_author_year, kappa_UV_conv_author_year, \
            iters = 10, extract_property_name = False, save_path: Union[str, None] = None):
        assert kappa_UV_conv_author_year in SFR_conversions.keys()
        UV_dust_label = self._get_UV_dust_label(dust_author_year)
        property_name = f"SFR{frame}_{ref_wav.to(u.AA).value:.0f}{UV_dust_label}_{kappa_UV_conv_author_year}" #_{self.rest_UV_wavs_name(rest_UV_wav_lims)}"
        if extract_property_name:
            return [property_name]
        LUV_property_name = self._calc_property(Photometry_rest.calc_LUV_phot, iters = iters, frame = frame, rest_UV_wav_lims = rest_UV_wav_lims, ref_wav = ref_wav, dust_author_year = dust_author_year, save_path = save_path)[1][0]
        if type(self.property_PDFs[LUV_property_name]) == type(None):
            return [None], [property_name]
        else:
            return [{"PDF": self.property_PDFs[LUV_property_name].manipulate_PDF(property_name, \
                lambda LUV: LUV * SFR_conversions[kappa_UV_conv_author_year], size = iters)}], [property_name]
    
    def calc_cont_rest_optical(self, strong_line_names: Union[str, list], rest_optical_wavs: u.Quantity = [3_700., 10_000.] * u.AA, \
            iters: int = 10, extract_property_name: bool = False, save_path: Union[str, None] = None, single_iter: bool = False):
        assert type(single_iter) == bool
        if type(strong_line_names) in [str]:
            strong_line_names = [strong_line_names]
        assert all(line_name in strong_optical_lines for line_name in strong_line_names)
        property_name = f"cont_{'+'.join(strong_line_names)}"
        if extract_property_name:
            return [property_name]
        # calculate wavelength tolerance given typical photo-z precision, dz
        #dlambda = {line_name: self._get_wav_line_precision(line_name, dz) for line_name in strong_line_names}
        # determine the band which contains the first line
        emission_band = self.instrument.nearest_band_to_wavelength(line_diagnostics[strong_line_names[0]]["line_wav"] * (1. + self.z), medium_bands_only = False, check_wavelength_in_band = False)
        # ensure all lines lie within this band (defined by 50% throughput boundaries plus/minus photo-z errors) and that there are no other strong optical lines in this band
        if not all((line_diagnostics[line_name]["line_wav"]) * (1. + self.z) < emission_band.WavelengthUpper50 and \
                (line_diagnostics[line_name]["line_wav"]) * (1. + self.z) > emission_band.WavelengthLower50 for line_name in strong_line_names) \
                or any(line_diagnostics[line_name]["line_wav"] * (1. + self.z) < emission_band.WavelengthUpper50 and \
                line_diagnostics[line_name]["line_wav"] * (1. + self.z) > emission_band.WavelengthLower50 for line_name in strong_optical_lines if line_name not in strong_line_names):
            if single_iter:
                return np.nan, {}
            else:
                return [None], [property_name]
        # determine photometric bands that trace the continuum both bluewards and redwards of the line(s) - must avoid other strong optical lines and lie within the rest optical wavelength range
        emission_band_index = self.instrument.index_from_band_name(emission_band.band_name)
        redwards_i = emission_band_index
        bluewards_i = emission_band_index
        cont_bands = []
        while True:
            bluewards_i -= 1
            if bluewards_i >= 0:
                bluewards_cont_band = self.instrument[bluewards_i]
                if bluewards_cont_band.WavelengthUpper50 < rest_optical_wavs[1] * (1. + self.z) and bluewards_cont_band.WavelengthLower50 > rest_optical_wavs[0] * (1. + self.z) \
                        and not any(line_diagnostics[line_name]["line_wav"] * (1. + self.z) < bluewards_cont_band.WavelengthUpper50 and \
                        line_diagnostics[line_name]["line_wav"] * (1. + self.z) > bluewards_cont_band.WavelengthLower50 for line_name in strong_optical_lines):
                    cont_bands.append(bluewards_cont_band)
                    break
            else:
                break
        while True:
            redwards_i += 1
            if redwards_i < len(self.instrument):
                redwards_cont_band = self.instrument[redwards_i]
                if redwards_cont_band.WavelengthUpper50 < rest_optical_wavs[1] * (1. + self.z) and redwards_cont_band.WavelengthLower50 > rest_optical_wavs[0] * (1. + self.z) \
                        and not any(line_diagnostics[line_name]["line_wav"] * (1. + self.z) < redwards_cont_band.WavelengthUpper50 and \
                        line_diagnostics[line_name]["line_wav"] * (1. + self.z) > redwards_cont_band.WavelengthLower50 for line_name in strong_optical_lines):
                    cont_bands.append(redwards_cont_band)
                    break
            else:
                break
        # if there are no available continuum bands
        if len(cont_bands) == 0:
            return [None], [property_name]
        # compute nJy flux chains for each continuum band
        cont_flux_chains = {}
        for band in cont_bands:
            band_index = self.instrument.index_from_band_name(band.band_name)
            cont_flux_nJy = funcs.convert_mag_units(self.instrument[band_index].WavelengthCen, self.flux_Jy[band_index], u.nJy).value
            if single_iter:
                cont_flux_chains[band.band_name] = np.array(cont_flux_nJy) * u.nJy
            else:
                # errors in Jy are symmetric, therefore take the mean
                cont_flux_nJy_errs = np.mean([flux_err.value for flux_err in funcs.convert_mag_err_units(self.instrument[band_index].WavelengthCen, \
                    self.flux_Jy[band_index], [self.flux_Jy_errs[band_index], self.flux_Jy_errs[band_index]], u.nJy)])
                cont_flux_chains[band.band_name] = np.random.normal(cont_flux_nJy, cont_flux_nJy_errs, iters) * u.nJy
        # calculate potential contaminant lines
        lims = [np.min([(emission_band.WavelengthLower50 / (1. + self.z)).to(u.AA).value for name in strong_line_names]), \
            np.max([(emission_band.WavelengthUpper50 / (1. + self.z)).to(u.AA).value for name in strong_line_names])]
        contam_lines = [name for name, line in line_diagnostics.items() if name not in strong_optical_lines \
            and line["line_wav"].to(u.AA).value < lims[1] and line["line_wav"].to(u.AA).value > lims[0]]
        # update kwargs
        kwargs = {f"{'+'.join(strong_line_names)}_cont_bands": f"{'+'.join([band.band_name for band in cont_bands])}", \
            f"{'+'.join(strong_line_names)}_emission_band": emission_band.band_name, "contaminant_lines": f"{'+'.join(contam_lines)}"}
        # calculate continuum from either the continuum band flux measurement if only one continuum band
        if len(cont_bands) == 1:
            if single_iter:
                return cont_flux_chains[cont_bands[0].band_name], kwargs
            else:
                return [{"vals": cont_flux_chains[cont_bands[0].band_name], "PDF_kwargs": kwargs}], [property_name]
        # calculate continuum from interpolation to middle of the emission band if two continuum bands
        elif len(cont_bands) == 2:
            blue_wav = (cont_bands[0].WavelengthCen.to(u.AA) / (1. + self.z)).value
            red_wav = (cont_bands[1].WavelengthCen.to(u.AA) / (1. + self.z)).value
            em_wav = (emission_band.WavelengthCen.to(u.AA) / (1. + self.z)).value
            if single_iter:
                return np.interp(em_wav, [blue_wav, red_wav], [cont_flux_chains[cont_bands[0].band_name].value, \
                    cont_flux_chains[cont_bands[1].band_name].value]) * u.nJy, kwargs
            else:
                cont_chains = np.array([np.interp(em_wav, [blue_wav, red_wav], [blue_cont_flux, red_cont_flux]) for blue_cont_flux, red_cont_flux \
                    in zip(cont_flux_chains[cont_bands[0].band_name].value, cont_flux_chains[cont_bands[1].band_name].value)]) * u.nJy
                return [{"vals": cont_chains, "PDF_kwargs": kwargs}], [property_name]
        else:
            breakpoint()   
    
    def calc_EW_rest_optical(self, strong_line_names: Union[str, list], frame: str = "rest", \
            rest_optical_wavs: u.Quantity = [3_700., 10_000.] * u.AA, iters: int = 10, \
            extract_property_name: bool = False, save_path: Union[str, None] = None, single_iter: bool = False):
        assert type(single_iter) == bool
        if type(strong_line_names) in [str]:
            strong_line_names = [strong_line_names]
        assert frame in ["rest", "obs"]
        assert all(line_name in strong_optical_lines for line_name in strong_line_names)
        
        property_name = f"EW{frame}_{'+'.join(strong_line_names)}"
        if extract_property_name:
            return [property_name]

        # calculate continuum flux PDF in nJy
<<<<<<< HEAD
        if single_iter:
            cont_val, cont_kwargs = self.calc_cont_rest_optical(strong_line_names, rest_optical_wavs, single_iter = True)
            if np.isnan(cont_val):
                return np.nan, {}
        else:
            cont_property_name = self._calc_property(Photometry_rest.calc_cont_rest_optical, \
                iters, strong_line_names, rest_optical_wavs, save_path = save_path)[1][0]
            if type(self.property_PDFs[cont_property_name]) == type(None):
                return [None], [property_name]
        # determine the band which contains the first line
        emission_band = self.instrument.nearest_band_to_wavelength(line_diagnostics[strong_line_names[0]]["line_wav"] * (1. + self.z), medium_bands_only = False, check_wavelength_in_band = False)
        emission_band_index = self.instrument.index_from_band_name(emission_band.band_name)
        line_flux_Jy = funcs.convert_mag_units(emission_band.WavelengthCen, self.flux_Jy[emission_band_index], u.Jy).value
        if single_iter:
            line_flux_Jy = np.array(line_flux_Jy) * u.Jy
=======
        cont_property_name = self._calc_property(Photometry_rest.calc_cont_rest_optical, \
            iters = iters, strong_line_names = strong_line_names, rest_optical_wavs = rest_optical_wavs, save_path = save_path)[1][0]
        if type(self.property_PDFs[cont_property_name]) == type(None):
            return [None], [property_name]
>>>>>>> 8f249a5d
        else:
            # errors in Jy are symmetric, therefore take the mean
            line_flux_Jy_errs = np.mean([flux_err.value for flux_err in funcs.convert_mag_err_units(emission_band.WavelengthCen, \
                self.flux_Jy[emission_band_index], [self.flux_Jy_errs[emission_band_index], self.flux_Jy_errs[emission_band_index]], u.Jy)])
            line_flux_Jy_chain = np.random.normal(line_flux_Jy, line_flux_Jy_errs, iters) * u.Jy
        bandwidth = emission_band.WavelengthUpper50 - emission_band.WavelengthLower50
        if single_iter:
            if frame == "rest":
                return (((line_flux_Jy / cont_val).to(u.dimensionless_unscaled) - 1.) * bandwidth / (1. + self.z)).to(u.AA), cont_kwargs
            else: # frame == "obs"
                return (((line_flux_Jy / cont_val).to(u.dimensionless_unscaled) - 1.) * bandwidth).to(u.AA), cont_kwargs
        else:
            if frame == "rest":
                calc_EW_func = lambda cont_flux_Jy: (((line_flux_Jy_chain / cont_flux_Jy).to(u.dimensionless_unscaled) - 1.) * bandwidth / (1. + self.z)).to(u.AA)
            else: # frame == "obs"
                calc_EW_func = lambda cont_flux_Jy: (((line_flux_Jy_chain / cont_flux_Jy).to(u.dimensionless_unscaled) - 1.) * bandwidth).to(u.AA)
            return [{"PDF": self.property_PDFs[cont_property_name].manipulate_PDF(property_name, calc_EW_func, size = iters)}], [property_name]

    def calc_dust_atten(self, calc_wav: u.Quantity, dust_author_year: Union[str, None] = "M99", dust_law: str = "C00", \
            dust_origin: str = "UV", rest_UV_wav_lims: u.Quantity = [1_250., 3_000.] * u.AA, ref_wav: u.Quantity = 1_500. * u.AA, \
            iters: int = 10, extract_property_name: bool = False, save_path: Union[str, None] = None, single_iter: bool = False):
        assert type(single_iter) == bool
        assert u.get_physical_type(calc_wav.unit) == "length"
        if dust_origin != "UV":
            raise NotImplementedError
        if type(dust_law) != type(None):
            dust_law_cls = globals()[dust_law] # un-initialized
            assert issubclass(dust_law_cls, Dust_Attenuation)
        
        property_name = f"A{calc_wav.to(u.AA).value:.0f}{self._get_dust_corr_label(dust_author_year, dust_law, dust_origin)}"
        if extract_property_name:
            return [property_name]
        
        if any(type(name) == type(None) for name in [dust_author_year, dust_law, dust_origin]):
            return [None], [property_name]
<<<<<<< HEAD
        if single_iter:
            A_ref_wav = self.calc_AUV_from_beta_phot(rest_UV_wav_lims, ref_wav, dust_author_year, single_iter = True)
            if np.isnan(A_ref_wav):
                return np.nan, {}
            else:
                return np.array(A_ref_wav.to(u.ABmag).value * dust_law_cls.k_lambda(calc_wav.to(u.AA)) / dust_law_cls.k_lambda(ref_wav)) * u.ABmag
=======
        
        A_ref_wav_name = self._calc_property(Photometry_rest.calc_AUV_from_beta_phot, iters = iters, rest_UV_wav_lims = rest_UV_wav_lims, ref_wav = ref_wav, dust_author_year = dust_author_year, save_path = save_path)[1][0]
        if type(self.property_PDFs[A_ref_wav_name]) == type(None):
            return [None], [property_name]
>>>>>>> 8f249a5d
        else:
            A_ref_wav_name = self._calc_property(Photometry_rest.calc_AUV_from_beta_phot, iters, rest_UV_wav_lims, ref_wav, dust_author_year, save_path = save_path)[1][0]
            if type(self.property_PDFs[A_ref_wav_name]) == type(None):
                return [None], [property_name]
            dust_law_cls = dust_law_cls() # initialize dust_law_cls
            dust_PDF = self.property_PDFs[A_ref_wav_name].manipulate_PDF(property_name, lambda A_ref_wav: \
                (A_ref_wav.to(u.ABmag).value * dust_law_cls.k_lambda(calc_wav.to(u.AA)) / dust_law_cls.k_lambda(ref_wav)) * u.ABmag, size = iters)
            return [{"PDF": dust_PDF}], [property_name]

    # def calc_dust_atten_line(self, line_name: str, dust_author_year: str = "M99", dust_law: str = "C00", \
    #         dust_origin: str = "UV", iters: int = 10, ref_wav: u.Quantity = 1_500. * u.AA, extract_property_name: bool = False):
    #     assert(line_name in line_diagnostics.keys())
    #     #return self.calc_dust_atten(line_diagnostics[line_name]["line_wav"].to(u.AA), dust_author_year, dust_law, )
    #     # include option to include additional dust attenuation from birth clouds here!

    def calc_line_flux_rest_optical(self, strong_line_names: Union[str, list], frame: str = "obs", \
            dust_author_year: Union[str, None] = "M99", dust_law: str = "C00", dust_origin: str = "UV", \
            rest_optical_wavs: u.Quantity = [3_700., 10_000.] * u.AA, rest_UV_wav_lims: u.Quantity = [1_250., 3_000.] * u.AA, \
            ref_wav: u.Quantity = 1_500. * u.AA, iters: int = 10, extract_property_name: bool = False, \
            save_path: Union[str, None] = None, single_iter: bool = False):
        assert type(single_iter) == bool
        if type(strong_line_names) in [str]:
            strong_line_names = [strong_line_names]
        assert frame in ["rest", "obs"]
        assert all(line_name in line_diagnostics.keys() for line_name in strong_line_names)
        
        dust_label = self._get_dust_corr_label(dust_author_year = dust_author_year, dust_law = dust_law, dust_origin = dust_origin)
        property_name = f"flux_{'+'.join(strong_line_names)}_{frame}{dust_label}"
        if extract_property_name:
            return [property_name]
        
<<<<<<< HEAD
        if single_iter:
            cont = self.calc_cont_rest_optical(strong_line_names, rest_optical_wavs, single_iter = True)[0]
            EW, EW_kwargs = self.calc_EW_rest_optical(strong_line_names, frame, rest_optical_wavs, single_iter = True)
            if any(np.isnan(name) for name in [cont, EW]):
                return np.nan, {}
=======
        cont_name = self._calc_property(Photometry_rest.calc_cont_rest_optical,iters = iters, strong_line_names = strong_line_names, rest_optical_wavs = rest_optical_wavs, save_path = save_path)[1][0]
        EW_name = self._calc_property(Photometry_rest.calc_EW_rest_optical, iters = iters, strong_line_names = strong_line_names, frame = frame, rest_optical_wavs = rest_optical_wavs, save_path = save_path)[1][0]
        if type(self.property_PDFs[EW_name]) == type(None):
            return [None], [property_name]
>>>>>>> 8f249a5d
        else:
            cont_name = self._calc_property(Photometry_rest.calc_cont_rest_optical, iters, strong_line_names, rest_optical_wavs, save_path = save_path)[1][0]
            EW_name = self._calc_property(Photometry_rest.calc_EW_rest_optical, iters, strong_line_names, frame, rest_optical_wavs, save_path = save_path)[1][0]
            A_line_name = self._calc_property(Photometry_rest.calc_dust_atten, iters, line_diagnostics[strong_line_names[0]]["line_wav"], \
                dust_author_year, dust_law, dust_origin, rest_UV_wav_lims, ref_wav, save_path = save_path)[1][0]
            if any(type(self.property_PDFs[name]) == type(None) for name in [A_line_name, EW_name, cont_name]):
                return [None], [property_name]
            EW_kwargs = self.property_PDFs[EW_name].kwargs
        band_wav = self.instrument[self.instrument.index_from_band_name(EW_kwargs[f"{'+'.join(strong_line_names)}_emission_band"])].WavelengthCen
        # convert EW to line flux in appropriate frame
        if frame == "rest":
            band_wav /= (1. + self.z)
        if single_iter:
            line_flux = EW.to(u.AA) * funcs.convert_mag_units(band_wav, cont, u.erg / (u.s * u.AA * u.cm ** 2))
            if dust_label != "":
                A_line, dust_kwargs = self.calc_dust_atten(line_diagnostics[strong_line_names[0]]["line_wav"], dust_author_year, dust_law, dust_origin, rest_UV_wav_lims, ref_wav, single_iter = True)
                line_flux = funcs.dust_correct(line_flux, A_line)
                out_kwargs = {**EW_kwargs, **dust_kwargs}
            else:
                out_kwargs = EW_kwargs
            return line_flux, out_kwargs
        else:
            if dust_label == "":
                PDF_kwargs = {**self.property_PDFs[cont_name].kwargs, **self.property_PDFs[A_line_name].kwargs}
            else:
                PDF_kwargs = self.property_PDFs[cont_name].kwargs
            line_flux_PDF = self.property_PDFs[EW_name].manipulate_PDF("line_flux", lambda EW: EW.to(u.AA) * \
                funcs.convert_mag_units(band_wav, self.property_PDFs[cont_name].input_arr, u.erg / (u.s * u.AA * u.cm ** 2)), PDF_kwargs, size = iters)
            if dust_label != "":
                line_flux_PDF = line_flux_PDF.manipulate_PDF(property_name, funcs.dust_correct, dust_mag = self.property_PDFs[A_line_name].input_arr, size = iters)
            return [{"PDF": line_flux_PDF}], [property_name]
    
    def calc_line_lum_rest_optical(self, strong_line_names: Union[str, list], \
            frame: str = "obs", dust_author_year: Union[str, None] = "M99", dust_law: str = "C00", \
            dust_origin: str = "UV", rest_optical_wavs: u.Quantity = [3_700., 10_000.] * u.AA, \
            rest_UV_wav_lims: u.Quantity = [1_250., 3_000.] * u.AA, ref_wav: u.Quantity = 1_500. * u.AA, \
            iters: int = 10, extract_property_name = False, save_path: Union[str, None] = None, \
            single_iter: bool = False):
        assert type(single_iter) == bool
        if type(strong_line_names) in [str]:
            strong_line_names = [strong_line_names]
        assert frame in ["rest", "obs"]
        
        dust_label = self._get_dust_corr_label(dust_author_year = dust_author_year, dust_law = dust_law, dust_origin = dust_origin)
        property_name = f"lum_{'+'.join(strong_line_names)}_{frame}{dust_label}"
        if extract_property_name:
            return [property_name]
        
<<<<<<< HEAD
        if single_iter:
            line_flux, line_flux_kwargs = self.calc_line_flux_rest_optical(strong_line_names, frame, dust_author_year, \
                dust_law, dust_origin, rest_optical_wavs, rest_UV_wav_lims, ref_wav, single_iter = True)
            if np.isnan(line_flux):
                return np.nan, {}
        else:
            line_flux_property_name = self._calc_property(Photometry_rest.calc_line_flux_rest_optical, iters, strong_line_names, frame, \
                dust_author_year, dust_law, dust_origin, rest_optical_wavs, rest_UV_wav_lims, save_path = save_path)[1][0] 
            if type(self.property_PDFs[line_flux_property_name]) == type(None):
                return [None], [property_name]
        if frame == "rest":
            z = 0.
            lum_distance = funcs.calc_lum_distance(z = z)
        else: # frame == "obs"
            z = self.z
            lum_distance = funcs.calc_lum_distance(z = z)
        if single_iter:
            return (4 * np.pi * line_flux * lum_distance ** 2).to(u.erg / u.s), line_flux_kwargs
=======
        line_flux_property_name = self._calc_property(Photometry_rest.calc_line_flux_rest_optical, iters = iters, strong_line_names = strong_line_names, frame = frame, \
            dust_author_year = dust_author_year, dust_law = dust_law, dust_origin = dust_origin, rest_optical_wavs = rest_optical_wavs, rest_UV_wav_lims = rest_UV_wav_lims, save_path = save_path)[1][0] 
        if type(self.property_PDFs[line_flux_property_name]) == type(None):
            return [None], [property_name]
>>>>>>> 8f249a5d
        else:
            out_PDF = self.property_PDFs[line_flux_property_name].manipulate_PDF(property_name, \
                lambda line_flux: (4 * np.pi * line_flux * lum_distance ** 2).to(u.erg / u.s), size = iters)
            return [{"PDF": out_PDF}], [property_name]

    def calc_xi_ion(self, frame: str = "rest", strong_line_names: list = ["Halpha"], fesc_author_year: str = "fesc=0.0", \
            dust_author_year: Union[str, None] = "M99", dust_law: str = "C00", dust_origin: str = "UV", rest_optical_wavs: \
            u.Quantity = [3_700., 10_000.] * u.AA, rest_UV_wav_lims: u.Quantity = [1_250., 3_000.] * u.AA, ref_wav: \
            u.Quantity = 1_500. * u.AA, iters: int = 10, extract_property_name: bool = False, \
            save_path: Union[str, None] = None, single_iter: bool = False):
        assert type(single_iter) == bool
        if type(strong_line_names) in [str]:
            strong_line_names = [strong_line_names]
        assert frame in ["rest", "obs"]
        assert "Halpha" in strong_line_names
        
        dust_label = self._get_dust_corr_label(dust_author_year = dust_author_year, dust_law = dust_law, dust_origin = dust_origin)
        property_name = f"xi_ion_{frame}_{'+'.join(strong_line_names)}{dust_label}_{fesc_author_year.replace('=', '')}"
        if extract_property_name:
            return [property_name]
        
        if fesc_author_year in fesc_from_beta_conversions.keys():
<<<<<<< HEAD
            if single_iter:
                fesc, fesc_kwargs = self.calc_fesc_from_beta_phot(rest_UV_wav_lims, fesc_author_year, single_iter = True)
                if np.isnan(fesc):
                    return np.nan, {}
=======
            fesc_property_name = self._calc_property(Photometry_rest.calc_fesc_from_beta_phot, \
                iters = iters, rest_UV_wav_lims = rest_UV_wav_lims, fesc_author_year = fesc_author_year, save_path = save_path)[1][0]
            fesc_chain = self.property_PDFs[fesc_property_name]
            if type(fesc_chain) == type(None):
                return [None], [property_name]
>>>>>>> 8f249a5d
            else:
                fesc_property_name = self._calc_property(Photometry_rest.calc_fesc_from_beta_phot, \
                    iters, rest_UV_wav_lims, fesc_author_year, save_path = save_path)[1][0]
                fesc_chain = self.property_PDFs[fesc_property_name]
                if type(fesc_chain) == type(None):
                    return [None], [property_name]
                else:
                    fesc_chain = fesc_chain.input_arr
        elif "fesc=" in fesc_author_year:
            if single_iter:
                fesc = np.array(float(fesc_author_year.split("=")[-1]))
            else:
                fesc_chain = np.full(iters, float(fesc_author_year.split("=")[-1]))
        else:
            raise NotImplementedError
<<<<<<< HEAD
        
        if single_iter:
            line_lum, line_kwargs = self.calc_line_lum_rest_optical(strong_line_names, frame, dust_author_year, dust_law, \
                dust_origin, rest_optical_wavs, rest_UV_wav_lims, ref_wav, single_iter = True)
            L_UV, L_UV_kwargs = self.calc_LUV_phot(frame, rest_UV_wav_lims, ref_wav, dust_author_year, single_iter = True)
            if any(np.isnan(name) for name in [line_lum, L_UV]):
                return np.nan, {}
            else:
                return (line_lum / (1.36e-12 * u.erg * (1. - fesc) * L_UV)).to(u.Hz / u.erg), {**line_kwargs, **L_UV_kwargs}
=======
        line_lum_property_name = self._calc_property(SED_rest_property_function = Photometry_rest.calc_line_lum_rest_optical,
            iters = iters, strong_line_names = strong_line_names, frame = frame, dust_author_year = dust_author_year, dust_law = dust_law, dust_origin = dust_origin,
            rest_optical_wavs = rest_optical_wavs, rest_UV_wav_lims = rest_UV_wav_lims, ref_wav = ref_wav, save_path = save_path)[1][0]
        L_UV_property_name = self._calc_property(Photometry_rest.calc_LUV_phot, \
                iters = iters, frame = frame, rest_UV_wav_lims = rest_UV_wav_lims, ref_wav = ref_wav, dust_author_year = dust_author_year, save_path = save_path)[1][0]
        if any(type(self.property_PDFs[name]) == type(None) for name in [line_lum_property_name, L_UV_property_name]):
            return [None], [property_name]
>>>>>>> 8f249a5d
        else:
            line_lum_property_name = self._calc_property(Photometry_rest.calc_line_lum_rest_optical, \
                iters, strong_line_names, frame, dust_author_year, dust_law, dust_origin, \
                rest_optical_wavs, rest_UV_wav_lims, ref_wav, save_path = save_path)[1][0]
            L_UV_property_name = self._calc_property(Photometry_rest.calc_LUV_phot, \
                    iters, frame, rest_UV_wav_lims, ref_wav, dust_author_year, save_path = save_path)[1][0]
            if any(type(self.property_PDFs[name]) == type(None) for name in [line_lum_property_name, L_UV_property_name]):
                return [None], [property_name]
            # calculate xi_ion from Halpha luminosity assuming some case (A/B) for ISM recombination
            out_PDF = self.property_PDFs[line_lum_property_name].manipulate_PDF(property_name, \
                lambda int_line_lum: (int_line_lum / (1.36e-12 * u.erg * (1. - fesc_chain) * \
                self.property_PDFs[L_UV_property_name].input_arr)).to(u.Hz / u.erg), \
                self.property_PDFs[L_UV_property_name].kwargs, size = iters)
            return [{"PDF": out_PDF}], [property_name]
    
    # Rest optical line property naming functions

    def _get_UV_dust_label(self, dust_author_year: Union[str, None]):
        if type(dust_author_year) == type(None):
            return ""
        else:
            return f"_{dust_author_year}"

    def _get_dust_corr_label(self, dust_author_year: Union[str, None], dust_law: Union[str, None], dust_origin: str):
        if dust_origin != "UV":
            raise NotImplementedError
        if any(type(dust_name) == type(None) for dust_name in [dust_author_year, dust_law]):
            return ""
        else:
            return f"{self._get_UV_dust_label(dust_author_year)}_{dust_law}"

    def _get_rest_optical_flux_contam_label(self, line_names: list, flux_contamination_params: dict):
        assert all(line_name in line_diagnostics.keys() for line_name in line_names)
        assert(type(flux_contamination_params) == dict)
        flux_cont_keys = flux_contamination_params.keys()
        if "mu" in flux_cont_keys and "sigma" in flux_cont_keys:
            return f"{line_names[0]}_cont_G({flux_contamination_params['mu']:.1f},{flux_contamination_params['sigma']:.1f})" #_{'+'.join(line_names[1:])}"
        elif "mu" in flux_cont_keys and "sigma" not in flux_cont_keys:
            return f"{line_names[0]}_cont_{flux_contamination_params['mu']:.1f}" #_{'+'.join(line_names[1:])}"
        elif len(flux_contamination_params) == 0:
            return '+'.join(line_names)
        else:
            raise NotImplementedError

    def _get_rest_optical_flux_contam_scaling(self, flux_contamination_params: dict, iters: int):
        assert(type(flux_contamination_params) == dict)
        flux_cont_keys = flux_contamination_params.keys()
        if "mu" in flux_cont_keys and "sigma" in flux_cont_keys:
            return np.random.normal(1. - flux_contamination_params["mu"], flux_contamination_params["sigma"], iters)
        elif "mu" in flux_cont_keys and "sigma" not in flux_cont_keys:
            return 1. - flux_contamination_params["mu"]
        elif len(flux_contamination_params) == 0:
            return 1.
        else:
            raise NotImplementedError
    
    def _get_wav_line_precision(self, line_name: str, dz: float):
        assert line_name in line_diagnostics.keys()
        wav_rest = line_diagnostics[line_name]["line_wav"]
        dlambda = dz * wav_rest / (1. + self.z)
        return dlambda

    def _calc_property(self, SED_rest_property_function, iters, save_path: Union[str, None] = None, **kwargs):
        assert type(iters) in [int]
        # Add iters to kwargs
        kwargs["iters"] = iters
        property_names = SED_rest_property_function(extract_property_name = True, **kwargs)
        # calculate number of new iterations that should be run
        property_iters_arr = np.zeros(len(property_names))
        for i, property_name in enumerate(property_names):
            property_iters = iters
            if property_name in self.property_PDFs.keys():
                PDF_obj = self.property_PDFs[property_name]
                if type(PDF_obj) == type(None):
                    pass
                elif len(PDF_obj) < iters:
                    property_iters = iters - len(PDF_obj)
                else:
                    property_iters = 0
            property_iters_arr[i] = property_iters
        assert all(property_iters == property_iters_arr[0] for property_iters in property_iters_arr)
        # do nothing if PDFs of the required length have already been loaded
        if property_iters_arr[0] == 0:
            return self, property_names
        # compute the properties
        kwargs["iters"] = property_iters
        properties = SED_rest_property_function(**kwargs, save_path = save_path)[0]
        #breakpoint()
        for property, property_name in zip(properties, property_names):
            # update property PDFs
            if type(property) == type(None):
                self.property_PDFs[property_name] = None
            else:
                if type(property) not in [dict]:
                    galfind_logger.critical(f"{type(property)=} not in [dict]!")
                    breakpoint()
                #breakpoint()
                # construct PDF from property output if required
                if "PDF" in property.keys():
                    new_PDF = property["PDF"]
                elif "vals" in property.keys() and "PDF_kwargs" in property.keys():
                    new_PDF = PDF.from_1D_arr(property_name, property["vals"], property["PDF_kwargs"])
                else:
                    galfind_logger.critical(f"{property.keys()=} for {property_name} does not include either ['vals', 'PDF_kwargs'] or 'PDF'!")
                if property_name in self.property_PDFs.keys():
                    old_PDF = self.property_PDFs[property_name]
                    PDF_obj = old_PDF + new_PDF
                else:
                    PDF_obj = new_PDF
                self.recently_updated.append(property_name)
                self.property_PDFs[property_name] = PDF_obj
                self._update_properties_from_PDF(property_name)
                if type(save_path) != type(None):
                    self._save_SED_rest_PDF(property_name, save_path.replace("/property_name/", f"/{property_name}/"))
        return self, property_names
    
    def _save_SED_rest_PDF(self, property_name, save_path):
        funcs.make_dirs(save_path)
        if type(self.property_PDFs[property_name]) != type(None):
            self.property_PDFs[property_name].save_PDF(save_path)
    
    def _update_properties_from_PDF(self, property_name):
        if type(self.property_PDFs[property_name]) == type(None):
            self.properties[property_name] = np.nan
            self.property_errs[property_name] = [np.nan, np.nan]
        else:
            self.properties[property_name] = self.property_PDFs[property_name].median
            self.property_errs[property_name] = self.property_PDFs[property_name].errs

    # def plot(self, save_dir, ID, plot_fit = True, iters = 10_000, save = True, show = False, n_interp = 100, conv_filt = False):
    #     self.make_rest_UV_phot()
    #     assert(conv_filt == False)
    #     #if not all(beta == -99. for beta in self.beta_PDF):
    #     sns.set(style="whitegrid")
    #     warnings.filterwarnings("ignore")

    #     # Create figure and axes
    #     fig, ax = plt.subplots()
        
    #     # Plotting code
    #     ax.errorbar(np.log10(self.rest_UV_phot.wav.value), self.rest_UV_phot.log_flux_lambda, yerr = self.rest_UV_phot.log_flux_lambda_errs,
    #                  ls = "none", c = "black", zorder = 10, marker = "o", markersize = 5, capsize = 3)
        
    #     if plot_fit:
    #         fit_lines = []
    #         fit_lines_interped = []
    #         wav_interp = np.linspace(np.log10(self.rest_UV_phot.wav.value)[0], np.log10(self.rest_UV_phot.wav.value)[-1], n_interp)
    #         if iters > len(self.amplitude_PDF[conv_filt]):
    #             iters = len(self.amplitude_PDF[conv_filt])
    #         for i in range(iters):
    #             #percentiles = np.percentile([16, 50, 84], axis=0)
    #             f_interp = interp1d(np.log10(self.rest_UV_phot.wav.value), np.log10(Photometry_rest.beta_slope_power_law_func(self.rest_UV_phot.wav.value, \
    #                 self.amplitude_PDF[conv_filt][i], self.beta_PDF[conv_filt][i])), kind = 'linear')
    #             y_new = f_interp(wav_interp)
    #             fit_lines.append(np.log10(Photometry_rest.beta_slope_power_law_func(self.rest_UV_phot.wav.value, self.amplitude_PDF[conv_filt][i], self.beta_PDF[conv_filt][i])))
    #             fit_lines_interped.append(y_new)
    #         fit_lines_interped = np.array(fit_lines_interped)
    #         fit_lines = np.array(fit_lines)
    #         fit_lines.reshape(iters, len(self.rest_UV_phot.wav.value))
    #         fit_lines_interped.reshape(iters, len(wav_interp))
            
    #         l1_chains = np.array([np.percentile(x, 16) for x in fit_lines_interped.T])
    #         med_chains = np.array([np.percentile(x, 50) for x in fit_lines.T])
    #         u1_chains = np.array([np.percentile(x, 84) for x in fit_lines_interped.T])
            
    #         ax.plot(np.log10(self.rest_UV_phot.wav.value), med_chains, color = "red", zorder = 2)
    #         ax.fill_between(wav_interp, l1_chains, u1_chains, color="grey", alpha=0.2, zorder=1)
        
    #     ax.set_xlabel(r"$\log_{10}(\lambda_{\mathrm{rest}} / \mathrm{\AA})$")
    #     ax.set_ylabel(r"$\log_{10}(\mathrm{f}_{\lambda_{\mathrm{rest}}} / \mathrm{erg} \, \mathrm{s}^{-1} \, \mathrm{cm}^{-2} \, \mathrm{\AA}^{-1})$")
        
    #     # Add the Galaxy ID label
    #     ax.text(0.05, 0.05, f"Galaxy ID = {str(ID)}", transform=ax.transAxes, ha="left", va="bottom", fontsize=12)
    #     # Add the Beta label
    #     ax.text(0.95, 0.95, r"$\beta$" + " = {:.2f} $^{{+{:.2f}}}_{{-{:.2f}}}$".format(np.percentile(self.beta_PDF[conv_filt], 50), \
    #         np.percentile(self.beta_PDF[conv_filt], 84) - np.percentile(self.beta_PDF[conv_filt], 50), np.percentile(self.beta_PDF[conv_filt], 50) - \
    #         np.percentile(self.beta_PDF[conv_filt], 16)), transform = ax.transAxes, ha = "right", va = "top", fontsize = 12)
            
    #     ax.set_xlim(*np.log10(self.rest_UV_wav_lims.value))
        
    #     if save:
    #         path = f"{save_dir}/plots/{ID}.png"
    #         funcs.make_dirs(path)
    #         fig.savefig(path, dpi=300, bbox_inches='tight')
        
    #     if show:
    #         plt.tight_layout()
    #         plt.show()
        
    #     plt.clf()<|MERGE_RESOLUTION|>--- conflicted
+++ resolved
@@ -252,18 +252,11 @@
         property_name = f"fesc_{conv_author_year}" #_{self.rest_UV_wavs_name(rest_UV_wav_lims)}"
         if extract_property_name:
             return [property_name]
-<<<<<<< HEAD
         if single_iter:
             popt, kwargs = self.calc_beta_phot(rest_UV_wav_lims, output_kwargs = True, single_iter = True)
             return fesc_from_beta_conversions[conv_author_year](popt[1]), kwargs
-=======
-        beta_property_name = self._calc_property(Photometry_rest.calc_beta_phot, iters=iters, rest_UV_wav_lims = rest_UV_wav_lims, save_path = save_path)[1][1]
-        # update PDF
-        if type(self.property_PDFs[beta_property_name]) == type(None):
-            return [None], [property_name]
->>>>>>> 8f249a5d
-        else:
-            beta_property_name = self._calc_property(Photometry_rest.calc_beta_phot, iters, rest_UV_wav_lims, save_path = save_path)[1][1]
+        else:
+            beta_property_name = self._calc_property(Photometry_rest.calc_beta_phot, iters = iters, rest_UV_wav_lims = rest_UV_wav_lims, save_path = save_path)[1][1]
             # update PDF
             if type(self.property_PDFs[beta_property_name]) == type(None):
                 return [None], [property_name]
@@ -279,18 +272,11 @@
         property_name = f"A{ref_wav.to(u.AA).value:.0f}{UV_dust_label}" #_{self.rest_UV_wavs_name(rest_UV_wav_lims)}"
         if extract_property_name:
             return [property_name]
-<<<<<<< HEAD
         if single_iter:
             popt, kwargs = self.calc_beta_phot(rest_UV_wav_lims, single_iter = True)
             return conv_author_year_cls()(popt[1] * u.dimensionless_unscaled), kwargs
-=======
-        beta_property_name = self._calc_property(Photometry_rest.calc_beta_phot, iters = iters, rest_UV_wav_lims = rest_UV_wav_lims, save_path = save_path)[1][1]
-        # update PDF
-        if type(self.property_PDFs[beta_property_name]) == type(None):
-            return [None], [property_name]
->>>>>>> 8f249a5d
-        else:
-            beta_property_name = self._calc_property(Photometry_rest.calc_beta_phot, iters, rest_UV_wav_lims, save_path = save_path)[1][1]
+        else:
+            beta_property_name = self._calc_property(Photometry_rest.calc_beta_phot, iters = iters, rest_UV_wav_lims = rest_UV_wav_lims, save_path = save_path)[1][1]
             if type(self.property_PDFs[beta_property_name]) == type(None):
                 return [None], [property_name]
             else:
@@ -348,31 +334,18 @@
         property_name = f"L{frame}_{ref_wav.to(u.AA).value:.0f}{UV_dust_label}" #_{self.rest_UV_wavs_name(rest_UV_wav_lims)}"
         if extract_property_name:
             return [property_name]
-<<<<<<< HEAD
         if single_iter:
             mUV, mUV_kwargs = self.calc_mUV_phot(rest_UV_wav_lims, ref_wav, single_iter = True)
             if type(dust_author_year) != type(None):
                 AUV, AUV_kwargs = self.calc_AUV_from_beta_phot(rest_UV_wav_lims, ref_wav, dust_author_year, single_iter = True)
             wav_len = 1
         else:
-            mUV_property_name = self._calc_property(Photometry_rest.calc_mUV_phot, iters, rest_UV_wav_lims, ref_wav, save_path = save_path)[1][0]
+            mUV_property_name = self._calc_property(Photometry_rest.calc_mUV_phot, iters = iters, rest_UV_wav_lims = rest_UV_wav_lims, ref_wav = ref_wav, save_path = save_path)[1][0]
             if type(dust_author_year) == type(None):
                 AUV_property_name = None
             else:
-                AUV_property_name = self._calc_property(Photometry_rest.calc_AUV_from_beta_phot, iters, rest_UV_wav_lims, ref_wav, dust_author_year)[1][0]
+                AUV_property_name = self._calc_property(Photometry_rest.calc_AUV_from_beta_phot, iters = iters, rest_UV_wav_lims = rest_UV_wav_lims, ref_wav = ref_wav, dust_author_year = dust_author_year)[1][0]
             if type(self.property_PDFs[mUV_property_name]) == type(None):
-=======
-        mUV_property_name = self._calc_property(Photometry_rest.calc_mUV_phot, iters = iters, rest_UV_wav_lims = rest_UV_wav_lims, ref_wav = ref_wav, save_path = save_path)[1][0]
-        if type(dust_author_year) == type(None):
-            AUV_property_name = None
-        else:
-            AUV_property_name = self._calc_property(Photometry_rest.calc_AUV_from_beta_phot, iters = iters, rest_UV_wav_lims = rest_UV_wav_lims, ref_wav = ref_wav, dust_author_year = dust_author_year)[1][0]
-
-        if type(self.property_PDFs[mUV_property_name]) == type(None):
-            return [None], [property_name]
-        if AUV_property_name in self.property_PDFs.keys():
-            if type(self.property_PDFs[AUV_property_name]) == type(None):
->>>>>>> 8f249a5d
                 return [None], [property_name]
             if AUV_property_name in self.property_PDFs.keys():
                 if type(self.property_PDFs[AUV_property_name]) == type(None):
@@ -522,14 +495,13 @@
             return [property_name]
 
         # calculate continuum flux PDF in nJy
-<<<<<<< HEAD
         if single_iter:
             cont_val, cont_kwargs = self.calc_cont_rest_optical(strong_line_names, rest_optical_wavs, single_iter = True)
             if np.isnan(cont_val):
                 return np.nan, {}
         else:
             cont_property_name = self._calc_property(Photometry_rest.calc_cont_rest_optical, \
-                iters, strong_line_names, rest_optical_wavs, save_path = save_path)[1][0]
+                iters = iters, strong_line_names = strong_line_names, rest_optical_wavs = rest_optical_wavs, save_path = save_path)[1][0]
             if type(self.property_PDFs[cont_property_name]) == type(None):
                 return [None], [property_name]
         # determine the band which contains the first line
@@ -538,12 +510,6 @@
         line_flux_Jy = funcs.convert_mag_units(emission_band.WavelengthCen, self.flux_Jy[emission_band_index], u.Jy).value
         if single_iter:
             line_flux_Jy = np.array(line_flux_Jy) * u.Jy
-=======
-        cont_property_name = self._calc_property(Photometry_rest.calc_cont_rest_optical, \
-            iters = iters, strong_line_names = strong_line_names, rest_optical_wavs = rest_optical_wavs, save_path = save_path)[1][0]
-        if type(self.property_PDFs[cont_property_name]) == type(None):
-            return [None], [property_name]
->>>>>>> 8f249a5d
         else:
             # errors in Jy are symmetric, therefore take the mean
             line_flux_Jy_errs = np.mean([flux_err.value for flux_err in funcs.convert_mag_err_units(emission_band.WavelengthCen, \
@@ -579,21 +545,14 @@
         
         if any(type(name) == type(None) for name in [dust_author_year, dust_law, dust_origin]):
             return [None], [property_name]
-<<<<<<< HEAD
         if single_iter:
             A_ref_wav = self.calc_AUV_from_beta_phot(rest_UV_wav_lims, ref_wav, dust_author_year, single_iter = True)
             if np.isnan(A_ref_wav):
                 return np.nan, {}
             else:
                 return np.array(A_ref_wav.to(u.ABmag).value * dust_law_cls.k_lambda(calc_wav.to(u.AA)) / dust_law_cls.k_lambda(ref_wav)) * u.ABmag
-=======
-        
-        A_ref_wav_name = self._calc_property(Photometry_rest.calc_AUV_from_beta_phot, iters = iters, rest_UV_wav_lims = rest_UV_wav_lims, ref_wav = ref_wav, dust_author_year = dust_author_year, save_path = save_path)[1][0]
-        if type(self.property_PDFs[A_ref_wav_name]) == type(None):
-            return [None], [property_name]
->>>>>>> 8f249a5d
-        else:
-            A_ref_wav_name = self._calc_property(Photometry_rest.calc_AUV_from_beta_phot, iters, rest_UV_wav_lims, ref_wav, dust_author_year, save_path = save_path)[1][0]
+        else:
+            A_ref_wav_name = self._calc_property(Photometry_rest.calc_AUV_from_beta_phot, iters = iters, rest_UV_wav_lims = rest_UV_wav_lims, ref_wav = ref_wav, dust_author_year = dust_author_year, save_path = save_path)[1][0]
             if type(self.property_PDFs[A_ref_wav_name]) == type(None):
                 return [None], [property_name]
             dust_law_cls = dust_law_cls() # initialize dust_law_cls
@@ -622,22 +581,14 @@
         property_name = f"flux_{'+'.join(strong_line_names)}_{frame}{dust_label}"
         if extract_property_name:
             return [property_name]
-        
-<<<<<<< HEAD
         if single_iter:
             cont = self.calc_cont_rest_optical(strong_line_names, rest_optical_wavs, single_iter = True)[0]
             EW, EW_kwargs = self.calc_EW_rest_optical(strong_line_names, frame, rest_optical_wavs, single_iter = True)
             if any(np.isnan(name) for name in [cont, EW]):
                 return np.nan, {}
-=======
-        cont_name = self._calc_property(Photometry_rest.calc_cont_rest_optical,iters = iters, strong_line_names = strong_line_names, rest_optical_wavs = rest_optical_wavs, save_path = save_path)[1][0]
+        else:
+            cont_name = self._calc_property(Photometry_rest.calc_cont_rest_optical,iters = iters, strong_line_names = strong_line_names, rest_optical_wavs = rest_optical_wavs, save_path = save_path)[1][0]
         EW_name = self._calc_property(Photometry_rest.calc_EW_rest_optical, iters = iters, strong_line_names = strong_line_names, frame = frame, rest_optical_wavs = rest_optical_wavs, save_path = save_path)[1][0]
-        if type(self.property_PDFs[EW_name]) == type(None):
-            return [None], [property_name]
->>>>>>> 8f249a5d
-        else:
-            cont_name = self._calc_property(Photometry_rest.calc_cont_rest_optical, iters, strong_line_names, rest_optical_wavs, save_path = save_path)[1][0]
-            EW_name = self._calc_property(Photometry_rest.calc_EW_rest_optical, iters, strong_line_names, frame, rest_optical_wavs, save_path = save_path)[1][0]
             A_line_name = self._calc_property(Photometry_rest.calc_dust_atten, iters, line_diagnostics[strong_line_names[0]]["line_wav"], \
                 dust_author_year, dust_law, dust_origin, rest_UV_wav_lims, ref_wav, save_path = save_path)[1][0]
             if any(type(self.property_PDFs[name]) == type(None) for name in [A_line_name, EW_name, cont_name]):
@@ -683,15 +634,14 @@
         if extract_property_name:
             return [property_name]
         
-<<<<<<< HEAD
         if single_iter:
             line_flux, line_flux_kwargs = self.calc_line_flux_rest_optical(strong_line_names, frame, dust_author_year, \
                 dust_law, dust_origin, rest_optical_wavs, rest_UV_wav_lims, ref_wav, single_iter = True)
             if np.isnan(line_flux):
                 return np.nan, {}
         else:
-            line_flux_property_name = self._calc_property(Photometry_rest.calc_line_flux_rest_optical, iters, strong_line_names, frame, \
-                dust_author_year, dust_law, dust_origin, rest_optical_wavs, rest_UV_wav_lims, save_path = save_path)[1][0] 
+            line_flux_property_name = self._calc_property(Photometry_rest.calc_line_flux_rest_optical, iters = iters, strong_line_names = strong_line_names, frame = frame, \
+                dust_author_year = dust_author_year, dust_law = dust_law, dust_origin = dust_origin, rest_optical_wavs = rest_optical_wavs, rest_UV_wav_lims = rest_UV_wav_lims, save_path = save_path)[1][0] 
             if type(self.property_PDFs[line_flux_property_name]) == type(None):
                 return [None], [property_name]
         if frame == "rest":
@@ -702,12 +652,6 @@
             lum_distance = funcs.calc_lum_distance(z = z)
         if single_iter:
             return (4 * np.pi * line_flux * lum_distance ** 2).to(u.erg / u.s), line_flux_kwargs
-=======
-        line_flux_property_name = self._calc_property(Photometry_rest.calc_line_flux_rest_optical, iters = iters, strong_line_names = strong_line_names, frame = frame, \
-            dust_author_year = dust_author_year, dust_law = dust_law, dust_origin = dust_origin, rest_optical_wavs = rest_optical_wavs, rest_UV_wav_lims = rest_UV_wav_lims, save_path = save_path)[1][0] 
-        if type(self.property_PDFs[line_flux_property_name]) == type(None):
-            return [None], [property_name]
->>>>>>> 8f249a5d
         else:
             out_PDF = self.property_PDFs[line_flux_property_name].manipulate_PDF(property_name, \
                 lambda line_flux: (4 * np.pi * line_flux * lum_distance ** 2).to(u.erg / u.s), size = iters)
@@ -730,21 +674,13 @@
             return [property_name]
         
         if fesc_author_year in fesc_from_beta_conversions.keys():
-<<<<<<< HEAD
             if single_iter:
                 fesc, fesc_kwargs = self.calc_fesc_from_beta_phot(rest_UV_wav_lims, fesc_author_year, single_iter = True)
                 if np.isnan(fesc):
                     return np.nan, {}
-=======
-            fesc_property_name = self._calc_property(Photometry_rest.calc_fesc_from_beta_phot, \
-                iters = iters, rest_UV_wav_lims = rest_UV_wav_lims, fesc_author_year = fesc_author_year, save_path = save_path)[1][0]
-            fesc_chain = self.property_PDFs[fesc_property_name]
-            if type(fesc_chain) == type(None):
-                return [None], [property_name]
->>>>>>> 8f249a5d
             else:
                 fesc_property_name = self._calc_property(Photometry_rest.calc_fesc_from_beta_phot, \
-                    iters, rest_UV_wav_lims, fesc_author_year, save_path = save_path)[1][0]
+                    iters = iters, rest_UV_wav_lims = rest_UV_wav_lims, fesc_author_year = fesc_author_year, save_path = save_path)[1][0]
                 fesc_chain = self.property_PDFs[fesc_property_name]
                 if type(fesc_chain) == type(None):
                     return [None], [property_name]
@@ -757,8 +693,6 @@
                 fesc_chain = np.full(iters, float(fesc_author_year.split("=")[-1]))
         else:
             raise NotImplementedError
-<<<<<<< HEAD
-        
         if single_iter:
             line_lum, line_kwargs = self.calc_line_lum_rest_optical(strong_line_names, frame, dust_author_year, dust_law, \
                 dust_origin, rest_optical_wavs, rest_UV_wav_lims, ref_wav, single_iter = True)
@@ -767,21 +701,12 @@
                 return np.nan, {}
             else:
                 return (line_lum / (1.36e-12 * u.erg * (1. - fesc) * L_UV)).to(u.Hz / u.erg), {**line_kwargs, **L_UV_kwargs}
-=======
-        line_lum_property_name = self._calc_property(SED_rest_property_function = Photometry_rest.calc_line_lum_rest_optical,
-            iters = iters, strong_line_names = strong_line_names, frame = frame, dust_author_year = dust_author_year, dust_law = dust_law, dust_origin = dust_origin,
-            rest_optical_wavs = rest_optical_wavs, rest_UV_wav_lims = rest_UV_wav_lims, ref_wav = ref_wav, save_path = save_path)[1][0]
-        L_UV_property_name = self._calc_property(Photometry_rest.calc_LUV_phot, \
+        else:
+            line_lum_property_name = self._calc_property(SED_rest_property_function = Photometry_rest.calc_line_lum_rest_optical,
+                iters = iters, strong_line_names = strong_line_names, frame = frame, dust_author_year = dust_author_year, dust_law = dust_law, dust_origin = dust_origin,
+                rest_optical_wavs = rest_optical_wavs, rest_UV_wav_lims = rest_UV_wav_lims, ref_wav = ref_wav, save_path = save_path)[1][0]
+            L_UV_property_name = self._calc_property(Photometry_rest.calc_LUV_phot, \
                 iters = iters, frame = frame, rest_UV_wav_lims = rest_UV_wav_lims, ref_wav = ref_wav, dust_author_year = dust_author_year, save_path = save_path)[1][0]
-        if any(type(self.property_PDFs[name]) == type(None) for name in [line_lum_property_name, L_UV_property_name]):
-            return [None], [property_name]
->>>>>>> 8f249a5d
-        else:
-            line_lum_property_name = self._calc_property(Photometry_rest.calc_line_lum_rest_optical, \
-                iters, strong_line_names, frame, dust_author_year, dust_law, dust_origin, \
-                rest_optical_wavs, rest_UV_wav_lims, ref_wav, save_path = save_path)[1][0]
-            L_UV_property_name = self._calc_property(Photometry_rest.calc_LUV_phot, \
-                    iters, frame, rest_UV_wav_lims, ref_wav, dust_author_year, save_path = save_path)[1][0]
             if any(type(self.property_PDFs[name]) == type(None) for name in [line_lum_property_name, L_UV_property_name]):
                 return [None], [property_name]
             # calculate xi_ion from Halpha luminosity assuming some case (A/B) for ISM recombination
