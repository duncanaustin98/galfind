#!/usr/bin/env python3
# -*- coding: utf-8 -*-
"""
Created on Thu Jul 13 14:11:23 2023

@author: austind
"""

# Galaxy.py
import numpy as np
from copy import copy, deepcopy
import astropy.units as u
from astropy.coordinates import SkyCoord
from astropy.io import fits
import os
import sys
import json
from pathlib import Path
from astropy.nddata import Cutout2D
from tqdm import tqdm
from astropy.wcs import WCS

from . import useful_funcs_austind as funcs
from . import config, galfind_logger
from . import Photometry_rest, Photometry_obs, Multiple_Photometry_obs, Data, Instrument, NIRCam, ACS_WFC, WFC3_IR
from .EAZY import EAZY

class Galaxy:
    
    def __init__(self, sky_coord, ID, phot, mask_flags = {}, selection_flags = {}): # cat_path,
        self.sky_coord = sky_coord
        self.ID = int(ID) 
        self.phot = phot
        #self.cat_path = cat_path
        self.mask_flags = mask_flags
        self.selection_flags = selection_flags
        self.cutout_paths = {}
        
    @classmethod
    def from_fits_cat(cls, fits_cat_row, instrument, cat_creator, codes, lowz_zmax, templates_arr):
        # load multiple photometries from the fits catalogue
        phot = Photometry_obs.from_fits_cat(fits_cat_row, instrument, cat_creator, cat_creator.aper_diam, cat_creator.min_flux_pc_err, codes, lowz_zmax, templates_arr) # \
                # for min_flux_pc_err in cat_creator.min_flux_pc_err for aper_diam in cat_creator.aper_diam]
        # load the ID and Sky Coordinate from the source catalogue
        ID = int(fits_cat_row[cat_creator.ID_label])
        sky_coord = SkyCoord(fits_cat_row[cat_creator.ra_dec_labels["RA"]] * u.deg, fits_cat_row[cat_creator.ra_dec_labels["DEC"]] * u.deg, frame = "icrs")
        # mask flags should come from cat_creator
        mask_flags = {} #{f"unmasked_{band}": cat_creator.load_flag(fits_cat_row, f"unmasked_{band}") for band in instrument.band_names}
        return cls(sky_coord, ID, phot, mask_flags)
    
    def __str__(self):
        line_sep = "*" * 40 + "\n"
        band_sep = "-" * 10 + "\n"
        output_str = line_sep
        output_str += f"GALAXY {self.ID}: (RA, DEC) = ({np.round(self.sky_coord.ra, 5)}, {np.round(self.sky_coord.dec, 5)})\n"
        output_str += band_sep
        output_str += f"MASK FLAGS: {self.mask_flags}\n"
        output_str += f"SELECTION FLAGS: {self.selection_flags}\n"
        output_str += str(self.phot)
        output_str += line_sep
        return output_str
        
    # def __setattr__(self, name, value, obj = "gal"):
    #     if obj == "gal":
    #         if type(name) != list and type(name) != np.array:
    #             super().__setattr__(name, value)
    #         else:
    #             # use setattr to set values within Galaxy dicts (e.g. properties)
    #             self.globals()[name[0]][name[1]] = value
    #     else:
    #         raise(Exception(f"obj = {obj} must be 'gal'!"))
    
    def __deepcopy__(self, memo):
        cls = self.__class__
        result = cls.__new__(cls)
        memo[id(self)] = result
        for key, value in self.__dict__.items():
            setattr(result, key, deepcopy(value, memo))
        return result
    
    def update(self, gal_SED_results, index = 0): # for now just update the single photometry
        self.phot.update(gal_SED_results)

    def update_mask(self, cat, catalogue_creator, update_phot_rest = False):
        self.phot.update_mask(cat, catalogue_creator, self.ID, update_phot_rest = update_phot_rest)
        return self
        
    # def update_mask_band(self, band, bool_value):
    #     self.mask_flags[band] = bool_value

    def make_cutout(self, band, data, wcs = None, im_header = None, survey = None, version = None, cutout_size = 32):
        
        if type(data) == Data:
            survey = data.survey
            version = data.version
        if survey == None or version == None:
            raise(Exception("'survey' and 'version' must both be given to construct save paths"))
        
        out_path = f"{config['Cutouts']['CUTOUT_DIR']}/{version}/{survey}/{band}/{self.ID}.fits"
        rerun = False
        if Path(out_path).is_file():
            size = fits.open(out_path)[0].header["size"]
            if size != cutout_size:
                print('Cutout size does not match requested size, overwriting...')
                rerun = True
        if not Path(out_path).is_file() or config.getboolean('Cutouts', 'OVERWRITE_CUTOUTS') or rerun:
            if type(data) == Data:
                im_data, im_header, seg_data, seg_header = data.load_data(band, incl_mask = False)
                wht_data = data.load_wht(band)
                rms_err_data = data.load_rms_err(band)
                data = {"SCI": im_data, "SEG": seg_data, 'WHT': wht_data, 'RMS_ERR': rms_err_data}
                wcs = WCS(im_header)
            elif type(data) == dict and type(wcs) != type(None) and type(im_header) != type(None):
                pass
            else:
                raise(Exception(""))
            hdul = [fits.PrimaryHDU(header = fits.Header({"ID": self.ID, "survey": survey, "version": version, \
                        "RA": self.sky_coord.ra.value, "DEC": self.sky_coord.dec.value, "size": cutout_size}))]
            for i, (label_i, data_i) in enumerate(data.items()):
                cutout = Cutout2D(data_i, self.sky_coord, size = (cutout_size, cutout_size), wcs = wcs)
                im_header.update(cutout.wcs.to_header())
                hdul.append(fits.ImageHDU(cutout.data, header = im_header, name = label_i))
            #print(hdul)
            os.makedirs("/".join(out_path.split("/")[:-1]), exist_ok = True)
            fits_hdul = fits.HDUList(hdul)
            fits_hdul.writeto(out_path, overwrite = True)
            print('Saved fits cutout to:', out_path)
        else:
            print(f"Already made fits cutout for {survey} {version} {self.ID}")
        self.cutout_paths[band] = out_path

    def make_RGB(self, data, blue_bands = ["F090W"], green_bands = ["F200W"], red_bands = ["F444W"], version = None, survey = None, method = "trilogy", cutout_size = 32):
        method = method.lower() # make method lowercase
        # ensure all blue, green and red bands are contained in the data object
        assert all(band in data.instrument.band_names for band in blue_bands + green_bands + red_bands), \
            galfind_logger.warning(f"Cannot make galaxy RGB as not all {blue_bands + green_bands + red_bands} are in {data.instrument.band_names}")
        # extract survey and version from data
        if type(data) == Data:
            survey = data.survey
            version = data.version
        if survey == None or version == None:
            raise(Exception("'survey' and 'version' must both be given to construct save paths"))
        # construct out_path
        out_path = f"{config['Cutouts']['CUTOUT_DIR']}/{version}/{survey}/B={'+'.join(blue_bands)},G={'+'.join(green_bands)},R={'+'.join(red_bands)}/{method}/{self.ID}.png"
        funcs.make_dirs(out_path)
        if not os.path.exists(out_path):
            # make cutouts for the required bands if they don't already exist, and load cutout paths
            RGB_cutout_paths = {}
            for colour, bands in zip(["B", "G", "R"], [blue_bands, green_bands, red_bands]):
                [self.make_cutout(band, data, cutout_size = cutout_size) for band in bands]
                RGB_cutout_paths[colour] = [self.cutout_paths[band] for band in bands]
            if method == "trilogy":
                # Write trilogy.in
                in_path = out_path.replace(".png", "_trilogy.in")
                with open(in_path, "w") as f:
                    for colour, cutout_paths in RGB_cutout_paths.items():
                        f.write(f"{colour}\n")
                        for path in cutout_paths:
                            f.write(f"{path}[1]\n")
                        f.write("\n")
                    f.write("indir  /\n")
                    f.write(f"outname  {funcs.split_dir_name(out_path, 'name').replace('.png', '')}\n")
                    f.write(f"outdir  {funcs.split_dir_name(out_path, 'dir')}\n")
                    f.write("samplesize 20000\n")
                    f.write("stampsize  2000\n")
                    f.write("showstamps  0\n")
                    f.write("satpercent  0.001\n")
                    f.write("noiselum    0.10\n")
                    f.write("colorsatfac  1\n")
                    f.write("deletetests  1\n")
                    f.write("testfirst   0\n")
                    f.write("sampledx  0\n")
                    f.write("sampledy  0\n")
                # Run trilogy
                sys.path.insert(1, "/nvme/scratch/software/trilogy") # Not sure why this path doesn't work: config["Other"]["TRILOGY_DIR"]
                from trilogy3 import Trilogy
                galfind_logger.info(f"Making trilogy cutout RGB at {out_path}")
                Trilogy(in_path, images = None).run()
            elif method == "lupton":
                raise(NotImplementedError())

    # Selection methods

    def select_min_unmasked_bands(self, min_bands, update = True):

        if type(min_bands) != int:
            min_bands = int(min_bands)

        selection_name = f"unmasked_bands>{min_bands}"
        if selection_name in self.selection_flags.keys():
            galfind_logger.debug(f"{selection_name} already performed for galaxy ID = {self.ID}!")
        else:
            # extract mask
            mask = self.phot.flux_Jy.mask
            n_unmasked_bands = len([val for val in mask if val == False])
            if n_unmasked_bands >= min_bands:
                if update:
                    self.selection_flags[selection_name] = True
            else:
                if update:
                    self.selection_flags[selection_name] = False
        return self, selection_name
    
    def select_unmasked_bands(self, band_names, update = True):
        # ensure band_names input is of the required type, convert if not, and raise error if not convertable
        if type(band_names) in [list, np.array]:
            pass # band_names already of a valid type
        elif type(band_names) == str:
            # convert to a list, assuming the bands are separated by a "+"
            band_names = band_names.split("+")
        else:
            galfind_logger.critical(f"band_names = {band_names} with type = {type(band_names)} is not in [list, np.array, str]!")
        # ensure that each band is a valid band name in galfind
        assert(all(band_name in json.loads(config.get("Other", "ALL_BANDS")) for band_name in band_names), \
            galfind_logger.critical(f"band_names = {band_names} has at least one invalid band!"))
        
        selection_name = f"unmasked_{'+'.join(band_names)}"
        if selection_name in self.selection_flags.keys():
            galfind_logger.debug(f"{selection_name} already performed for galaxy ID = {self.ID}!")
        else:
            # extract band IDs belonging to the input instrument name
            band_indices = np.array([i for i, band_name in enumerate(self.phot.instrument.band_names) if band_name in band_names])
            mask = self.phot.flux_Jy.mask[band_indices]
            if all(mask_band == False for mask_band in mask):
                if update:
                    self.selection_flags[selection_name] = True
            else:
                if update:
                    self.selection_flags[selection_name] = False
        return self, selection_name
    
    def select_unmasked_instrument(self, instrument_name, update = True):
        
        assert(type(instrument_name) == str)
        assert(instrument_name in self.phot.instrument.name.split("+"))

        selection_name = f"unmasked_{instrument_name}"
        if selection_name in self.selection_flags.keys():
            galfind_logger.debug(f"{selection_name} already performed for galaxy ID = {self.ID}!")
        else:
            # make blank instrument to display all band names of the given instrument
            instrument_bands = globals()[instrument_name]().band_names
            # extract band IDs belonging to the input instrument name
            band_indices = np.array([i for i, band in enumerate(self.phot.instrument.band_names) if band in instrument_bands])
            mask = self.phot.flux_Jy.mask[band_indices]
            if all(mask_band == False for mask_band in mask):
                if update:
                    self.selection_flags[selection_name] = True
            else:
                if update:
                    self.selection_flags[selection_name] = False
        return self, selection_name
        
    def phot_bluewards_Lya_non_detect(self, SNR_lim, SED_fit_params = {"code": EAZY(), "templates": "fsps_larson", "lowz_zmax": None}, update = True):
        assert(type(SNR_lim) in [int, float])
        selection_name = f"bluewards_Lya_SNR<{SNR_lim:.1f}"
        # only compute this if not already done so
        if selection_name in self.selection_flags.keys():
            galfind_logger.debug(f"{selection_name} already performed for galaxy ID = {self.ID}!")
        else:
            # extract bands, SNRs, mask and first Lya non-detect band
            bands = self.phot.instrument.band_names
            SNRs = self.phot.SNR
            mask = self.phot.flux_Jy.mask
            assert(len(bands) == len(SNRs) == len(mask))
            first_Lya_non_detect_band = self.phot.SED_results[SED_fit_params["code"].label_from_SED_fit_params(SED_fit_params)].phot_rest.first_Lya_non_detect_band
            if first_Lya_non_detect_band == None:
                if update:
                    self.selection_flags[selection_name] = True
                return self, selection_name
            # find index of first Lya non-detect band
            first_Lya_non_detect_index = np.where(bands == first_Lya_non_detect_band)[0][0]
            SNR_non_detect = SNRs[:first_Lya_non_detect_index + 1]
            mask_non_detect = mask[:first_Lya_non_detect_index + 1]
            # require the first Lya non detect band and all bluewards bands to be non-detected at < SNR_lim if not masked
            if all(SNR < SNR_lim or mask for mask, SNR in zip(mask_non_detect, SNR_non_detect)):
                if update:
                    self.selection_flags[selection_name] = True
            else:
                if update:
                    self.selection_flags[selection_name] = False
        return self, selection_name
    
    def phot_redwards_Lya_detect(self, SNR_lims, SED_fit_params = {"code": EAZY(), "templates": "fsps_larson", "lowz_zmax": None}, \
            widebands_only = True, update = True):
        # work out selection name based on SNR_lims input type
        if type(SNR_lims) in [int, float]:
            # require all redwards bands to be detected at >SNR_lims
            selection_name = f"ALL_redwards_Lya_SNR>{SNR_lims:.1f}"
            SNR_lims = np.full(len(self.phot.instrument.band_names), SNR_lims)
        elif type(SNR_lims) in [list, np.array]:
            # require the n^th band after the first band redwards of Lya to be detected at >SNR_lims[n]
            assert(np.all([type(SNR) in [int, float] for SNR in SNR_lims]))
            selection_name = f"redwards_Lya_SNR>{','.join([str(np.round(SNR, 1)) for SNR in SNR_lims])}"
        else:
            galfind_logger.critical(f"SNR_lims = {SNR_lims} has type = {type(SNR_lims)} which is not in [int, float, list, np.array]")

        # only compute this if not already done so
        if selection_name in self.selection_flags.keys():
            galfind_logger.debug(f"Already performed {selection_name} for galaxy ID = {self.ID}, skipping!")
        else:
            galfind_logger.debug(f"Performing {selection_name} for galaxy ID = {self.ID}!")
            # extract bands, SNRs, mask and first Lya non-detect band
            bands = self.phot.instrument.band_names
            first_Lya_detect_band = self.phot.SED_results[SED_fit_params["code"].label_from_SED_fit_params(SED_fit_params)].phot_rest.first_Lya_detect_band
            if first_Lya_detect_band == None:
                if update:
                    self.selection_flags[selection_name] = False
                return self, selection_name
            # find index of first Lya non-detect band
            first_Lya_detect_index = np.where(bands == first_Lya_detect_band)[0][0]
            bands_detect = np.array(bands[first_Lya_detect_index:])
            SNR_detect = np.array(self.phot.SNR[first_Lya_detect_index:])
            mask_detect = np.array(self.phot.flux_Jy.mask[first_Lya_detect_index:])
            # option as to whether to exclude potentially shallower medium/narrow bands in this calculation
            if widebands_only:
                wide_band_detect_indices = [True if "W" in band.upper() or "LP" in band.upper() else False for band in bands_detect]
                SNR_detect = SNR_detect[wide_band_detect_indices]
                mask_detect = mask_detect[wide_band_detect_indices]
                selection_name += "_widebands"
            # selection criteria
            if all(SNR > SNR_lim or mask for mask, SNR, SNR_lim in zip(mask_detect, SNR_detect, SNR_lims)):
                if update:
                    self.selection_flags[selection_name] = True
            else:
                if update:
                    self.selection_flags[selection_name] = False
        return self, selection_name
    
    def phot_Lya_band(self, SNR_lim, detect_or_non_detect = "detect", SED_fit_params = \
            {"code": EAZY(), "templates": "fsps_larson", "lowz_zmax": None}, widebands_only = True, update = True):
        assert(type(SNR_lim) in [int, float])
        assert(detect_or_non_detect.lower() in ["detect", "non_detect"], \
            galfind_logger.critical(f"detect_or_non_detect = {detect_or_non_detect} must be either 'detect' or 'non_detect'!"))
        selection_name = f"Lya_band_SNR{'>' if detect_or_non_detect == 'detect' else '<'}{SNR_lim:.1f}"
        if selection_name in self.selection_flags.keys():
            galfind_logger.debug(f"{selection_name} already performed for galaxy ID = {self.ID}!")
        else:
            # load bands
            bands = self.phot.instrument.band_names
            # determine Lya band(s) - usually a single band, but could be two in the case of medium bands
            first_Lya_detect_band = self.phot.SED_results[SED_fit_params["code"].label_from_SED_fit_params(SED_fit_params)].phot_rest.first_Lya_detect_band
            first_Lya_detect_index = np.where(bands == first_Lya_detect_band)[0][0]
            first_Lya_non_detect_band = self.phot.SED_results[SED_fit_params["code"].label_from_SED_fit_params(SED_fit_params)].phot_rest.first_Lya_non_detect_band
            first_Lya_non_detect_index = np.where(bands == first_Lya_non_detect_band)[0][0]
            # load SNRs, cropping by the relevant bands
            bands_detect = bands[first_Lya_detect_band : first_Lya_non_detect_index + 1]
            if widebands_only:
                wide_band_detect_indices = [True if "W" in band.upper() or "LP" in band.upper() else False for band in bands_detect]
                SNRs = self.phot.SNR[first_Lya_detect_band : first_Lya_non_detect_index + 1][wide_band_detect_indices]
                selection_name += "_widebands"
            else:
                SNRs = self.phot.SNR[first_Lya_detect_band : first_Lya_non_detect_index + 1]
                mask_bands = self.phot.flux_Jy.mask[first_Lya_detect_band : first_Lya_non_detect_index + 1]
            if len(SNRs) == 0:
                if update:
                    self.selection_flags[selection_name] = True
            else:
                if (detect_or_non_detect == "detect" and all(SNR > SNR_lim or mask for SNR, mask in zip(SNRs, mask_bands))) or \
                    (detect_or_non_detect == "non_detect" and all(SNR < SNR_lim or mask for SNR, mask in zip(SNRs, mask_bands))):
                    if update:
                        self.selection_flags[selection_name] = True
                else:
                    if update:
                        self.selection_flags[selection_name] = False
        return self, selection_name

    def phot_SNR_crop(self, band_name_or_index, SNR_lim, update = True):
        assert(type(SNR_lim) in [int, float])
        if type(band_name_or_index) == str: # band name given
            band_name = band_name_or_index
            # given str must be a valid band in the instrument, even if the galaxy does not have this data
            assert(band_name in self.phot.instrument.new_instrument().band_names)
            # get the index of the band in question
            band_index = np.where(self.phot.instrument.band_names == band_name)[0][0]
            selection_name = f"{band_name}_SNR>{SNR_lim:.1f}"
        elif type(band_name_or_index) == int: # band index of galaxy specific data
            band_index = band_name_or_index
            galfind_logger.debug("Indexing e.g. 2 and -4 when there are 6 bands results in differing behaviour even though the same band is referenced!")
            if band_index == 0:
                selection_name = f"bluest_band_SNR>{SNR_lim:.1f}"
            elif band_index == -1:
                selection_name = f"reddest_band_SNR>{SNR_lim:.1f}"
            elif band_index > 0:
                selection_name = f"{funcs.ordinal(band_index + 1)}_bluest_band_SNR>{SNR_lim:.1f}"
            elif band_index < -1:
                selection_name = f"{funcs.ordinal(abs(band_index))}_reddest_band_SNR>{SNR_lim:.1f}"
        else:
            galfind_logger.critical(f"band_name_or_index = {band_name_or_index} has type = {type(band_name_or_index)} which must be in [str, int]")
        
        if selection_name in self.selection_flags.keys():
            galfind_logger.debug(f"{selection_name} already performed for galaxy ID = {self.ID}!")
        else:
            SNR = self.phot.SNR[band_index]
            mask = self.phot.flux_Jy.mask[band_index]
            if SNR > SNR_lim or mask:
                if update:
                    self.selection_flags[selection_name] = True
            else:
                if update:
                    self.selection_flags[selection_name] = False
        return self, selection_name
    
    def select_depth_region(self, band, region_ID, update = True):
        return NotImplementedError

    # chi squared selection functions

    def select_chi_sq_lim(self, chi_sq_lim, SED_fit_params = {"code": EAZY(), "templates": "fsps_larson", "lowz_zmax": None}, reduced = True, update = True):
        assert(type(chi_sq_lim) in [int, float])
        assert(type(reduced) == bool)
        if reduced:
            selection_name = f"red_chi_sq<{chi_sq_lim:.1f}"
            n_bands = len([mask_band for mask_band in self.phot.flux_Jy.mask if not mask_band]) # number of unmasked bands for galaxy
            chi_sq_lim *= (n_bands - 1)
<<<<<<< HEAD
        else:
            raise NotImplementedError
=======
        selection_name = f"chi_sq<{chi_sq_lim:.1f}"
>>>>>>> d73c8251
        if selection_name in self.selection_flags.keys():
            galfind_logger.debug(f"{selection_name} already performed for galaxy ID = {self.ID}!")
        else:
            # extract chi_sq
            chi_sq = self.phot.SED_results[SED_fit_params["code"].label_from_SED_fit_params(SED_fit_params)].chi_sq
            if chi_sq < chi_sq_lim:
                if update:
                    self.selection_flags[selection_name] = True
            else:
                if update:
                    self.selection_flags[selection_name] = False
        return self, selection_name

    def select_chi_sq_diff(self, chi_sq_diff, SED_fit_params = {"code": EAZY(), "templates": "fsps_larson", "lowz_zmax": None}, delta_z_lowz = 0.5, update = True):
        assert(type(chi_sq_diff) in [int, float])
        assert(type(delta_z_lowz) in [int, float])
        assert("lowz_zmax" in SED_fit_params.keys())
        assert(SED_fit_params["lowz_zmax"] == None)
        selection_name = f"chi_sq_diff>{chi_sq_diff:.1f},dz>{delta_z_lowz:.1f}"
        if selection_name in self.selection_flags.keys():
            galfind_logger.debug(f"{selection_name} already performed for galaxy ID = {self.ID}!")
        else:
            lowz_zmax_arr = [SED_fit_params["lowz_zmax"] for SED_fit_params in self.phot.get_SED_fit_params_arr(SED_fit_params["code"])]
            assert(lowz_zmax_arr[-1] == None and len(lowz_zmax_arr) > 1)
            lowz_zmax_arr = sorted(lowz_zmax_arr[:-1])
            # extract redshift + chi_sq of zfree run
            zfree = self.phot.SED_results[SED_fit_params["code"].label_from_SED_fit_params(SED_fit_params)].z
            chi_sq_zfree = self.phot.SED_results[SED_fit_params["code"].label_from_SED_fit_params(SED_fit_params)].chi_sq
            # extract redshift and chi_sq of lowz runs
            z_lowz_arr = []
            chi_sq_lowz_arr = []
            for zmax in lowz_zmax_arr:
                SED_fit_params_ = deepcopy(SED_fit_params)
                SED_fit_params_["lowz_zmax"] = zmax
                z_lowz_arr.append(self.phot.SED_results[SED_fit_params_["code"].label_from_SED_fit_params(SED_fit_params_)].z)
                chi_sq_lowz_arr.append(self.phot.SED_results[SED_fit_params_["code"].label_from_SED_fit_params(SED_fit_params_)].chi_sq)
            # determine which lowz run to use for this galaxy
            z_lowz = [z for z, lowz_zmax in zip(z_lowz_arr, lowz_zmax_arr) if zfree > lowz_zmax + delta_z_lowz]
            chi_sq_lowz = [chi_sq for chi_sq, lowz_zmax in zip(chi_sq_lowz_arr, lowz_zmax_arr) if zfree > lowz_zmax + delta_z_lowz]
            if len(chi_sq_lowz) == 0:
                if update:
                    self.selection_flags[selection_name] = True
            elif (chi_sq_lowz[-1] - chi_sq_zfree > chi_sq_diff) or (chi_sq_lowz[-1] == -1.) or (z_lowz[-1] < 0.):
                if update:
                    self.selection_flags[selection_name] = True
            else:
                if update:
                    self.selection_flags[selection_name] = False
        return self, selection_name
    
    # z-PDF selection functions

    def select_robust_zPDF(self, integral_lim, delta_z, zPDF_h5, SED_fit_params = {"code": EAZY(), "templates": "fsps_larson", "lowz_zmax": None}, update = True):
        assert(type(integral_lim) == float and (integral_lim * 100).is_integer())
        assert(type(delta_z) in [int, float])
        if "lowz_zmax" in SED_fit_params.keys():
            assert(SED_fit_params["lowz_zmax"] == None)
        selection_name = f"zPDF>{int(integral_lim * 100)}%,dz={delta_z}"
        if selection_name in self.selection_flags.keys():
            galfind_logger.debug(f"{selection_name} already performed for galaxy ID = {self.ID}!")
        else:
            # extract best fitting redshift - peak of the redshift PDF
            zbest = self.phot.SED_results[SED_fit_params["code"].label_from_SED_fit_params(SED_fit_params)].z
            if zbest < 0.:
                if update:
                    self.selection_flags[selection_name] = False
            else:
                # calculate min and max redshift integration values
                z_min = np.clip(zbest * (1 - delta_z), config["SEDFitting"].getboolean("Z_MIN"), config["SEDFitting"].getboolean("Z_MAX"))
                z_max = np.clip(zbest * (1 + delta_z), config["SEDFitting"].getboolean("Z_MIN"), config["SEDFitting"].getboolean("Z_MAX"))
                # load in and normalize PDF
                z_PDF = zPDF_h5.get("z")
                pz_PDF = zPDF_h5.get(f"ID={int(self.ID)}").get("p(z)")
                pz_PDF /= np.trapz(pz_PDF, z_PDF) # normalize
                # find index of closest values in z_PDF to z_min and z_max
                index_z_min = np.argmin(np.absolute(z_PDF - z_min))
                index_z_max = np.argmin(np.absolute(z_PDF - z_max))
                # clip z/pz distribution to integration limits
                z_PDF = z_PDF[index_z_min : index_z_max]
                pz_PDF = pz_PDF[index_z_min : index_z_max]
                # integrate using trapezium rule between limits
                integral = np.trapz(pz_PDF, z_PDF)
                if integral > integral_lim:
                    if update:
                        self.selection_flags[selection_name] = True
                else:
                    if update:
                        self.selection_flags[selection_name] = False
        return self, selection_name
    
    def select_EPOCHS(self, SED_fit_params = {"code": EAZY(), "templates": "fsps_larson", "lowz_zmax": None}, update = True):
        
        selection_name = "EPOCHS"
        if not "NIRCam" in self.phot.instrument.name:
            galfind_logger.critical(f"NIRCam data for galaxy ID = {self.ID} must be included for EPOCHS selection!")
            if update:
                self.selection_flags[selection_name] = False
            return self, selection_name
        
        # masking takes a little while
        # self.select_unmasked_instrument("NIRCam")[1], \
        selection_names = [
            self.select_chi_sq_lim(3., SED_fit_params, reduced = True)[1], \
            self.select_chi_sq_diff(9., SED_fit_params, delta_z_lowz = 0.5)[1], \
            self.phot_SNR_crop(0, 2.)[1], \
            self.phot_bluewards_Lya_non_detect(2., SED_fit_params)[1], \
            self.phot_redwards_Lya_detect([5., 3.], SED_fit_params, widebands_only = True)[1]
        ]
        # masking criteria
         # unmasked in first band
        # SNR criteria
         # 2σ non-detected in first band
         # 2σ non-detected in all bands bluewards of Lya
        # if galaxy is detected only in the LW filters
        #first_Lya_detect_band = self.phot.SED_results[SED_fit_params["code"].label_from_SED_fit_params(SED_fit_params)].phot_rest.first_Lya_detect_band
        #band_names = self.phot.instrument.band_names
        #first_band = self.phot.instrument[np.where()]
        # 7σ/5σ detected in 1st/2nd bands redwards of Lya
        # else
        # 5σ/3σ detected in 1st/2nd bands redwards of Lya
        
        # if the galaxy passes all criteria
        if all(self.selection_flags[name] for name in selection_names):
            if update:
                self.selection_flags[selection_name] = True
        else:
            if update:
                self.selection_flags[selection_name] = False
        return self, selection_name

class Multiple_Galaxy:
    
    def __init__(self, sky_coords, IDs, phots, mask_flags_arr, selection_flags_arr):
        self.gals = [Galaxy(sky_coord, ID, phot, mask_flags, selection_flags) for \
            sky_coord, ID, phot, mask_flags, selection_flags in zip(sky_coords, IDs, phots, mask_flags_arr, selection_flags_arr)]
        
    def __repr__(self):
        # string representation of what is stored in this class
        return str(self.__dict__)
    
    def __len__(self):
        return len(self.gals)
    
    def __iter__(self):
        self.iter = 0
        return self
    
    def __next__(self):
        if self.iter > len(self) - 1:
            raise StopIteration
        else:
            gal = self[self.iter]
            self.iter += 1
            return gal
    
    def __getitem__(self, index):
        return self.gals[index]
    
    @classmethod
    def from_fits_cat(cls, fits_cat, instrument, cat_creator, SED_fit_params_arr):
        # load photometries from catalogue
        phots = Multiple_Photometry_obs.from_fits_cat(fits_cat, instrument, cat_creator, SED_fit_params_arr).phot_obs_arr
        # load the ID and Sky Coordinate from the source catalogue
        IDs = np.array(fits_cat[cat_creator.ID_label]).astype(int)
        # load sky co-ordinate one at a time (can improve efficiency here)
        sky_coords = [SkyCoord(ra * u.deg, dec * u.deg, frame = "icrs") \
            for ra, dec in zip(fits_cat[cat_creator.ra_dec_labels["RA"]], fits_cat[cat_creator.ra_dec_labels["DEC"]])]
        # mask flags should come from cat_creator
        #mask_flags_arr = [{f"unmasked_{band}": cat_creator.load_flag(fits_cat_row, f"unmasked_{band}") for band in instrument.band_names} for fits_cat_row in fits_cat]
        mask_flags_arr = [{} for fits_cat_row in fits_cat] #f"unmasked_{band}": None for band in instrument.band_names
        selection_flags_arr = [{selection_flag: bool(fits_cat_row[selection_flag]) for selection_flag in cat_creator.selection_labels(fits_cat)} for fits_cat_row in fits_cat]
        return cls(sky_coords, IDs, phots, mask_flags_arr, selection_flags_arr)
    <|MERGE_RESOLUTION|>--- conflicted
+++ resolved
@@ -413,12 +413,9 @@
             selection_name = f"red_chi_sq<{chi_sq_lim:.1f}"
             n_bands = len([mask_band for mask_band in self.phot.flux_Jy.mask if not mask_band]) # number of unmasked bands for galaxy
             chi_sq_lim *= (n_bands - 1)
-<<<<<<< HEAD
         else:
             raise NotImplementedError
-=======
-        selection_name = f"chi_sq<{chi_sq_lim:.1f}"
->>>>>>> d73c8251
+            
         if selection_name in self.selection_flags.keys():
             galfind_logger.debug(f"{selection_name} already performed for galaxy ID = {self.ID}!")
         else:
