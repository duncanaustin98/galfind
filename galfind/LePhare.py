#!/usr/bin/env python3
# -*- coding: utf-8 -*-
"""
Created on Tue Jun  6 14:44:23 2023

@author: austind
"""

# LePhare.py
import numpy as np
import astropy.units as u
from pathlib import Path
import itertools
from astropy.table import Table, join
import subprocess
from astropy.io import fits
import json

from . import config, galfind_logger, SED_code
from . import useful_funcs_austind as funcs

# %% LePhare SED fitting code

class LePhare(SED_code):
    
    galaxy_property_dict = {"z": "Z_BEST", "mass": "MASS_BEST", "chi_sq": "CHI_BEST"}
    galaxy_property_errs_dict = {}
    available_templates = ["BC03"]

    def __init__(self):
        super().__init__(self.galaxy_property_dict, self.galaxy_property_errs_dict, self.available_templates)
    
    def make_in(self, cat, units = u.ABmag, fix_z = False, *args, **kwargs): # from FITS_organiser.py
        lephare_in_path = f"{self.code_dir}/input/{cat.data.instrument.name}/{cat.data.version}/{cat.data.survey}/{cat.cat_name.replace('.fits', '')}_{cat.cat_creator.min_flux_pc_err}pc.in"
        overwrite = config["DEFAULT"].getboolean("OVERWRITE")
        if overwrite:
            galfind_logger.info("OVERWRITE = YES, so overwriting LePhare input if it exists.")
 
        if not Path(lephare_in_path).is_file() or overwrite:
            if not config["DEFAULT"].getboolean("RUN"):
                galfind_logger.critical("RUN = YES, so not running LePhare. Returning Error.")
                raise Exception(f"RUN = YES, and combination of {self.survey} {self.version} or {self.instrument.name} has not previously been run through LePhare.")


        # 1) obtain input data
            IDs = np.array([gal.ID for gal in cat.gals]) # load IDs
            # load redshifts
            if not fix_z:
                redshifts = np.array([-99. for gal in cat.gals])
            else:
                raise(Exception("The 'fix_z' functionality still requires some work in 'LePhare.convert_fits_to_in'"))
            # load photometry (STILL SHOULD BE MORE GENERAL!!!)
            print("FIX LePhare SED_input_bands!")
            SED_input_bands = cat.data.instrument.new_instrument().bands
            phot, phot_err = self.load_photometry(cat, SED_input_bands, units, -99., {"threshold": 2., "value": 3.})
            # calculate context
            contexts = self.calc_context(cat, SED_input_bands)
        
        # 2) make and save LePhare .in catalogue
            in_data = np.array([np.concatenate(([IDs[i]], list(itertools.chain(*zip(phot[i], phot_err[i]))), [contexts[i]], [redshifts[i]]), axis = None) for i in range(len(IDs))])
            in_names = ["ID"] + list(itertools.chain(*zip(SED_input_bands, [band + "_err" for band in SED_input_bands]))) + ["context", "z"]
            in_types = [int] + list(np.full(len(SED_input_bands) * 2, float)) + [int, float]
            in_tab = Table(in_data, dtype = in_types, names = in_names)
            funcs.make_dirs(lephare_in_path)
            in_tab.write(lephare_in_path, format = "ascii.no_header", delimiter = " ", overwrite = True)
            #print(in_tab)
        return lephare_in_path
    
    def calc_context(self, cat, SED_input_bands):
        print("May need to update 'calc_context' in 'LePhare' for the case where some galaxies have no data for a specific band!")
        contexts = []
        for i, gal in enumerate(cat):
            gal_context = 2 * (2 ** (len(SED_input_bands) - 1)) - 1
            for j, band in enumerate(SED_input_bands):
                if band not in gal.phot_obs.instrument.band_names:
                    band_context = 2 ** j
                    gal_context = gal_context - band_context
            contexts.append(gal_context)
        return np.array(contexts).astype(int)
    
    # Currently black box fitting from the lephare config path. Need to make this function more general
    def run_fit(self, in_path, out_path, SED_folder, instrument):
        template_name = f"{instrument.name}_MedWide"
        lephare_config_path = f"{self.code_dir}/Photo_z.para"
        # LePhare bash script python wrapper
        process = subprocess.Popen([f"{config['DEFAULT']['GALFIND_DIR']}/run_lephare.sh", lephare_config_path, in_path, out_path, config['DEFAULT']['GALFIND_DIR'], SED_folder, template_name])
        process.wait()

    @staticmethod
    def label_from_SED_fit_params(self, SED_fit_params):
        assert("code" in SED_fit_params.keys() and "templates" in SED_fit_params.keys())
        # first write the code name and then the template name
        return f"{SED_fit_params['code'].__class__.__name__}_{SED_fit_params['templates']}"
    
    def SED_fit_params_from_label(self, label):
        label_arr = label.split("_")
        assert(len(label_arr) == 2)
        assert(label_arr[1] in self.available_templates)
        return {"code": self, "templates": label_arr[1]}

    def galaxy_property_labels(self, gal_property, SED_fit_params):
        pass
    
    def make_fits_from_out(self, out_path, *args, **kwargs): # from TXT_to_FITS_converter.py
        fits_out_path = self.out_fits_name(out_path, *args, **kwargs)
        
        # read in the data from the .out table
        txt_in = np.genfromtxt(out_path, comments = "#")
        
        # store the column labels
        column_labels = []
        reached_output_format = False
        with open(out_path) as open_file:
            while True:
                line = open_file.readline()
                # break while statement if it is not a comment line
                # i.e. does not start with #
                if not line.startswith('#'):
                    break
                
                if line.startswith("#  IDENT"):
                    reached_output_format = True
                
                if reached_output_format:
                    if line.startswith("#########################"):
                        break
                    params_numbers = line.split(", ")
                    params_numbers[0] = params_numbers[0].replace("#  ","")
                    params_numbers.remove(params_numbers[-1])
                    #print(params_numbers)
                    for param_number in params_numbers:
                        output_param = param_number.split("  ")
                        #print(output_param)
                        column_labels.append(output_param[0])   
            open_file.close()

        # write data to a .fits file
        fits_columns = []
        for i in range(len(column_labels)):
            loc_col = fits.Column(name  = column_labels[i], array = np.array((txt_in.T)[i]), format = "D")
            fits_columns.append(loc_col)
        fits_table = fits.BinTableHDU.from_columns(fits_columns)
        fits_table.writeto(fits_out_path, overwrite = True)
        return fits_out_path
    
    @staticmethod
    def get_out_paths(out_path, SED_fit_params, IDs):
        return NotImplementedError
        #return out_path.replace(".out", "_LePhare.fits")
    
    @staticmethod
    def extract_SEDs(IDs, SED_paths):
        pass
    
    @staticmethod
    def extract_PDFs(gal_property, IDs, PDF_paths):
        pass
        # str_ID = "0" * (9 - len(str(ID))) + str(ID)
        # print("ID = " + str_ID)

        # z = []
        # PDF = []
        # reached_output_format = False
        # with open(self.z_PDF_path_from_cat_path(cat_path, ID, low_z_run)) as open_file:
        #     while True:
        #         line = open_file.readline()
        #         # start at z = 0
        #         if line.startswith("  0.00000"):
        #             reached_output_format = True
        #         if reached_output_format:
        #             line = line.replace("  "," ")
        #             line = line.replace("\n", "")
        #             z_PDF = line.split(" ")
        #             z_PDF.remove(z_PDF[0])
        #             z.append(float(z_PDF[0]))
        #             PDF.append(float(z_PDF[1]))
                
<<<<<<< HEAD
        #         # end at z = 15
        #         if line.startswith(" 25.00000"):
        #             break
        #     open_file.close()
        # return z, PDF
=======
                # end at z = 25
                if line.startswith(" 25.00000"):
                    break
            open_file.close()
        return z, PDF
    
    def get_z_PDF_path(self, cat_path, ID, low_z_run = False):
        pass
    
    def get_SED_path(self, cat_path, ID, low_z_run = False):
        pass
>>>>>>> d73c8251
<|MERGE_RESOLUTION|>--- conflicted
+++ resolved
@@ -174,23 +174,8 @@
         #             z_PDF.remove(z_PDF[0])
         #             z.append(float(z_PDF[0]))
         #             PDF.append(float(z_PDF[1]))
-                
-<<<<<<< HEAD
         #         # end at z = 15
         #         if line.startswith(" 25.00000"):
         #             break
         #     open_file.close()
-        # return z, PDF
-=======
-                # end at z = 25
-                if line.startswith(" 25.00000"):
-                    break
-            open_file.close()
-        return z, PDF
-    
-    def get_z_PDF_path(self, cat_path, ID, low_z_run = False):
-        pass
-    
-    def get_SED_path(self, cat_path, ID, low_z_run = False):
-        pass
->>>>>>> d73c8251
+        # return z, PDF