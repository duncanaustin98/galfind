--- conflicted
+++ resolved
@@ -28,18 +28,14 @@
 else:
     config.set("DEFAULT", "IS_CLUSTER", "NO")
 
-<<<<<<< HEAD
 # Not currently including all ACS/MIRI bands (does include all NIRCam Wide/Medium band filters), and none are included from WFC3IR yet
-
 config.set("Other", "ALL_BANDS", ', '.join(["f435W", "f606W", "f775W", "f814W", "f850LP", "f070W",
              "f090W","f105W", "f115W", "f125W","f140M","f140W", "f150W","f160W",
              "f162M", "f182M", "f200W", "f210M", "f250M","f277W", "f300M", "f335M",
              "f356W", "f360M", "f410M", "f430M", "f444W", "f460M", "f480M", "f560W",
              "f770W", "f1000W","f1130W", "f1280W", "f1500W", "f1800W", "f2100W", "f2550W"]))
 
-=======
 from . import NIRCam_aperture_corrections as NIRCam_aper_corr
->>>>>>> 0132435a
 from .Data import Data
 from .Instrument import Instrument, ACS_WFC,WFC3IR, NIRCam, MIRI, Combined_Instrument
 from .Catalogue import Catalogue
