#!/usr/bin/env python3
# -*- coding: utf-8 -*-
"""
Created on Fri Jun  2 12:56:53 2023

@author: austind
"""

# Instrument.py
import numpy as np
from copy import copy, deepcopy
from abc import ABC, abstractmethod
import astropy.units as u
import seaborn as sns
import json
from pathlib import Path
<<<<<<< HEAD
from astroquery.svo_fps import SvoFps
import matplotlib.pyplot as plt
=======
>>>>>>> e658aaa4

from . import useful_funcs_austind as funcs
from . import config
from . import NIRCam_aper_corr

class Instrument:
    
    def __init__(self, name, bands, band_wavelengths, band_FWHMs, excl_bands, telescope):
        self.bands = np.array(bands)
        self.band_wavelengths = band_wavelengths
        self.band_FWHMs = band_FWHMs
        self.name = name
        for band in excl_bands:
            self.remove_band(band)
        self.telescope = telescope
    
# %% Overloaded operators

    def __repr__(self):
        # string representation of what is stored in this class
        return str(self.__dict__)
    
    def __len__(self):
        return len(self.bands)
    
    def __iter__(self):
        self.iter = 0
        return self
    
    def __next__(self):
        if self.iter > len(self) - 1:
            raise StopIteration
        else:
            band = self[self.iter]
            self.iter += 1
            return band
    
    def __getitem__(self, index):
        return self.bands[index]
    
    def __del__(self):
        self.bands = []
        self.band_wavelengths = {}
        self.band_FWHMs = {}

    def instrument_from_band(self, band):
        # Pointless here but makes it compatible with Combined_Instrument
        if (band.split("+")[0] in self.bands) or band in self.bands:
            return self.name
        else:
            return False
    
    # def __getitem__(self, get_index): # create a new instrument with only the indexed band
    #     excl_bands = []
    #     for index, band in enumerate(self):
    #         if index != get_index:
    #             excl_bands.append(band)
    #     return self.new_instrument(excl_bands)
    
    def __add__(self, instrument):
        # cannot add multiple of the same bands together!!! (maybe could just ignore the problem \
        # in Instrument class and just handle it in Data, possibly stacking the two images)
        for band in instrument.bands:
            if band in self.bands:
                raise(Exception("Cannot add multiple of the same band together in 'Instrument.__add__()'!"))
        
        # add and sort bands from blue -> red
        all_bands = json.loads(config.get("Other", "ALL_BANDS"))
        # print("all bands = ", all_bands, type(all_bands), type(all_bands[0]))
        bands = [band for band in all_bands if band in np.concatenate([self.bands, instrument.bands])]
        self.band_wavelengths.update(instrument.band_wavelengths)
        band_wavelengths = self.band_wavelengths
        self.band_FWHMs.update(instrument.band_FWHMs)
        band_FWHMs = self.band_FWHMs
        
        # always name instruments from blue -> red
       
        if self.name == instrument.name:
            self.bands = bands
            self.band_wavelengths = band_wavelengths
            self.band_FWHMs = band_FWHMs
            out_instrument = self
        else:
            all_instruments = json.loads(config.get("Other", "INSTRUMENT_NAMES"))
            all_telescopes = json.loads(config.get("Other", "TELESCOPE_NAMES"))
            # split self.name and instrument.name
            names = list(set(self.name.split("+") + instrument.name.split("+")))
            telescopes = list(set(self.telescope.split("+") + instrument.telescope.split("+")))
            name = "+".join([name for name in all_instruments if name in names])
            telescope = "+".join([telescope for telescope in all_telescopes if telescope in telescopes])
            out_instrument = Combined_Instrument(name, bands, band_wavelengths, band_FWHMs, excl_bands = [], telescope = telescope)
            #self.__del__() # delete old self
        return out_instrument
    
    def __sub__(self, instrument):
        print("Note that 'Instrument.__sub__()' only removes common bands between the two 'instrument' classes")
        for band in instrument.bands:
            if band in self.bands:
                self.remove_band(band)
            else:
                print(f"Cannot remove {band} from {self.name}!")
        return self
    
    # STILL NEED TO LOOK FURTHER INTO THIS
    def __copy__(self):
        cls = self.__class__
        result = cls.__new__(cls)
        result.__dict__.update(self.__dict__)
        return result

    # STILL NEED TO LOOK FURTHER INTO THIS
    def __deepcopy__(self, memo):
        cls = self.__class__
        result = cls.__new__(cls)
        memo[id(self)] = result
        for key, value in self.__dict__.items():
            setattr(result, key, deepcopy(value, memo))
        return result
    
# %% Class properties
    
    @property
    def bands_from_wavelengths(self):
        return {value: key for key, value in self.band_wavelengths.items()}
    
    @property
    def band_wavelength_errs(self):
        return {key: value / 2 for key, value in self.band_FWHMs.items()} # = FWHM/2 in Angstrom
    
# %% Class abstract methods

    @abstractmethod
    def aper_corr(self, aper_diam, band):
        pass
    
    @abstractmethod
    def new_instrument(self, excl_bands):
        pass
    
# %% Other class methods

    def remove_band(self, band):
        band = str(band)
        assert type(band) == str, f"band = {band} of type = {type(band)} is not str"
        try:
            remove_index = self.index_from_band(band)
            #print(f"remove index = {remove_index}")
            self.bands = np.delete(self.bands, remove_index)
            del self.band_wavelengths[band]
            del self.band_FWHMs[band]
        except IndexError:
            #raise(Exception("Remove band failed!"))
            pass
        
    def remove_index(self, remove_index):
        remove_band = self.band_from_index(remove_index)
        self.remove_band(remove_band)
        
    def index_from_band(self, band):
        return np.where(self.bands == band)[0][0]
    
    def band_from_index(self, index):
        return self.bands[index]
    
    @staticmethod
    def from_name(name, excl_bands = []):
        if name == "NIRCam":
            return NIRCam(excl_bands = excl_bands)
        elif name == "MIRI":
            return MIRI(excl_bands = excl_bands)
        elif name == "ACS_WFC":
            return ACS_WFC(excl_bands = excl_bands)
<<<<<<< HEAD
        elif name == "WFC3_IR":
            return WFC3_IR(excl_bands = excl_bands)
=======
        elif name == "WFC3IR":
            return WFC3IR(excl_bands = excl_bands)
>>>>>>> e658aaa4
        elif "+" in name:
            new_instruments = Combined_Instrument.instruments_from_name(name, excl_bands = excl_bands)
            for i, instrument in enumerate(new_instruments):
                if i == 0:
                    new_instrument = instrument
                else:
                    new_instrument += instrument
            return new_instrument
        else:
            raise(Exception(f"Instrument name: {name} does not exist in 'Instrument.from_name()'!"))
            
    def load_band_filter_profile(self, band, from_SVO = True):
        if not hasattr(self, "filter_profiles"):
            self.filter_profiles = {}
        if type(self).__name__ == "Combined_Instrument":
            instrument = self.instrument_from_band(band)
            name = instrument.name
            telescope = instrument.telescope
        else:
            name = self.name
            telescope = self.telescope
        if from_SVO:
            filter_name = f"{telescope}/{name}.{band.replace('f', 'F')}"
            self.filter_profiles[band] = SvoFps.get_transmission_data(filter_name)
        else:
            raise(Exception("Not yet implemented another way to load bands other than via SVO"))
    
    def load_instrument_filter_profiles(self, from_SVO = True):
        for band in self.bands:
            self.load_band_filter_profile(band, from_SVO = from_SVO)
        
    def plot_filter_profile(self, ax, band, from_SVO = True, color = "black"):
        if not hasattr(self, "filter_profiles"):
            self.load_band_filter_profile(band, from_SVO = from_SVO)
        else:
            if not band in list(self.filter_profiles.keys()):
                self.load_band_filter_profile(band, from_SVO = from_SVO)
        ax.fill_between(self.filter_profiles[band]["Wavelength"], 0., self.filter_profiles[band]["Transmission"], color = color, alpha = 0.6)
        ax.plot(self.filter_profiles[band]["Wavelength"], self.filter_profiles[band]["Transmission"], color = "black", lw = 2) #cmap[np.where(self.bands == band)])
        mid_wav = np.median(self.filter_profiles[band]["Wavelength"][self.filter_profiles[band]["Transmission"] > 1e-3])
        ax.text(mid_wav, np.max(self.filter_profiles[band]["Transmission"]) + 0.03, band.replace("f", "F"), ha = "center", fontsize = 8)
        ax.grid(False)

    def plot_filter_profiles(self, ax, plot_bands = [], from_SVO = True, cmap_name = "Spectral_r", show = True, save = False):
        # normalize cmap
        cmap = sns.color_palette(cmap_name, len(plot_bands))
        for i, band in enumerate(plot_bands):
            if not band in self.bands:
                raise(Exception(f"{band} not in {self.name}!"))
            else:
                self.plot_filter_profile(ax, band, from_SVO = from_SVO, color = cmap[i])
        ax.set_title(f"{self.name} filters")
        ax.set_xlabel(r"$\lambda_{\mathrm{obs}} / \mathrm{\AA}$")
        ax.set_ylabel("Transmission")
        if save:
            print("Figure not saved!")
            pass
        if show:
            plt.show()
            

class NIRCam(Instrument):
    
    def __init__(self, excl_bands = []):
        bands = ["f070W", "f090W", "f115W", "f140M", "f150W", "f162M", "f182M", "f200W", "f210M", "f250M", "f277W", "f300M", "f335M", "f356W", "f360M", "f410M", "f430M", "f444W", "f460M", "f480M"]
        band_wavelengths = {"f070W": 7_056., "f090W": 9_044., "f115W": 11_571., "f140M": 14_060., "f150W": 15_040., "f162M": 16_281., "f182M": 18_466., "f200W": 19_934., "f210M": 20_964., \
                            "f250M": 25_038., "f277W": 27_695., "f300M": 29_908., "f335M": 33_639., "f356W": 35_768., "f360M": 36_261., "f410M": 40_844., "f430M": 42_818., "f444W": 44_159., \
                                "f460M": 46_305., "f480M": 48_192.}
        band_wavelengths = {key: value * u.Angstrom for (key, value) in band_wavelengths.items()} # convert each individual value to Angstrom
        band_FWHMs = {"f070W": 1_600., "f090W": 2_101., "f115W": 2_683., "f140M": 1_478., "f150W": 3_371., "f162M": 1_713., "f182M": 2_459., "f200W": 4_717., "f210M": 2_089., \
                      "f250M": 1_825., "f277W": 7_110., "f300M": 3_264., "f335M": 3_609., "f356W": 8_408., "f360M": 3_873., "f410M": 4_375., "f430M": 2_312., "f444W": 11_055., \
                          "f460M": 2_322., "f480M": 3_145.}
        band_FWHMs = {key: value * u.Angstrom for (key, value) in band_FWHMs.items()} # convert each individual value to Angstrom
        super().__init__("NIRCam", bands, band_wavelengths, band_FWHMs, excl_bands, "JWST")

    def aper_corr(self, aper_diam, band):
        aper_corr_path = f'{config["Other"]["GALFIND_DIR"]}/Aperture_corrections/NIRCam_aper_corr.txt'
        if not Path(aper_corr_path).is_file():
            # perform aperture corrections
            NIRCam_aper_corr.main(self.bands)
        # load aperture corrections from appropriate path (bands in NIRCam class must be the same as those saved in aper_corr)
        aper_corr_data = np.loadtxt(aper_corr_path, dtype = str, comments = "#")
        aper_diam_index = np.where(json.loads(config.get("SExtractor", "APERTURE_DIAMS")) == aper_diam.value)[0][0] + 1
        band_index = list(self.bands).index(band)
        # print((aper_diam_index, band_index))
        return float(aper_corr_data[band_index][aper_diam_index])
    
    def new_instrument(self, excl_bands = []):
        return NIRCam(excl_bands)
    
class MIRI(Instrument):
    
    def __init__(self, excl_bands = []):
        bands = ['f560W', 'f770W', 'f1000W', 'f1130W', 'f1280W', 'f1500W', 'f1800W', 'f2100W', 'f2550W']
        band_wavelengths = {'f560W':55870.25, 'f770W':75224.94, 'f1000W': 98793.45, 'f1130W':112960.71, 'f1280W':127059.68,  'f1500W':149257.07,  'f1800W':178734.17, 'f2100W':205601.06, 'f2550W':251515.99}
        band_wavelengths = {key: value * u.Angstrom for (key, value) in band_wavelengths.items()} # convert each individual value to Angstrom
        band_FWHMs = {'f560W':11114.05, 'f770W':20734.55, 'f1000W':18679.18, 'f1130W':7091.01, 'f1280W':25306.74, 'f1500W':31119.13, 'f1800W':29839.89,'f2100W':46711.97, 'f2550W':36393.71}
        band_FWHMs = {key: value * u.Angstrom for (key, value) in band_FWHMs.items()} # convert each individual value to Angstrom
        # Placeholder       
<<<<<<< HEAD
        super().__init__("MIRI", bands, band_wavelengths, band_FWHMs, excl_bands, "JWST")
=======
        super().__init__("MIRI", bands, band_wavelengths, band_FWHMs, excl_bands)
>>>>>>> e658aaa4
    
    def aper_corr(self, aper_diam, band):
        pass
    
    def new_instrument(self, excl_bands = []):
        return MIRI(excl_bands)
    
class ACS_WFC(Instrument):
    
    def __init__(self, excl_bands = []):
        bands = ["f435W", "fr459M", "f475W", "f550M", "f555W", "f606W", "f625W", "fr647M", "f775W", "f814W", "f850LP", "fr914M"]
        # Wavelengths corrrespond to lambda effective of the filters from SVO Filter Profile Service
        band_wavelengths = {"f435W": 4_340., "fr459M": 4_590., "f475W": 4_766., "f550M": 5_584., "f555W": 5_373., "f606W": 5_960., \
                            "f625W": 6_325., "fr647M": 6_472., "f775W": 7_706., "f814W": 8_073., "f850LP": 9_047., "fr914M": 9_072.}
        band_wavelengths = {key: value * u.Angstrom for (key, value) in band_wavelengths.items()} # convert each individual value to Angstrom
        # FWHMs corrrespond to FWHM of the filters from SVO Filter Profile Service
        band_FWHMs = {"f435W": 937., "fr459M": 350., "f475W": 1_437., "f550M": 546., "f555W": 1_240., "f606W": 2_322., \
                            "f625W": 1_416., "fr647M": 501., "f775W": 1_511., "f814W": 1_858., "f850LP": 1_208., "fr914M": 774.}
        band_FWHMs = {key: value * u.Angstrom for (key, value) in band_FWHMs.items()} # convert each individual value to Angstrom    
<<<<<<< HEAD
        super().__init__("ACS_WFC", bands, band_wavelengths, band_FWHMs, excl_bands, "HST")
=======
        super().__init__("ACS_WFC", bands, band_wavelengths, band_FWHMs, excl_bands)
>>>>>>> e658aaa4
    
    def aper_corr(self, aper_diam, band):
        aper_corr_path = f'{config["Other"]["GALFIND_DIR"]}/Aperture_corrections/hst_acs_wfc_aper_corr.dat'
        aper_corr_data = np.loadtxt(aper_corr_path, comments = "#", dtype=[('band', 'U10'), ('0.32', 'f4'), ('0.5', 'f4'), ('1.0', 'f4'), ('1.5', 'f4'), ('2.0', 'f4')])
        return aper_corr_data[aper_corr_data['band'] == band.upper()][str(aper_diam.to('arcsec').value)][0]
    
    def new_instrument(self, excl_bands = []):
        return ACS_WFC(excl_bands)
   
class WFC3_IR(Instrument):

    def __init__(self, excl_bands = []):
        bands = ["f098M", "f105W",  "f110W", "f125W", "f127M", "f139M", "f140W", "f153M", "f160W"]
        # Wavelengths corrrespond to lambda effective of the filters from SVO Filter Profile Service
        band_wavelengths = {"f098M": 9_875., "f105W": 10_584.,  "f110W": 11_624., "f125W": 12_516., "f127M": 12_743., "f139M": 13_843., "f140W": 13_970., "f153M": 15_334., "f160W": 15_392.}
        band_wavelengths = {key: value * u.Angstrom for (key, value) in band_wavelengths.items()} # convert each individual value to Angstrom
        # FWHMs corrrespond to FWHM of the filters from SVO Filter Profile Service
        band_FWHMs = {"f098M": 1_692., "f105W": 2_917.,  "f110W": 4_994., "f125W": 3_005., "f127M": 692., "f139M": 652., "f140W": 3_941., "f153M": 693., "f160W": 2_875.}
        band_FWHMs = {key: value * u.Angstrom for (key, value) in band_FWHMs.items()} # convert each individual value to Angstrom
        super().__init__("WFC3_IR", bands, band_wavelengths, band_FWHMs, excl_bands, "HST")
    
    def aper_corr(self, aper_diam, band):
        aper_corr_path = f'{config["Other"]["GALFIND_DIR"]}/Aperture_corrections/wfc3ir_aper_corr.dat'
        aper_corr_data = np.loadtxt(aper_corr_path, comments = "#", dtype=[('band', 'U10'), ('0.32', 'f4'), ('0.5', 'f4'), ('1.0', 'f4'), ('1.5', 'f4'), ('2.0', 'f4')])
        return aper_corr_data[aper_corr_data['band'] == band.upper()][str(aper_diam.to('arcsec').value)][0]
    
    def new_instrument(self, excl_bands = []):
        return WFC3_IR(excl_bands)
    
class Combined_Instrument(Instrument):
    
    def __init__(self, name, bands, band_wavelengths, band_FWHMs, excl_bands, telescope):
        super().__init__(name, bands, band_wavelengths, band_FWHMs, excl_bands, telescope)
        
    @classmethod
    def instruments_from_name(cls, name, excl_bands = []):
        combined_instrument_names = name.split("+")
        return [cls.from_name(combined_instrument_name, excl_bands) for combined_instrument_name in combined_instrument_names]
<<<<<<< HEAD
    
    @classmethod
    def combined_instrument_from_name(cls, name, excl_bands = []):
        return cls.from_name(name, excl_bands)
    
=======
        
>>>>>>> e658aaa4
    def aper_corr(self, aper_diam, band):
        names = self.name.split("+")
        for name in names:
            instrument = self.from_name(name)
            if band in instrument.bands:
                return instrument.aper_corr(aper_diam, band)
        raise(Exception(f"{band} does not exist in Instrument = {self.name}!"))
    
    def instrument_from_band(self, band):
        names = self.name.split("+")
        for name in names:
            instrument = Instrument.from_name(name)
            if instrument.instrument_from_band(band) != False:
<<<<<<< HEAD
                return instrument
=======
                return instrument.name
>>>>>>> e658aaa4
        
    def new_instrument(self, excl_bands = []):
        instruments = self.instruments_from_name(self.name, excl_bands)
        for i, instrument in enumerate(instruments):
            if i == 0:
                new_instrument = instrument
            else:
                new_instrument += instrument
        # print("Still need to understand shallow and deep copy constructors in python!")
        return new_instrument

#aper_diams_sex = [0.32, 0.5, 1., 1.5, 2.] * u.arcsec

def return_loc_depth_mags(cat, band, incl_err = True, mag_type = ["APER", 0], min_flux_err_pc = 5):
    # insert minimum percentage error
    min_mag_err = funcs.flux_pc_to_mag_err(min_flux_err_pc)
    if "AUTO" in mag_type:
        #data = np.array(cat[f"MAG_AUTO_{band}"])
        print("NOT YET IMPLEMENTED!")
    elif "APER" in mag_type:
        data = np.array(cat[f"MAG_{mag_type[0]}_{band}_aper_corr"].T[mag_type[1]])
        #data_l1 = np.array(cat[f"MAGERR_{mag_type[0]}_{band}_l1_loc_depth"][mag_type[1]] 
        data_l1 = np.array([val if val > min_mag_err else min_mag_err for val in [cat[f"MAGERR_{mag_type[0]}_{band}_l1_loc_depth"].T[mag_type[1]]]])
        data_u1 = np.array([val if val > min_mag_err else min_mag_err for val in [cat[f"MAGERR_{mag_type[0]}_{band}_u1_loc_depth"].T[mag_type[1]]]])
        data_errs = np.array([data_l1, data_u1])
    else:
        raise(SyntaxError("Invalid mag_type in return_loc_depth_mags"))
    if incl_err:
        return data, data_errs
    else:
        return data<|MERGE_RESOLUTION|>--- conflicted
+++ resolved
@@ -14,11 +14,9 @@
 import seaborn as sns
 import json
 from pathlib import Path
-<<<<<<< HEAD
 from astroquery.svo_fps import SvoFps
 import matplotlib.pyplot as plt
-=======
->>>>>>> e658aaa4
+
 
 from . import useful_funcs_austind as funcs
 from . import config
@@ -191,13 +189,8 @@
             return MIRI(excl_bands = excl_bands)
         elif name == "ACS_WFC":
             return ACS_WFC(excl_bands = excl_bands)
-<<<<<<< HEAD
         elif name == "WFC3_IR":
             return WFC3_IR(excl_bands = excl_bands)
-=======
-        elif name == "WFC3IR":
-            return WFC3IR(excl_bands = excl_bands)
->>>>>>> e658aaa4
         elif "+" in name:
             new_instruments = Combined_Instrument.instruments_from_name(name, excl_bands = excl_bands)
             for i, instrument in enumerate(new_instruments):
@@ -295,13 +288,8 @@
         band_wavelengths = {'f560W':55870.25, 'f770W':75224.94, 'f1000W': 98793.45, 'f1130W':112960.71, 'f1280W':127059.68,  'f1500W':149257.07,  'f1800W':178734.17, 'f2100W':205601.06, 'f2550W':251515.99}
         band_wavelengths = {key: value * u.Angstrom for (key, value) in band_wavelengths.items()} # convert each individual value to Angstrom
         band_FWHMs = {'f560W':11114.05, 'f770W':20734.55, 'f1000W':18679.18, 'f1130W':7091.01, 'f1280W':25306.74, 'f1500W':31119.13, 'f1800W':29839.89,'f2100W':46711.97, 'f2550W':36393.71}
-        band_FWHMs = {key: value * u.Angstrom for (key, value) in band_FWHMs.items()} # convert each individual value to Angstrom
-        # Placeholder       
-<<<<<<< HEAD
+        band_FWHMs = {key: value * u.Angstrom for (key, value) in band_FWHMs.items()} # convert each individual value to Angstrom    
         super().__init__("MIRI", bands, band_wavelengths, band_FWHMs, excl_bands, "JWST")
-=======
-        super().__init__("MIRI", bands, band_wavelengths, band_FWHMs, excl_bands)
->>>>>>> e658aaa4
     
     def aper_corr(self, aper_diam, band):
         pass
@@ -321,11 +309,7 @@
         band_FWHMs = {"f435W": 937., "fr459M": 350., "f475W": 1_437., "f550M": 546., "f555W": 1_240., "f606W": 2_322., \
                             "f625W": 1_416., "fr647M": 501., "f775W": 1_511., "f814W": 1_858., "f850LP": 1_208., "fr914M": 774.}
         band_FWHMs = {key: value * u.Angstrom for (key, value) in band_FWHMs.items()} # convert each individual value to Angstrom    
-<<<<<<< HEAD
         super().__init__("ACS_WFC", bands, band_wavelengths, band_FWHMs, excl_bands, "HST")
-=======
-        super().__init__("ACS_WFC", bands, band_wavelengths, band_FWHMs, excl_bands)
->>>>>>> e658aaa4
     
     def aper_corr(self, aper_diam, band):
         aper_corr_path = f'{config["Other"]["GALFIND_DIR"]}/Aperture_corrections/hst_acs_wfc_aper_corr.dat'
@@ -364,15 +348,11 @@
     def instruments_from_name(cls, name, excl_bands = []):
         combined_instrument_names = name.split("+")
         return [cls.from_name(combined_instrument_name, excl_bands) for combined_instrument_name in combined_instrument_names]
-<<<<<<< HEAD
-    
+
     @classmethod
     def combined_instrument_from_name(cls, name, excl_bands = []):
         return cls.from_name(name, excl_bands)
-    
-=======
-        
->>>>>>> e658aaa4
+      
     def aper_corr(self, aper_diam, band):
         names = self.name.split("+")
         for name in names:
@@ -386,11 +366,7 @@
         for name in names:
             instrument = Instrument.from_name(name)
             if instrument.instrument_from_band(band) != False:
-<<<<<<< HEAD
                 return instrument
-=======
-                return instrument.name
->>>>>>> e658aaa4
         
     def new_instrument(self, excl_bands = []):
         instruments = self.instruments_from_name(self.name, excl_bands)
