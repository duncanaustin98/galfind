#!/usr/bin/env python3
# -*- coding: utf-8 -*-
"""
Created on Mon Jul 17 15:03:20 2023

@author: austind
"""

# Photometry_obs.py
import numpy as np
import astropy.constants as const
import astropy.units as u
from copy import copy, deepcopy
import matplotlib.patheffects as pe
from tqdm import tqdm
<<<<<<< HEAD
=======
import time
>>>>>>> cace8574

from . import useful_funcs_austind as funcs
from . import galfind_logger
from .Photometry import Photometry, Multiple_Photometry
from .SED_result import Galaxy_SED_results, Catalogue_SED_results

class Photometry_obs(Photometry):

    def __init__(self, instrument, flux_Jy, flux_Jy_errs, aper_diam, min_flux_pc_err, loc_depths, SED_results = {}):
        start = time.time()
        self.aper_diam = aper_diam
        self.min_flux_pc_err = min_flux_pc_err
        self.SED_results = SED_results # array of SED_result objects with different SED fitting runs
<<<<<<< HEAD
        self.aper_corrs = instrument.get_aper_corrs(self.aper_diam)
=======
        mid = time.time()
        self.aper_corrs = [instrument.aper_corr(self.aper_diam, band) for band in instrument.band_names]
        mid_end = time.time()
>>>>>>> cace8574
        super().__init__(instrument, flux_Jy, flux_Jy_errs, loc_depths)
        end = time.time()
        print(mid - start, mid_end - mid, end - mid_end)

    def __str__(self):
        line_sep = "*" * 40 + "\n"
        band_sep = "-" * 10 + "\n"
        output_str = line_sep
        output_str += "PHOTOMETRY OBS:\n"
        output_str += band_sep
        output_str += f"APERTURE DIAMETER: {self.aper_diam}\n"
        output_str += f"MIN FLUX PC ERR: {self.min_flux_pc_err}%\n"
        output_str += super().__str__(print_cls_name = False)
        for result in self.SED_results.values():
            output_str += str(result)
        output_str += f"SNR: {[np.round(snr, 2) for snr in self.SNR]}\n"
        output_str += line_sep
        return output_str

    @property
    def SNR(self):
        return [(flux_Jy * 10 ** (aper_corr / -2.5)) * 5 / depth if flux_Jy > 0. else flux_Jy * 5 / depth \
            for aper_corr, flux_Jy, depth in zip(self.aper_corrs, self.flux_Jy.filled(fill_value = np.nan).to(u.Jy).value, self.depths.to(u.Jy).value)]

    @classmethod # not a gal object here, more like a catalogue row
    def from_fits_cat(cls, fits_cat_row, instrument, cat_creator, aper_diam, min_flux_pc_err, codes, lowz_zmaxs, templates):
        phot = Photometry.from_fits_cat(fits_cat_row, instrument, cat_creator)
        SED_results = Galaxy_SED_results.from_fits_cat(fits_cat_row, cat_creator, codes, lowz_zmaxs, templates, instrument = instrument)
        return cls.from_phot(phot, aper_diam, min_flux_pc_err, SED_results)
    
    @classmethod
    def from_phot(cls, phot, aper_diam, min_flux_pc_err, SED_results = {}):
        return cls(phot.instrument, phot.flux_Jy, phot.flux_Jy_errs, aper_diam, min_flux_pc_err, phot.loc_depths, SED_results)
    
    def update(self, gal_SED_results):
        if hasattr(self, "SED_results"):
            self.SED_results = {**self.SED_results, **gal_SED_results}
        else:
            self.SED_results = gal_SED_results
    
    def update_mask(self, cat, cat_creator, ID, update_phot_rest = False):
        gal_index = np.where(cat[cat_creator.ID_label] == ID)[0][0]
        mask = cat_creator.load_mask(cat, self.instrument.band_names)[gal_index]
        self.flux_Jy.mask = mask
        self.flux_Jy_errs.mask = mask
        return self
    
    #def get_SED_fit_params_arr(self, code):
    #    return [code.SED_fit_params_from_label(label) for label in self.SED_results.keys()]

    def plot_phot(self, ax, wav_units = u.AA, mag_units = u.Jy, plot_errs = {"x": True, "y": True}, \
            annotate = True, uplim_sigma = 2., auto_scale = True, label_SNRs = True, \
            errorbar_kwargs = {"ls": "", "marker": "o", "ms": 4., "zorder": 100., "path_effects": [pe.withStroke(linewidth = 2., foreground = "white")]}, \
            filled = True, colour = "black", label = "Photometry"):

        plot, wavs_to_plot, mags_to_plot, yerr, uplims = super().plot_phot \
            (ax, wav_units, mag_units, plot_errs, annotate, uplim_sigma, \
            auto_scale, errorbar_kwargs, filled, colour, label, return_extra = True)

        if label_SNRs:
            label_kwargs = {"ha": "center", "fontsize": "medium", "path_effects": [pe.withStroke(linewidth = 2., foreground = "white")], "zorder": 1_000.}
            label_func = lambda SNR: f"{SNR:.1f}$\sigma$" if SNR < 100 else f"{SNR:.0f}$\sigma$"
            if mag_units == u.ABmag:
                offset = 0.15
                [ax.annotate(label_func(SNR), (wav, mag - offset if is_uplim else mag + mag_u1 + offset), \
                    **label_kwargs) for i, (SNR, wav, mag, mag_l1, mag_u1, is_uplim) in \
                    enumerate(zip(self.SNR, wavs_to_plot, mags_to_plot, yerr[0], yerr[1], uplims))]
            else:
                offset = {"power density/spectral flux density wav": 0.1, "ABmag/spectral flux density": 0.1, \
                    "spectral flux density": 0.1}[str(u.get_physical_type(mag_units))]
                [ax.annotate(label_func(SNR), (wav, mag + offset if is_uplim else mag - mag_l1 - offset), \
                    **label_kwargs) for i, (SNR, wav, mag, mag_l1, mag_u1, is_uplim) in \
                    enumerate(zip(self.SNR, wavs_to_plot, mags_to_plot, yerr[0], yerr[1], uplims))]
        
        if annotate:
            # x/y labels etc here
            ax.legend()

        return plot

    #def load_local_depths(self, sex_cat_row, instrument, aper_diam_index):
    #    self.loc_depths = np.array([sex_cat_row[f"loc_depth_{band}"].T[aper_diam_index] for band in instrument.band_names])
        
    # def SNR_crop(self, band, sigma_detect_thresh):
    #     index = self.instrument.band_from_index(band)
    #     # local depth in units of Jy
    #     loc_depth_Jy = self.loc_depths[index].to(u.Jy) / 5
    #     detection_Jy = self.flux_Jy[index].to(u.Jy)
    #     sigma_detection = (detection_Jy / loc_depth_Jy).value
    #     if sigma_detection >= sigma_detect_thresh:
    #         return True
    #     else:
    #         return False

# %%    
        
class Multiple_Photometry_obs:
    
    def __init__(self, instrument_arr, flux_Jy_arr, flux_Jy_errs_arr, aper_diam, min_flux_pc_err, loc_depths_arr, SED_results_arr = [], timed = True):
        # force SED_results_arr to have the same len as the number of input fluxes
        if SED_results_arr == []:
            SED_results_arr = np.full(len(flux_Jy_arr), {})
<<<<<<< HEAD
        self.phot_obs_arr = [Photometry_obs(instrument, flux_Jy, flux_Jy_errs, aper_diam, min_flux_pc_err, loc_depths, SED_results) \
            for flux_Jy, flux_Jy_errs, loc_depths, SED_results in tqdm(zip(flux_Jy_arr, flux_Jy_errs_arr, loc_depths_arr, SED_results_arr), \
            total = len(flux_Jy_arr), desc = "Loading in Multiple_Photometry_obs")]
=======
        if timed:
            self.phot_obs_arr = [Photometry_obs(instrument, flux_Jy, flux_Jy_errs, aper_diam, min_flux_pc_err, loc_depths, SED_results) \
                for instrument, flux_Jy, flux_Jy_errs, loc_depths, SED_results in tqdm(zip(instrument_arr, flux_Jy_arr, flux_Jy_errs_arr, \
                    loc_depths_arr, SED_results_arr), desc = "Initializing Multiple_Photometry_obs", total = len(instrument_arr))]
        else:
            self.phot_obs_arr = [Photometry_obs(instrument, flux_Jy, flux_Jy_errs, aper_diam, min_flux_pc_err, loc_depths, SED_results) \
                for instrument, flux_Jy, flux_Jy_errs, loc_depths, SED_results in zip(instrument_arr, flux_Jy_arr, flux_Jy_errs_arr, loc_depths_arr, SED_results_arr)]
>>>>>>> cace8574

    def __str__(self):
        # string representation of what is stored in this class
        return str(self.__dict__)
    
    def __len__(self):
        return len(self.phot_obs_arr)
    
    def __iter__(self):
        self.iter = 0
        return self
    
    def __next__(self):
        if self.iter > len(self) - 1:
            raise StopIteration
        else:
            phot = self[self.iter]
            self.iter += 1
            return phot
    
    def __getitem__(self, index):
        return self.phot_obs_arr[index]

    @classmethod
    def from_fits_cat(cls, fits_cat, instrument, cat_creator, SED_fit_params_arr, timed = False):
        flux_Jy_arr, flux_Jy_errs_arr, gal_band_mask = cat_creator.load_photometry(fits_cat, instrument.band_names, timed = timed)
        depths_arr = cat_creator.load_depths(fits_cat, instrument.band_names, gal_band_mask, timed = timed)
        instrument_arr = cat_creator.load_instruments(instrument, gal_band_mask)
        if SED_fit_params_arr != [{}]:
            SED_results_arr = Catalogue_SED_results.from_fits_cat(fits_cat, cat_creator, SED_fit_params_arr, instrument = instrument).SED_results
        else:
            SED_results_arr = np.full(len(flux_Jy_arr), {})
        return cls(instrument_arr, flux_Jy_arr, flux_Jy_errs_arr, cat_creator.aper_diam, cat_creator.min_flux_pc_err, depths_arr, SED_results_arr, timed = timed)<|MERGE_RESOLUTION|>--- conflicted
+++ resolved
@@ -13,10 +13,7 @@
 from copy import copy, deepcopy
 import matplotlib.patheffects as pe
 from tqdm import tqdm
-<<<<<<< HEAD
-=======
 import time
->>>>>>> cace8574
 
 from . import useful_funcs_austind as funcs
 from . import galfind_logger
@@ -30,13 +27,9 @@
         self.aper_diam = aper_diam
         self.min_flux_pc_err = min_flux_pc_err
         self.SED_results = SED_results # array of SED_result objects with different SED fitting runs
-<<<<<<< HEAD
+        mid = time.time()
         self.aper_corrs = instrument.get_aper_corrs(self.aper_diam)
-=======
-        mid = time.time()
-        self.aper_corrs = [instrument.aper_corr(self.aper_diam, band) for band in instrument.band_names]
         mid_end = time.time()
->>>>>>> cace8574
         super().__init__(instrument, flux_Jy, flux_Jy_errs, loc_depths)
         end = time.time()
         print(mid - start, mid_end - mid, end - mid_end)
@@ -139,11 +132,6 @@
         # force SED_results_arr to have the same len as the number of input fluxes
         if SED_results_arr == []:
             SED_results_arr = np.full(len(flux_Jy_arr), {})
-<<<<<<< HEAD
-        self.phot_obs_arr = [Photometry_obs(instrument, flux_Jy, flux_Jy_errs, aper_diam, min_flux_pc_err, loc_depths, SED_results) \
-            for flux_Jy, flux_Jy_errs, loc_depths, SED_results in tqdm(zip(flux_Jy_arr, flux_Jy_errs_arr, loc_depths_arr, SED_results_arr), \
-            total = len(flux_Jy_arr), desc = "Loading in Multiple_Photometry_obs")]
-=======
         if timed:
             self.phot_obs_arr = [Photometry_obs(instrument, flux_Jy, flux_Jy_errs, aper_diam, min_flux_pc_err, loc_depths, SED_results) \
                 for instrument, flux_Jy, flux_Jy_errs, loc_depths, SED_results in tqdm(zip(instrument_arr, flux_Jy_arr, flux_Jy_errs_arr, \
@@ -151,7 +139,6 @@
         else:
             self.phot_obs_arr = [Photometry_obs(instrument, flux_Jy, flux_Jy_errs, aper_diam, min_flux_pc_err, loc_depths, SED_results) \
                 for instrument, flux_Jy, flux_Jy_errs, loc_depths, SED_results in zip(instrument_arr, flux_Jy_arr, flux_Jy_errs_arr, loc_depths_arr, SED_results_arr)]
->>>>>>> cace8574
 
     def __str__(self):
         # string representation of what is stored in this class
