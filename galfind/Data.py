#!/usr/bin/env python3
# -*- coding: utf-8 -*-
"""
Created on Wed May 17 14:20:31 2023

@author: austind
"""

from __future__ import absolute_import
from photutils import Background2D, MedianBackground, SkyCircularAperture, aperture_photometry
import numpy as np
from astropy.io import fits
from random import randrange
from pathlib import Path
import sep # sextractor for python
import matplotlib.pyplot as plt
import math
import timeit
from mpl_toolkits.axes_grid1 import make_axes_locatable
from astropy.wcs.utils import pixel_to_skycoord
from astropy.coordinates import search_around_sky, SkyCoord
from matplotlib.colors import LogNorm
from astropy.table import Table, hstack, Column
import copy
import pyregion
import subprocess
import time
import glob
import astropy.units as u
import os
from astropy.wcs import WCS
import matplotlib.pyplot as plt
from matplotlib import cm
from tqdm import tqdm
import json
from joblib import Parallel, delayed
import contextlib
import joblib
import h5py
from tqdm import tqdm
import logging

from .Instrument import Instrument, ACS_WFC, WFC3_IR, NIRCam, MIRI, Combined_Instrument
from . import config
from . import Depths
from . import useful_funcs_austind as funcs
from .decorators import run_in_dir, hour_timer, email_update
from . import galfind_logger

# GALFIND data object
class Data:
    
    def __init__(self, instrument, im_paths, im_exts, im_pixel_scales, im_shapes, im_zps, wht_paths, wht_exts, rms_err_paths, rms_err_exts, \
        seg_paths, mask_paths, cluster_mask_path, blank_mask_path, survey, version, cat_path = "", is_blank = True, alignment_band = "f444W"):
        # self, instrument, im_paths, im_exts, seg_paths, mask_paths, cluster_mask_path, blank_mask_path, survey, version = "v0", is_blank = True):
        
        # sort dicts from blue -> red bands in ascending wavelength order
        self.im_paths = dict(sorted(im_paths.items()))
        self.im_exts = dict(sorted(im_exts.items())) # science image extension
        self.survey = survey
        self.version = version
        self.instrument = instrument
        self.is_blank = is_blank
        self.im_zps = im_zps
        self.wht_paths = wht_paths
        self.wht_exts = wht_exts
        self.rms_err_paths = rms_err_paths
        self.rms_err_exts = rms_err_exts
        self.im_pixel_scales = im_pixel_scales
        self.im_shapes = im_shapes
        # ensure alignment band exists
        if alignment_band not in self.instrument.bands:
            galfind_logger.critical(f"Alignment band = {alignment_band} does not exist in instrument!")
        else:
            self.alignment_band = alignment_band

        if cat_path == "":
            pass
        elif type(cat_path) == str:
            self.cat_path = cat_path
        else:
            raise(Exception(f"cat_path = {cat_path} has type = '{type(cat_path)}', which is not 'str'!"))

        # make segmentation maps from image paths if they don't already exist
        for i, (band, seg_path) in enumerate(seg_paths.items()):
            #print(band, seg_path)
            if (seg_path == "" or seg_path == []):
                self.make_seg_map(band)
            # load segmentation map
            seg_paths[band] = glob.glob(f"{config['DEFAULT']['GALFIND_WORK']}/SExtractor/{self.instrument.instrument_from_band(band).name}/{version}/{survey}/{survey}*{band}_{band}*{version}*seg.fits")[0]
        self.seg_paths = dict(sorted(seg_paths.items())) 
        # make masks from image paths if they don't already exist
        self.mask_dir = f"{config['DEFAULT']['GALFIND_WORK']}/Masks/{survey}"
        for i, (band, mask_path) in enumerate(mask_paths.items()):
            # the input mask path is a pixel mask
            if ".fits" in mask_path:
                pass
            # convert region mask to pixel mask
            elif ".reg" in mask_path:
                # clean region mask of any zero size regions
                mask_path = self.clean_mask_regions(mask_path)
                mask_paths[band] = self.mask_reg_to_pix(band, mask_path)
            else:
                # make an pixel mask automatically for the band
                galfind_logger.critical(f"No .fits or .reg mask for {survey} {band} and not yet implemented auto-masking.")
        self.mask_paths = dict(sorted(mask_paths.items()))

        if is_blank:
            galfind_logger.info(f"{survey} is a BLANK field!")
            self.blank_mask_path = ""
            self.cluster_mask_path = ""
        else:
            galfind_logger.info(f"{survey} is a CLUSTER field!")
            for mask_path, mask_type in zip([blank_mask_path, cluster_mask_path], ["blank", "cluster"]):
                if ".fits" in mask_path:
                    pass
                elif ".reg" in mask_path:
                    mask_path = self.clean_mask_regions(mask_path)
                    mask_path = self.mask_reg_to_pix(self.alignment_band, mask_path)
                else:
                    galfind_logger.critical(f"{mask_type.capitalize()} mask does not exist for {survey} and no auto-masking has yet been implemented!")
            self.blank_mask_path = blank_mask_path
            self.cluster_mask_path = cluster_mask_path
        
        # find common directories for im/seg/rms_err/wht maps
        self.common_dirs = {}
        galfind_logger.warning(f"self.common_dirs has errors when the len(rms_err_paths) = {len(self.rms_err_paths)} != len(wht_paths) = {len(self.wht_paths)}")
        for paths, key in zip([im_paths, seg_paths, mask_paths, rms_err_paths, wht_paths], \
            ["SCI", "SEG", "MASK", "ERR", "WHT"]):
            try:
                for band in self.instrument:
                    assert("/".join(paths[band].split("/")[:-1]) == "/".join(paths[self.instrument[0]].split("/")[:-1]))
                self.common_dirs[key] = "/".join(paths[self.instrument[0]].split("/")[:-1])
                galfind_logger.info(f"Common directory found for {key}: {self.common_dirs[key]}")
            except AssertionError:
                galfind_logger.info(f"No common directory for {key}")

        # find other things in common between bands
        self.common = {}
        for label, item_dict in zip(["ZERO POINT", "PIXEL SCALE", "SCI SHAPE"], [self.im_zps, self.im_pixel_scales, self.im_shapes]):
            try:
                for band in self.instrument:
                    assert(item_dict[band] == item_dict[self.instrument[0]])
                self.common[label] = item_dict[self.instrument[0]]
                galfind_logger.info(f"Common {label} found")
            except AssertionError:
                galfind_logger.info(f"No common {label}")

    @classmethod
    def from_pipeline(cls, survey, version = "v9", instruments = ['NIRCam', 'ACS_WFC', 'WFC3_IR'], excl_bands = [], pix_scales = ['30mas', '60mas']):
        instruments_obj = {'NIRCam': NIRCam(excl_bands = excl_bands), 'ACS_WFC': ACS_WFC(excl_bands = excl_bands), 'WFC3_IR': WFC3_IR(excl_bands = excl_bands)}
        # Build a combined instrument object
        comb_instrument_created = False
        
        im_paths = {} 
        im_exts = {}
        seg_paths = {}
        wht_paths = {}
        wht_exts = {}
        rms_err_paths = {}
        rms_err_exts = {}
        im_pixel_scales = {}
        im_zps = {}
        im_shapes = {}
        mask_paths = {}
        depth_dir = {}
        is_blank = is_blank_survey(survey)

        for instrument in instruments:
            instrument = instruments_obj[instrument]
            if instrument.name == "NIRCam":
                if version == "v7": #pmap == "0995":
                    ceers_im_dirs = {f"CEERSP{str(i + 1)}": f"ceers/mosaic_0995/P{str(i + 1)}" for i in range(10)}
                    survey_im_dirs = {"SMACS-0723": "SMACS-0723/mosaic_0995", "GLASS": "glass_0995/mosaic_v5", "MACS-0416": "MACS0416/mosaic_0995_v1", \
                               "El-Gordo": "elgordo/mosaic_0995_v1", "NEP": "NEP/mosaic", "NEP-2": "NEP-2/mosaic_0995", "NGDEEP": "NGDEEP/mosaic", \
                                            "CLIO": "CLIO/mosaic_0995_2"} | ceers_im_dirs
                elif version == "v8": #pmap == "1084":
                    ceers_im_dirs = {f"CEERSP{str(i + 1)}": f"ceers/mosaic_1084/P{str(i + 1)}" for i in range(10)}
                    survey_im_dirs = {"CLIO": "CLIO/mosaic_1084", "El-Gordo": "elgordo/mosaic_1084", "GLASS": "GLASS-12/mosaic_1084", "NEP": "NEP/mosaic_1084", \
                                  "NEP-2": "NEP-2/mosaic_1084", "NEP-3": "NEP-3/mosaic_1084", "SMACS-0723": "SMACS0723/mosaic_1084", "MACS-0416": "MACS0416/mosaic_1084_v3"} | ceers_im_dirs
                elif version == "v8a":
                    ceers_im_dirs = {f"CEERSP{str(i + 1)}": f"CEERSP{str(i + 1)}/mosaic_1084_182" for i in range(10)}
                    survey_im_dirs = {"CLIO": "CLIO/mosaic_1084_182", "El-Gordo": "elgordo/mosaic_1084_182", "NEP-1": "NEP-1/mosaic_1084_182", "NEP-2": "NEP-2/mosaic_1084_182", \
                                      "NEP-3": "NEP-3/mosaic_1084_182", "NEP-4": "NEP-4/mosaic_1084_182", "MACS-0416": "MACS0416/mosaic_1084_182", "GLASS": "GLASS-12/mosaic_1084_182", "SMACS-0723": "SMACS0723/mosaic_1084_182"} | ceers_im_dirs
                elif version == "v8b":
                    survey_im_dirs = {survey: f"{survey}/mosaic_1084_wispfix"}
                elif version == "v8c":
                    survey_im_dirs = {survey: f"{survey}/mosaic_1084_wispfix2"}
                elif version == "v8d":
                    survey_im_dirs = {survey: f"{survey}/mosaic_1084_wispfix3"}
                elif version == "v8e" or version == "v8f" or version == "v9":
                    survey_im_dirs = {survey: f"{survey}/mosaic_1084_wisptemp2"}
                elif version == "lit_version":
                    survey_im_dirs = {"JADES-DR1": "JADES/DR1"}
                elif version == 'v9' or version[:2] == "v9":
                    survey_im_dirs = {survey: f"{survey}/mosaic_1084_wisptemp2"}
                elif version == 'v10' or version[:2] == "v10":
                    survey_im_dirs = {survey: f"{survey}/mosaic_1084_wispscale"}
                elif version == "v11" or version[:-2] == "v11":
                    survey_im_dirs = {survey: f"{survey}/mosaic_1084_wispnathan"}
                survey_im_dirs = {key: f"/raid/scratch/data/jwst/{value}" for (key, value) in survey_im_dirs.items()}
                survey_dir = survey_im_dirs[survey]

                if version == "lit_version":
                    im_path_arr = np.array(glob.glob(f"{survey_dir}/*_drz.fits"))
                else:
                    im_path_arr = np.array(glob.glob(f"{survey_dir}/*_i2d*.fits"))

                # obtain available bands from imaging without having to hard code these
                bands = np.array([split_path.lower().replace("w", "W").replace("m", "M") for path in im_path_arr for i, split_path in \
                        enumerate(path.split("-")[-1].split("/")[-1].split("_")) if split_path.lower().replace("w", "W").replace("m", "M") in instrument.bands])
                
                # If band not used in instrument, remove it
                for band in instrument.bands:
                    if band not in bands:
                        instrument.remove_band(band)
                    else:
                        # Maybe generalize this
                        #print("Generalize on line 177 of Data.from_pipeline()")
                        im_pixel_scales[band] = 0.03 * u.arcsec
                        im_zps[band] = 28.08
                        galfind_logger.debug(f"im_zp[{band}] = 28.08 only for pixel scale of 0.03 arcsec! This will change if different images are used!")
                # If no images found for this instrument, don't add it to the combined instrument
                if len(bands) != 0:
                    if comb_instrument_created:
                        comb_instrument += instrument
                    else:
                        comb_instrument = instrument
                        comb_instrument_created = True

                for i, band in enumerate(bands):
                    # obtains all image paths from the correct band 
                    im_paths_band = [im_path for im_path in im_path_arr if band.lower() in im_path or band in im_path or \
                                      band.replace("f", "F").replace("W", "w") in im_path or band.upper() in im_path]
                    # checks to see if there is just one singular image for the given band
                    if len(im_paths_band) == 1:
                        im_paths[band] = im_paths_band[0]
                    else:
                        raise(Exception(f"Multiple images found for {band} in {survey} {version}"))
                    
                    im_hdul = fits.open(im_paths[band])
                    # obtain appropriate extension from the image
                    for j, im_hdu in enumerate(im_hdul):
                        #print(im_hdu.name)
                        if im_hdu.name == "SCI":
                            im_exts[band] = int(j)
                            im_shapes[band] = im_hdu.data.shape
                        if im_hdu.name == 'WHT':
                            wht_exts[band] = int(j)
                            wht_paths[band] = str(im_paths[band])
                        if im_hdu.name == 'ERR':
                            rms_err_exts[band] = int(j)
                            rms_err_paths[band] = str(im_paths[band])
                        
                    # need to change this to work if there are no segmentation maps (with the [0] indexing)

            elif instrument.name in ["ACS_WFC", 'WFC3_IR']:
                # Iterate through bands and check if images exist 
                any_path_found = False
                for band in instrument.bands:
                    path_found = False
                    for pix_scale in pix_scales:
                        glob_paths = glob.glob(f"{config['DEFAULT']['GALFIND_DATA']}/hst/{survey}/{instrument.name}/{pix_scale}/*{band.replace('W', 'w').replace('M', 'm')}*_drz.fits")
                        glob_paths += glob.glob(f"{config['DEFAULT']['GALFIND_DATA']}/hst/{survey}/{instrument.name}/{pix_scale}/*{band}*_drz.fits")
                        # Make sure no duplicates
                        glob_paths = list(set(glob_paths))
                       
                        if len(glob_paths) == 0:
                            galfind_logger.debug(f"No image path found for {survey} {version} {band} {pix_scale}!")
                        elif len(glob_paths) == 1:
                            path = Path(glob_paths[0])
                            any_path_found = True
                            path_found = True
                            break
                        else:
                            raise(Exception("Multiple image paths found for {survey} {version} {band} {pix_scale}!"))

                    # If no images found, remove band from instrument
                    if not path_found:
                        instrument.remove_band(band)
                    else:
                        # otherwise open band, work out if it has a weight map, calc zero point and image scale
                        hdul = fits.open(str(path))
                        
                        im_paths[band] = str(path)
                        # Not great to use try/except but not sure how else to do it with index_of
                        try:
                            im_exts[band] = hdul.index_of('SCI')
                        except KeyError:
                            #print(f"No 'SCI' extension for {band} image. Default to im_ext = 0!")
                            im_exts[band] = 0
                        # Get header of image extension
                        imheader = hdul[im_exts[band]].header
                        im_shapes[band] = hdul[im_exts[band]].data.shape

                        for map_paths, map_exts, map_type in zip([wht_paths, rms_err_paths], [wht_exts, rms_err_exts], ["WHT", "ERR"]):
                            try:
                                map_exts[band] = hdul.index_of(map_type)
                                map_paths[band] = str(path)
                            except KeyError:
                                glob_paths = glob.glob(f"{config['DEFAULT']['GALFIND_DATA']}/hst/{survey}/{instrument.name}/{pix_scale}/*{band.replace('W', 'w').replace('M', 'm')}*_{map_type.lower()}.fits")
                                glob_paths += glob.glob(f"{config['DEFAULT']['GALFIND_DATA']}/hst/{survey}/{instrument.name}/{pix_scale}/*{band}*_{map_type.lower()}.fits")
                                if map_type == "ERR":
                                    glob_paths += glob.glob(f"{config['DEFAULT']['GALFIND_DATA']}/hst/{survey}/{instrument.name}/{pix_scale}/*{band}*_rms.fits")
                                # Make sure no duplicates
                                glob_paths = list(set(glob_paths))
                                if len(glob_paths) == 1:
                                    map_paths[band] = str(Path(glob_paths[0]))
                                    map_exts[band] = 0
                                elif len(glob_paths) > 1:
                                    galfind_logger.critical(f"Multiple {map_type.lower()} image paths found for {survey} {version} {band} {pix_scale}!")
                                    raise(Exception(f"Multiple {map_type.lower()} image paths found for {survey} {version} {band} {pix_scale}!"))
                                else:
                                    galfind_logger.debug(f"No wht image path found for {survey} {version} {band} {pix_scale}!")
                        hdul.close()
                        # if there is neither a wht or rms_err map, raise exception
                        if band not in wht_paths.keys() and band not in rms_err_paths.keys():
                            galfind_logger.critical(f"No wht or rms_err map for {survey} {version} {band} {pix_scale}!")
                            raise(Exception(f"No wht or rms_err map for {survey} {version} {band} {pix_scale}!"))

                        #print(band, wht_paths[band])
                        im_pixel_scales[band] = float(pix_scale.split('mas')[0]) * 1e-3 * u.arcsec
                        if instrument.name == 'ACS_WFC':
                            if "PHOTFLAM" in imheader and "PHOTPLAM" in imheader:
                                im_zps[band] = -2.5 * np.log10(imheader["PHOTFLAM"]) - 21.10 - 5 * np.log10(imheader["PHOTPLAM"]) + 18.6921
                            elif "ZEROPNT" in imheader:
                                im_zps[band] = imheader["ZEROPNT"]
                            else:
                                raise(Exception(f"ACS_WFC data for {survey} {version} {band} located at {im_paths[band]} must contain either 'ZEROPNT' or 'PHOTFLAM' and 'PHOTPLAM' in its header to calculate its ZP!"))
                            
                        elif instrument.name == 'WFC3_IR':
                        # Taken from Appendix A of https://www.stsci.edu/files/live/sites/www/files/home/hst/instrumentation/wfc3/documentation/instrument-science-reports-isrs/_documents/2020/WFC3-ISR-2020-10.pdf
                            wfc3ir_zps = {'f098M': 25.661, 'f105W': 26.2637, 'f110W': 26.8185, 'f125W': 26.231, 'f140W': 26.4502, 'f160W': 25.9362}
                            im_zps[band] = wfc3ir_zps[band]
                        # Need to move my segmentation maps and masks to the correct place

                if any_path_found:
                    if comb_instrument_created:
                        comb_instrument += instrument
                        galfind_logger.debug(f'Added instrument = {instrument.name}')
                    else:
                        comb_instrument = instrument
                        comb_instrument_created = True
                        galfind_logger.debug("Making combined_instrument")

                        # Need to update what it suggests
            elif instrument.name == 'MIRI':
                raise NotImplementedError("MIRI not yet implemented")

        if comb_instrument_created:
            # All seg maps and masks should be in same format, so load those last when we know what bands we have
            for band in comb_instrument.bands:
                try:
                    #print(f"{config['DEFAULT']['GALFIND_WORK']}/SExtractor/{comb_instrument.instrument_from_band(band)}/{version}/{survey}/{survey}*{band}_{band}*{version}*seg.fits")
                    seg_paths[band] = glob.glob(f"{config['DEFAULT']['GALFIND_WORK']}/SExtractor/{comb_instrument.instrument_from_band(band).name}/{version}/{survey}/{survey}*{band}_{band}*{version}*seg.fits")[0]
                except IndexError:
                    seg_paths[band] = ""
                # include just the masks corresponding to the correct bands
                fits_mask_paths_ = glob.glob(f"{config['DEFAULT']['GALFIND_WORK']}/Masks/{survey}/fits_masks/*{band.replace('W', 'w').replace('M', 'm')}*")
                if len(fits_mask_paths_) == 1:
                    mask_paths[band] = fits_mask_paths_[0]
                elif len(fits_mask_paths_) == 0:
                    mask_paths_ = glob.glob(f"{config['DEFAULT']['GALFIND_WORK']}/Masks/{survey}/*{band.replace('W', 'w').replace('M', 'm')}*")
                    if len(mask_paths_) == 0:
                        mask_paths[band] = ""
                    elif len(mask_paths_) == 1:
                        mask_paths[band] = glob.glob(f"{config['DEFAULT']['GALFIND_WORK']}/Masks/{survey}/*{band.replace('W', 'w').replace('M', 'm')}*")[0]
                    else:
                        raise(Exception(f"Too many region masks found for {survey} {band}!"))
                else:
                    raise(Exception(f"Too many fits masks found for {survey} {band}!"))
            
            if is_blank:
                cluster_mask_path = ""
                blank_mask_path = ""
            else: # load in cluster core / blank field fits/reg masks
                mask_path_dict = {}
                for mask_type in ["cluster", "blank"]:
                    fits_masks = glob.glob(f"{config['DEFAULT']['GALFIND_WORK']}/Masks/{survey}/fits_masks/*_{mask_type}*.fits")
                    galfind_logger.debug(f"Available {mask_type} .fits masks for {survey} = {fits_masks}")
                    if len(fits_masks) == 1:
                        mask_path = fits_masks[0]
                    elif len(fits_masks) > 1:
                        galfind_logger.critical(f"Multiple .fits {mask_type} masks exist for {survey}!")
                    else: # no .fits masks, now look for .reg masks
                        galfind_logger.info(f"No .fits {mask_type} masks exist for {survey}. Searching for .reg masks")
                        reg_masks = glob.glob(f"{config['DEFAULT']['GALFIND_WORK']}/Masks/{survey}/*_{mask_type}*.reg")
                        galfind_logger.debug(f"Available {mask_type} .reg masks for {survey} = {reg_masks}")
                        if len(reg_masks) == 1:
                            mask_path = reg_masks[0]
                        elif len(reg_masks) > 1:
                            galfind_logger.critical(f"Multiple .reg {mask_type} masks exist for {survey}!")
                        else: # no .reg masks
                            galfind_logger.warning(f"No .fits or .reg {mask_type} masks exist for {survey}. May cause catalogue masking issues!")
                    mask_path_dict[mask_type] = mask_path
                cluster_mask_path = mask_path_dict["cluster"]
                galfind_logger.debug(f"cluster_mask_path = {cluster_mask_path}")
                blank_mask_path = mask_path_dict["blank"]
                galfind_logger.debug(f"blank_mask_path = {blank_mask_path}")

            return cls(comb_instrument, im_paths, im_exts, im_pixel_scales, im_shapes, im_zps, wht_paths, wht_exts, rms_err_paths, rms_err_exts, \
                seg_paths, mask_paths, cluster_mask_path, blank_mask_path, survey, version, is_blank = is_blank)
        else:
            raise(Exception(f'Failed to find any data for {survey}'))  

# %% Overloaded operators

    def __str__(self):
        """ Function to print summary of Data class

        Returns:
            str: Summary containing survey name, version, and whether field is blank or cluster.
                Includes summary of Instrument class, including bands, instruments and facilities used.
                Image depths in relevant aperture sizes are included here if calculated.
                Masked/unmasked areas are also quoted here.
                Also includes paths/extensions to SCI/SEG/ERR/WHT/MASK in each band, pixel scales, zero points and fits shapes.
        """
        line_sep = "*" * 40 + "\n"
        band_sep = "-" * 10 + "\n"
        output_str = line_sep
        output_str += "DATA OBJECT:\n"
        output_str += band_sep
        output_str += f"SURVEY: {self.survey}\n"
        output_str += f"VERSION: {self.version}\n"
        output_str += f"FIELD TYPE: " + "BLANK\n" if self.is_blank else "CLUSTER\n"
        # print instrument string representation
        output_str += str(self.instrument) # should include aperture sizes + aperture corrections + paths to WebbPSF models
        # print basic data quantities: common ZPs, pixel scales, and SCI image shapes, as well as unmasked sky area and depths should they exist
        for (key, item) in self.common.items():
            output_str += f"{key}: {item}\n"
        try:
            unmasked_area = self.calc_unmasked_area().to(u.arcmin ** 2)
            output_str += f"UNMASKED AREA = {unmasked_area}"
        except:
            pass
        try:
            depths = []
            for aper_diam in json.loads(config.get("SExtractor", "APERTURE_DIAMS")) * u.arcsec:
                depths.append(self.load_depths(aper_diam))
            print(depths)
        except:
            pass
        # if there are common directories for data, print these
        if self.common_dirs != {}:
            output_str += line_sep
            output_str += "SHARED DIRECTORIES:\n"
            for (key, value) in self.common_dirs.items():
                output_str += f"{key}: {value}\n"
            output_str += line_sep
        # loop through available bands, printing paths, exts, ZPs, fits shapes
        output_str += "BAND DATA:\n"
        for band in self.instrument:
            output_str += band_sep
            output_str += f"{band}\n"
            band_data_paths = [self.im_paths[band], self.seg_paths[band], self.mask_paths[band]]
            band_data_exts = [self.im_exts[band], 1, 1]
            band_data_labels = ["SCI", "SEG", "MASK"]
            for paths, exts, label in zip([self.rms_err_paths, self.wht_paths], [self.rms_err_exts, self.wht_exts], ["ERR", "WHT"]):
                if band in self.rms_err_paths.keys():
                    band_data_paths.append(paths[band])
                    band_data_exts.append(exts[band])
                    band_data_labels.append(label)
            for path, ext, label in zip(band_data_paths, band_data_exts, band_data_labels):
                if label in self.common_dirs:
                    path = path.split("/")[-1]
                output_str += f"{label} path = {path}[{str(ext)}]\n"
            for label, data in zip(["ZERO POINT", "PIXEL SCALE", "SCI SHAPE"], [self.im_zps, self.im_pixel_scales, self.im_shapes]):
                if label not in self.common.keys():
                    output_str += f"{label} = {data[band]}\n"
        output_str += line_sep
        return output_str
    
    def __len__(self):
        return len(self.instrument)
    
    def __iter__(self):
        self.iter = 0
        return self
    
    def __next__(self):
        if self.iter > len(self) - 1:
            raise StopIteration
        else:
            band_data = self[self.iter]
            self.iter += 1
            return band_data
    
    def __getitem__(self, index):
        return self.load_data(self.instrument.bands[index], incl_mask = True)
    
    def __add__(self, data):
        common_bands = [band for band in data.instrument.bands if band in self.instrument.bands]
        if len(common_bands) != 0:
            raise(Exception(f"Cannot add two of the same bands from different instruments together! Culprits: {common_bands}"))
        # add all dictionaries together
        self.__dict__ = {k: self.__dict__.get(k, 0) + data.__dict__.get(k, 0) for k in set(self.__dict__()) | set(data.__dict__())}
        galfind_logger.debug(self.__repr__)
        return self
    
# %% Methods

    def load_data(self, band, incl_mask = True):
        if type(band) not in [str, np.str_]:
            galfind_logger.debug(f"band = {band}, type(band) = {type(band)} not in [str, np.str_] in Data.load_data")
            band = self.combine_band_names(band)
        # load science image data and header (and hdul)
        im_data, im_header = self.load_im(band)
        # load segmentation data and header
        seg_data, seg_header = self.load_seg(band)
        if incl_mask:
            # load mask
            mask = self.load_mask(band)
            return im_data, im_header, seg_data, seg_header, mask
        else:
            return im_data, im_header, seg_data, seg_header
<<<<<<< HEAD

    def load_mask(self, mask_band):
        if ".fits" in self.mask_paths[mask_band]:
            mask = fits.open(self.mask_paths[mask_band])[1].data
        else:
            galfind_logger.critical(f"Mask for {self.survey} {mask_band} at {self.mask_paths[mask_band]} is not a .fits mask!")
        return mask
    
    def load_im(self, band, return_hdul = False):
        # load image data and header
        im_hdul = fits.open(self.im_paths[band])
        im_data = im_hdul[self.im_exts[band]].data
        im_data = im_data.byteswap().newbyteorder()
        im_header = im_hdul[self.im_exts[band]].header
        if return_hdul:
            return im_data, im_header, im_hdul
        else:
            return im_data, im_header

    def load_seg(self, band):
        seg_hdul = fits.open(self.seg_paths[band])
        seg_data = seg_hdul[0].data
        seg_header = seg_hdul[0].header
        return seg_data, seg_header
    
    def load_wht(self, band):
        try:
            wht = fits.open(self.wht_paths[band])[self.wht_exts[band]].data
        except:
            wht = None
        return wht
    
    def combine_seg_data_and_mask(self, band = None, seg_data = None, mask = None):
        if type(seg_data) != type(None) and type(mask) != type(None):
            pass
        elif type(band) != type(None): # at least one of seg_data or mask is not given, but band is given
            seg_data = self.load_seg(band)[0]
            mask = self.load_mask(band)
        else:
            raise(Exception("Either band must be given or both seg_data and mask should be given in Data.combine_seg_data_and_mask()!"))
        assert(seg_data.shape == mask.shape)
        combined_mask = np.logical_or(seg_data > 0, mask == 1).astype(int)
        return combined_mask

=======
    
    def load_mask(self, mask_band, im_band, im_header = None, im_hdul = None, im_ext = None):
        # if mask_band in ["blank", "cluster"]:
        #     im_band = "f444W"
        if im_header == None or im_hdul == None or im_ext == None:
            im_hdul = fits.open(self.im_paths[im_band])
            im_ext = self.im_exts[im_band]
            im_header = im_hdul[im_ext].header
        # if mask_band == "blank":
        #     mask_file = pyregion.open(self.blank_mask_path)
        # elif mask == "cluster":
        #     mask_file = pyregion.open(self.cluster_mask_path)
        # else:
        mask_file = pyregion.open(self.mask_paths[mask_band]) # file for mask
        mask_file = mask_file.as_imagecoord(im_header)
        # time how long it takes to create the mask
        start_time = time.time()
        mask = mask_file.get_mask(hdu = im_hdul[im_ext])
        end_time = time.time()
        elapsed_time = end_time - start_time
        galfind_logger.debug(f"Time to load mask for {mask_band}: {float(elapsed_time)} seconds")
        return mask
    
    def load_wht(self, band, incl_header = False):
        if not incl_header:
            return fits.open(self.wht_paths[band])[self.wht_exts[band]].data
        else:
            return fits.open(self.wht_paths[band])[self.wht_exts[band]].data, fits.open(self.wht_paths[band])[self.wht_exts[band]].header
        
>>>>>>> b3d73517
    def plot_image_from_band(self, ax, band, norm = LogNorm(vmin = 0., vmax = 10.), show = True):
        im_data = self.load_data(band, incl_mask = False)[0]
        self.plot_image_from_data(ax, im_data, band, norm, show)
        
    @staticmethod
    def plot_image_from_data(ax, im_data, label, norm = LogNorm(vmin = 0., vmax = 10.), show = True):
        ax.imshow(im_data, norm = norm, origin = "lower")
        plt.title(f"{label} image")
        plt.xlabel("X / pix")
        plt.ylabel("Y / pix")
        if show:
            plt.show()
            
    def plot_mask_from_band(self, ax, band, show = True):
        mask = self.load_data(band, incl_mask = True)[4]
        self.plot_mask_from_data(ax, mask, band, show)
        
    @staticmethod
    def plot_mask_from_data(ax, mask, label, show = True):
        cbar_in = ax.imshow(mask, origin = "lower")
        plt.title(f"{label} mask")
        plt.xlabel("X / pix")
        plt.ylabel("Y / pix")
        plt.colorbar(cbar_in)
        if show:
            plt.show()
    
    def plot_mask_regions_from_band(self, ax, band):
        im_header = self.load_data(band, incl_mask = False)[1]
        mask_path = self.mask_paths[band]
        mask_file = pyregion.open(mask_path).as_imagecoord(im_header)
        patch_list, artist_list = mask_file.get_mpl_patches_texts()
        for p in patch_list:
            ax.add_patch(p)
        for t in artist_list:
            ax.add_artist(t)
    
    #@staticmethod
    def combine_band_names(self, bands):
        return '+'.join(bands)
    
    def get_err_map(self, band, prefer = "rms_err"):
        """ Loads either the rms_err or wht map for use in SExtractor depending on the preferred map to use

        Args:
            band (str): Filter to extract the rms_err or wht maps from
            prefer (str, optional): Preferred error map type to use. Either 'rms_err' or 'wht', anything else throws critical. Defaults to "rms_err".
        Returns:
            tuple(3): (Error map path, Error map fits extension, Error map type)
        """
        
        # determine which error map to use based on what is available or preferred
        if prefer == "rms_err":
            if band in self.rms_err_paths.keys():
                err_map_type = "MAP_RMS"
            elif band in self.wht_paths.keys():
                err_map_type = "MAP_WEIGHT"
        elif prefer == "wht":
            if band in self.wht_paths.keys():
                err_map_type = "MAP_WEIGHT"
            elif band in self.rms_err_paths.keys():
                err_map_type = "MAP_RMS"
        else:
            galfind_logger.critical(f"prefer = {prefer} not in ['rms_err', 'wht'] in Data.get_err_map()")
        
        # extract relevant fits paths and extensions
        if err_map_type == "MAP_RMS":
            err_map_path = str(self.rms_err_paths[band])
            err_map_ext = str(self.rms_err_exts[band])
        elif err_map_type == "MAP_WEIGHT":
            err_map_path = str(self.wht_paths[band])
            err_map_ext = str(self.wht_exts[band])
        else:
            galfind_logger.critical(f"No rms_err or wht maps available for {band} {self.survey} {self.version}")

        return err_map_path, err_map_ext, err_map_type

    @run_in_dir(path = config['DEFAULT']['GALFIND_DIR'])
    def make_seg_map(self, band, sex_config_path = config['SExtractor']['CONFIG_PATH'], params_path = config['SExtractor']['PARAMS_PATH']):
        if type(band) == str or type(band) == np.str_:
            pass
        elif type(band) == list or type(band) == np.array:
            band = self.combine_band_names(band)
        else:
            raise(Exception(f"Cannot make segmentation map for {band}! type(band) = {type(band)} must be either str, list, or np.array!"))

        # load relevant err map paths, preferring rms_err maps if available
        err_map_path, err_map_ext, err_map_type = self.get_err_map(band, prefer = "rms_err")
        
        # SExtractor bash script python wrapper
        process = subprocess.Popen(["./make_seg_map.sh", config['DEFAULT']['GALFIND_WORK'], self.im_paths[band], str(self.im_pixel_scales[band].value), \
                                str(self.im_zps[band]), self.instrument.instrument_from_band(band).name, self.survey, band, self.version, err_map_path, \
                                err_map_ext, err_map_type, str(self.im_exts[band]), sex_config_path, params_path])
        process.wait()
        galfind_logger.info(f"Made segmentation map for {self.survey} {self.version} {band} using config = {sex_config_path} and {err_map_type}")

    def make_seg_maps(self):
        for band in self.instrument.bands:
            self.make_seg_map(band)
    
    def stack_bands(self, bands):
        for band in bands:
            if band not in self.im_paths.keys():
                bands.remove(band)
                galfind_logger.warning(f"{band} not available for {self.survey} {self.version}")
        stack_band_name = self.combine_band_names(bands)
        detection_image_dir = f"{config['DEFAULT']['GALFIND_WORK']}/Stacked_Images/{self.version}/{self.instrument.instrument_from_band(bands[0]).name}/{self.survey}"
        detection_image_name = f"{self.survey}_{stack_band_name}_{self.version}_stack.fits"
        self.im_paths[stack_band_name] = f'{detection_image_dir}/{detection_image_name}'
        self.rms_err_paths[stack_band_name] = f'{detection_image_dir}/{detection_image_name}'
        glob_mask_names = glob.glob(f"{self.mask_dir}/{stack_band_name}_basemask.reg")
        #print(glob_mask_names)
        if len(glob_mask_names) == 0:
            self.mask_paths[stack_band_name] = self.combine_masks(bands)
        elif len(glob_mask_names) == 1:
            self.mask_paths[stack_band_name] = glob_mask_names[0]
        else:
<<<<<<< HEAD
            raise(Exception(f"More than 1 mask for {stack_band_name}. Please change this in {self.mask_dir}"))
        
        if not Path(self.im_paths[stack_band_name]).is_file():
            funcs.make_dirs(self.im_paths[stack_band_name])
=======
            raise(Exception(f"More than 1 mask for {self.combine_band_names(bands)}. Please change this in {self.mask_dir}"))
        overwrite = config["DEFAULT"].getboolean("OVERWRITE")
        if overwrite:
            galfind_logger.info("OVERWRITE = YES, so overwriting stacked image if it exists.")
     
            
        if not Path(self.im_paths[self.combine_band_names(bands)]).is_file() or overwrite:
            if not config["DEFAULT"].getboolean("RUN"):
                galfind_logger.critical("RUN = YES, so not stacking detection bands. Returning Error.")
                raise Exception(f"RUN = YES, and combination of {self.survey} {self.version} or {self.instrument.name} has not previously been stacked.")
            funcs.make_dirs(self.im_paths[self.combine_band_names(bands)])
>>>>>>> b3d73517
            for pos, band in enumerate(bands):
                if self.im_shapes[band] != self.im_shapes[bands[0]] or self.im_zps[band] != self.im_zps[bands[0]] or self.im_pixel_scales[band] != self.im_pixel_scales[bands[0]]:
                    raise Exception('All bands used in forced photometry stack must have the same shape, ZP and pixel scale!')
                
                prime_hdu = fits.open(self.im_paths[band])[0].header
                im_data, im_header = self.load_im(band)
                err = fits.open(self.rms_err_paths[band])[self.rms_err_exts[band]].data
                if pos == 0:
                    sum = im_data / err ** 2
                    sum_err = 1 / err ** 2
                else:
                    sum += im_data / err ** 2
                    sum_err += 1 / err ** 2
                
            weighted_array = sum / sum_err
            
            #https://en.wikipedia.org/wiki/Inverse-variance_weighting
            combined_err = np.sqrt(1 / sum_err)

            primary = fits.PrimaryHDU(header = prime_hdu)
            hdu = fits.ImageHDU(weighted_array, header = im_header, name = 'SCI')
            hdu_err = fits.ImageHDU(combined_err, header = im_header, name = 'ERR')
            hdul = fits.HDUList([primary, hdu, hdu_err])
            hdul.writeto(self.im_paths[stack_band_name], overwrite = True)
            galfind_logger.info(f"Finished stacking bands = {bands} for {self.survey} {self.version}")
        
        # save forced photometry band parameters
        self.im_shapes[stack_band_name] = self.im_shapes[bands[0]]
        self.im_zps[stack_band_name] = self.im_zps[bands[0]]
        self.im_pixel_scales[stack_band_name] = self.im_pixel_scales[bands[0]]
        self.im_exts[stack_band_name] = 1
        self.rms_err_exts[stack_band_name] = 2

        # could compute a wht map from the rms_err map here!

    def sex_cat_path(self, band, forced_phot_band):
        # forced phot band here is the string version
        sex_cat_dir = f"{config['DEFAULT']['GALFIND_WORK']}/SExtractor/{self.instrument.instrument_from_band(band).name}/{self.version}/{self.survey}"
        sex_cat_name = f"{self.survey}_{band}_{forced_phot_band}_sel_cat_{self.version}.fits"
        sex_cat_path = f"{sex_cat_dir}/{sex_cat_name}"
        return sex_cat_path

    def seg_path(self, band):
        # IF THIS IS CHANGED MUST ALSO CHANGE THE PATH IN __init__ AND make_seg_map.sh
        return f"{config['DEFAULT']['GALFIND_WORK']}/SExtractor/{self.instrument.instrument_from_band(band).name}/{self.version}/{self.survey}/{self.survey}_{band}_{band}_sel_cat_{self.version}_seg.fits"

    @run_in_dir(path = config['DEFAULT']['GALFIND_DIR'])
    def make_sex_cats(self, forced_phot_band = "f444W", sex_config_path = config['SExtractor']['CONFIG_PATH'], params_path = config['SExtractor']['PARAMS_PATH']):
        galfind_logger.info(f"Making SExtractor catalogues with: config file = {sex_config_path}; parameters file = {params_path}")
        # make individual forced photometry catalogues
        if type(forced_phot_band) == list:
            if len(forced_phot_band) > 1:
                # make the stacked image and save all appropriate parameters
                galfind_logger.debug(f"forced_phot_band = {forced_phot_band}")
                self.stack_bands(forced_phot_band)
                self.forced_phot_band = self.combine_band_names(forced_phot_band)
                self.seg_paths[self.forced_phot_band] = self.seg_path(self.forced_phot_band)
                overwrite = config["DEFAULT"].getboolean("OVERWRITE")
                if overwrite:
                    galfind_logger.info("OVERWRITE = YES, so overwriting segmentation map if it exists.")
            
                if not Path(self.seg_paths[self.forced_phot_band]).is_file() or overwrite:
                    if not config["DEFAULT"].getboolean("RUN"):
                        galfind_logger.critical("RUN = YES, so running through sextractor. Returning Error.")
                        raise Exception(f"RUN = YES, and combination of {self.survey} {self.version} or {self.instrument.name} has not previously been run through sextractor.")

                    self.make_seg_map(forced_phot_band)
                    
            else:
                self.forced_phot_band = forced_phot_band[0]
        else:
            self.forced_phot_band = forced_phot_band
        
        if self.forced_phot_band not in self.instrument.bands:
            sextractor_bands = np.append(self.instrument.bands, self.forced_phot_band)
        else:
            sextractor_bands = self.instrument.bands
        
        sex_cats = {}

        for band in sextractor_bands:
            sex_cat_path = self.sex_cat_path(band, self.forced_phot_band)
            galfind_logger.debug(f"band = {band}, sex_cat_path = {sex_cat_path} in Data.make_sex_cats")
            
            # if not run before
<<<<<<< HEAD
            if not Path(sex_cat_path).is_file():
                
                # check whether the image of the forced photometry band and sextraction band have the same shape
                if self.im_shapes[self.forced_phot_band] == self.im_shapes[band]:
                    sextract = True
=======
            overwrite = config["DEFAULT"].getboolean("OVERWRITE")
            if overwrite:
                    galfind_logger.info("OVERWRITE = YES, so overwriting sextractor output if it exists.")
         
            if not Path(sex_cat_path).is_file() or overwrite:
                if not config["DEFAULT"].getboolean("RUN"):
                    galfind_logger.critical("RUN = YES, so not running sextractor. Returning Error.")
                    raise Exception(f"RUN = YES, and combination of {self.survey} {self.version} or {self.instrument.name} has not previously been run through sextractor.")
                # SExtractor bash script python wrapper
                if self.im_shapes[self.forced_phot_band] == self.im_shapes[band] and self.wht_types[self.forced_phot_band] == self.wht_types[band]:
                    process = subprocess.Popen(["./make_sex_cat.sh", config['DEFAULT']['GALFIND_WORK'], self.im_paths[band], str(self.im_pixel_scales[band]), \
                                        str(self.im_zps[band]), self.instrument.instrument_from_band(band).name, self.survey, band, self.version, \
                                            self.forced_phot_band, self.im_paths[self.forced_phot_band], str(self.wht_paths[band]), str(self.wht_exts[band]), \
                                            str(self.im_exts[band]), self.wht_paths[self.forced_phot_band], str(self.im_exts[self.forced_phot_band]), self.wht_types[band], 
                                            str(self.wht_exts[self.forced_phot_band]), sex_config_path, params_path])
                    process.wait()
                # Use photutils
>>>>>>> b3d73517
                else:
                    sextract = False
                # check whether the band and forced phot band have error maps with consistent types
                if sextract:
                    if band in self.rms_err_paths.keys() and self.forced_phot_band in self.rms_err_paths.keys():
                        prefer = "rms_err"
                    elif band in self.rms_err_paths.keys() and self.forced_phot_band in self.rms_err_paths.keys():
                        prefer = "wht"
                    else: # do not perform sextraction
                        sextract = False
                
                # perform sextraction
                if sextract:
                    # load relevant err map paths
                    err_map_path, err_map_ext, err_map_type = self.get_err_map(band, prefer = prefer)
                    # load relevant err map paths for the forced photometry band
                    forced_phot_band_err_map_path, forced_phot_band_err_map_ext, forced_phot_band_err_map_type = self.get_err_map(self.forced_phot_band, prefer = prefer)
                    assert(err_map_type == forced_phot_band_err_map_type) # should always be true
                
                    # SExtractor bash script python wrapper
                    process = subprocess.Popen(["./make_sex_cat.sh", config['DEFAULT']['GALFIND_WORK'], self.im_paths[band], str(self.im_pixel_scales[band].value), \
                        str(self.im_zps[band]), self.instrument.instrument_from_band(band).name, self.survey, band, self.version, \
                        self.forced_phot_band, self.im_paths[self.forced_phot_band], err_map_path, err_map_ext, \
                        str(self.im_exts[band]), forced_phot_band_err_map_path, str(self.im_exts[self.forced_phot_band]), err_map_type, 
                        forced_phot_band_err_map_ext, sex_config_path, params_path])
                    process.wait()

                else: # use photutils
                    self.forced_photometry(band, self.forced_phot_band)
            
            galfind_logger.info(f"Finished making SExtractor catalogue for {self.survey} {self.version} {band}!")
            sex_cats[band] = sex_cat_path
        self.sex_cats = sex_cats
    
    def combine_sex_cats(self, forced_phot_band = "f444W"):
        self.make_sex_cats(forced_phot_band)

        save_name = f"{self.survey}_MASTER_Sel-{self.combine_band_names(forced_phot_band)}_{self.version}.fits"
        save_dir = f"{config['DEFAULT']['GALFIND_WORK']}/Catalogues/{self.version}/{self.instrument.name}/{self.survey}"
        self.sex_cat_master_path = f"{save_dir}/{save_name}"
        overwrite = config["DEFAULT"].getboolean("OVERWRITE")
        if overwrite:
            galfind_logger.info("OVERWRITE = YES, so overwriting combined catalogue if it exists.")
         
        if not Path(self.sex_cat_master_path).is_file() or overwrite:
            if not config["DEFAULT"].getboolean("RUN"):
                galfind_logger.critical("RUN = YES, so not combining catalogues. Returning Error.")
                raise Exception(f"RUN = YES, and combination of {self.survey} {self.version} or {self.instrument.name} has not previously been combined into a catalogue.")

            if type(forced_phot_band) == np.array or type(forced_phot_band) == list:
                forced_phot_band_name = self.combine_band_names(forced_phot_band)
            else:
                forced_phot_band_name = forced_phot_band
            print("Loading cat", self.sex_cats, forced_phot_band_name)
            for i, (band, path) in enumerate(self.sex_cats.items()):
                tab = Table.read(path, character_as_bytes = False)
                if band == forced_phot_band_name:
                    ID_detect_band = tab["NUMBER"]
                    x_image_detect_band = tab["X_IMAGE"]
                    y_image_detect_band = tab["Y_IMAGE"]
                    ra_detect_band = tab["ALPHA_J2000"]
                    dec_detect_band = tab["DELTA_J2000"]
                # remove the duplicated IDs, X_IMAGE/Y_IMAGE and RA/DECs
                tab = remove_non_band_dependent_sex_params(tab)
                # load each one into an astropy table and update the column names by adding an "_FILT" suffix
                tab = add_band_suffix_to_cols(tab, band)
                # combine the astropy tables
                if i == 0:
                    master_tab = tab
                else:
                    try:
                        master_tab = hstack([master_tab, tab])
                    except Exception as e:
                        print(e)
                        print(path)
            # add the detection band parameters to the start of the catalogue
            master_tab.add_column(ID_detect_band, name = 'NUMBER', index = 0)
            master_tab.add_column(x_image_detect_band, name = 'X_IMAGE', index = 1)
            master_tab.add_column(y_image_detect_band, name = 'Y_IMAGE', index = 2)
            master_tab.add_column(ra_detect_band, name = 'ALPHA_J2000', index = 3)
            master_tab.add_column(dec_detect_band, name = 'DELTA_J2000', index = 4)
            
            # update table header
            master_tab.meta = {**master_tab.meta, **{"INSTR": self.instrument.name, "BANDS": str(self.instrument.bands)}}

            # create galfind catalogue README
            #self.make_sex_readme(self.sex_cat_master_path.replace(".fits", "_README.txt"))

            # save table
            os.makedirs(save_dir, exist_ok = True)
            master_tab.write(self.sex_cat_master_path, format = "fits", overwrite = True)
            galfind_logger.info(f"Saved combined SExtractor catalogue as {self.sex_cat_master_path}")

    def make_sex_readme(self, save_path):
        text = f"""
        Catalogue Readme



        Fluxes/Magnitudes:
        NIRCam Photometry is done by SExtractor. HST/ACS photometry performed by Galaxies are labelled by column NUMBER, with image position X_IMAGE and Y_IMAGE and sky position RA ?ALPHA_J2000? and DEC ?DELTA_J2000?. The image coordinates are based on the detection image. The fluxes are in image units (MJy/sr for NIRCam, DIFFERENT for HST). Both aperture and auto fluxes are calculated.
        Aperture fluxes are done in 5 diameters (0.32, 0.5, 1.0, 1.5, 2.0) arcsec. This produces an Nx5 column for all aperture flux derived measurements.
        The form for fluxes and flux errors is FLUX_APER_'band' and FLUXERR_APER_'band'. Magnitudes are of the form MAG_APER_{band}, and are in AB mags.
        See SExtractor documentation for descriptions of other columns.
        """
        f = open(save_path, "w")
        f.write("Catalogue README\n", "-" * 20, "\n\n")
        f.write("-" * 20, "\n")
        f.write(str(self))
        #f.write(text)
        f.close()

    def make_sex_plusplus_cat(self):
        pass
    
    def forced_photometry(self, band, forced_phot_band, radii = [0.16, 0.25, 0.5, 0.75, 1.] * u.arcsec, ra_col = 'ALPHA_J2000', dec_col = 'DELTA_J2000', coord_unit = u.deg, id_col = 'NUMBER', x_col = 'X_IMAGE', y_col = 'Y_IMAGE'):
        # Read in sextractor catalogue
        catalog = Table.read(self.sex_cat_path(forced_phot_band, forced_phot_band), character_as_bytes = False)
        # Open image with correct extension and get WCS
        with fits.open(self.im_paths[band]) as hdul:
            im_ext = self.im_exts[band]
            image = hdul[im_ext].data
            wcs = WCS(hdul[im_ext].header)
            
        # Check types
        assert(type(image) == np.ndarray)
        assert(type(catalog) == Table)
        
        # Get positions from sextractor catalog
        ra = catalog[ra_col]
        dec = catalog[dec_col]
         # Make SkyCoord from catlog
        positions = SkyCoord(ra, dec, unit = coord_unit)
        #print('positions', positions)
        # Define radii in sky units
        # This checks if radii is iterable and if not makes it a list
        try:
            iter(radii)
        except TypeError:
            radii = [radii]
        apertures = []

        for rad in radii:
            aperture = SkyCircularAperture(positions, r = rad)
            apertures.append(aperture)
            # Convert to pixel using image WCS

        # Do aperture photometry
        #print(image, apertures, wcs)
        phot_table = aperture_photometry(image, apertures, wcs=wcs)
        assert(len(phot_table) == len(catalog))
        # Replace detection ID with catalog ID
        sky = SkyCoord(phot_table['sky_center'])
        phot_table['id'] = catalog[id_col]
        # Rename columns
        phot_table.rename_column('id', id_col )
        phot_table.rename_column('xcenter', x_col)
        phot_table.rename_column('ycenter', y_col)

        phot_table[ra_col] = sky.ra.to('deg')
        phot_table[dec_col] = sky.dec.to('deg')
        phot_table.remove_column('sky_center')
         
        colnames = [f'aperture_sum_{i}' for i in range(len(radii))]
        aper_tab = Column(np.array(phot_table[colnames].as_array().tolist()), name=f'FLUX_APER_{band}')
        phot_table['FLUX_APER'] = aper_tab
        phot_table['FLUXERR_APER'] = phot_table['FLUX_APER'] * -99
        phot_table['MAGERR_APER'] = phot_table['FLUX_APER'] * 99 
        
        # This converts the fluxes to magnitudes using the correct zp, and puts them in the same format as the sextractor catalogue
        mag_colnames  = []
        for pos, col in enumerate(colnames):
            name = f'MAG_APER_{pos}'
            phot_table[name] = -2.5 * np.log10(phot_table[col]) + self.im_zps[band]
            phot_table[name][np.isnan(phot_table[name])] = 99.
            mag_colnames.append(name)
        aper_tab = Column(np.array(phot_table[mag_colnames].as_array().tolist()), name=f'MAG_APER_{band}')
        phot_table['MAG_APER'] = aper_tab
        # Remove old columns
        phot_table.remove_columns(colnames)
        phot_table.remove_columns(mag_colnames)
        phot_table.write(self.sex_cat_path(band, forced_phot_band), format='fits', overwrite=True)
        
    def mask_reg_to_pix(self, band, mask_path):
        # open image corresponding to band
        im_data, im_header, seg_data, seg_header = self.load_data(band, incl_mask = False)
        # open .reg mask file
        mask_regions = pyregion.open(mask_path).as_imagecoord(im_header)
        # make 2D np.array boolean pixel mask
        pix_mask = np.array(mask_regions.get_mask(header = im_header, shape = im_data.shape), dtype = bool)
        # make .fits mask
        mask_hdu = fits.ImageHDU(pix_mask.astype(np.uint8), header = WCS(im_header).to_header(), name = 'MASK')
        hdu = fits.HDUList([fits.PrimaryHDU(), mask_hdu])
        out_path = f"{'/'.join(mask_path.split('/')[:-1])}/fits_masks/{mask_path.split('/')[-1].replace('_clean', '').replace('.reg', '')}.fits"
        os.makedirs("/".join(out_path.split("/")[:-1]), exist_ok = True)
        hdu.writeto(out_path, overwrite = True)
        galfind_logger.info(f"Created fits mask from manually created reg mask, saving as {out_path}")
        return out_path
    
    def combine_masks(self, bands):
        combined_mask = np.logical_or.reduce(tuple([self.load_mask(band) for band in bands]))
        assert(combined_mask.shape == self.load_mask(bands[-1]).shape)
        # wcs taken from the reddest band
        mask_hdu = fits.ImageHDU(combined_mask.astype(np.uint8), header = WCS(self.load_im(bands[-1])[1]).to_header(), name = 'MASK')
        hdu = fits.HDUList([fits.PrimaryHDU(), mask_hdu])
        out_path = f"{self.mask_dir}/fits_cats/{self.combine_band_names(bands)}_basemask.fits"
        os.makedirs("/".join(out_path.split("/")[:-1]), exist_ok = True)
        hdu.writeto(out_path, overwrite = True)
        galfind_logger.info(f"Created combined mask for {bands}")
        return out_path

    @staticmethod
    def clean_mask_regions(mask_path):
        # open region file
        if "_clean" not in mask_path:
            with open(mask_path, 'r') as f:
                lines = f.readlines()
                clean_mask_path = mask_path.replace(".reg", "_clean.reg")
                with open(clean_mask_path, 'w') as temp:          
                    for i, line in enumerate(lines):
                        # if line.startswith('physical'):
                        #     lines[i] = line.replace('physical', 'image')
                        if i <= 2:
                            temp.write(line)
                        if not (line.endswith(',0)\n') and line.startswith('circle')):
                            if (line.startswith('ellipse') and not line.endswith(',0)\n') and not (line.split(",")[3] == "0")) or line.startswith("box"):
                               temp.write(line)
            # insert original mask ds9 region file into an unclean folder
            os.makedirs(f"{funcs.split_dir_name(mask_path,'dir')}/unclean", exist_ok = True)
            os.rename(mask_path, f"{funcs.split_dir_name(mask_path,'dir')}/unclean/{funcs.split_dir_name(mask_path,'name')}")
            return clean_mask_path
        else:
            return mask_path
    
    # can be simplified with new masks
    def calc_unmasked_area(self, forced_phot_band = ["f277W", "f356W", "f444W"], masking_instrument_name = "NIRCam"):
        masking_bands = np.array([band for band in self.instrument.bands if band in Instrument.from_name(masking_instrument_name).bands])
        # make combined mask if required
        glob_mask_names = glob.glob(f"{self.mask_dir}/*{self.combine_band_names(masking_bands)}_*")
        if len(glob_mask_names) == 0:
            self.mask_paths[masking_instrument_name] = self.combine_masks(masking_bands)
        elif len(glob_mask_names) == 1:
            self.mask_paths[masking_instrument_name] = glob_mask_names[0]
        else:
            raise(Exception(f"More than 1 mask for {masking_bands}. Please change this in {self.mask_dir}"))
        # open detection image
        if type(forced_phot_band) not in [str, np.str_]:
            forced_phot_band = self.combine_band_names(forced_phot_band)

        pixel_scale = self.im_pixel_scales[forced_phot_band]
        print(f"pixel_scale = {pixel_scale}")
        
        full_mask = self.load_mask(masking_instrument_name, forced_phot_band)
        if self.is_blank:
            blank_mask = full_mask
        else:
            # make combined mask for masking_instrument_name blank field area
            glob_mask_names = glob.glob(f"{self.mask_dir}/*{self.combine_band_names(list(masking_bands) + ['blank'])}_*")
            if len(glob_mask_names) == 0:
                self.mask_paths[f"{masking_instrument_name}+blank"] = self.combine_masks(list(masking_bands) + ["blank"])
            elif len(glob_mask_names) == 1:
                self.mask_paths[f"{masking_instrument_name}+blank"] = glob_mask_names[0]
            else:
                raise(Exception(f"More than 1 mask for {masking_bands}. Please change this in {self.mask_dir}"))
            blank_mask = self.load_mask(f"{masking_instrument_name}+blank", forced_phot_band)
        
        unmasked_area_blank_modules = (((blank_mask.shape[0] * blank_mask.shape[1]) - np.sum(blank_mask)) * pixel_scale * pixel_scale).to(u.arcmin ** 2)
        print(f"unmasked_area_blank_modules = {unmasked_area_blank_modules}")
        output_path = f"/{config['DEFAULT']['GALFIND_WORK']}/Unmasked_areas/{masking_instrument_name}/{self.survey}_unmasked_area_{self.version}.txt"
        funcs.make_dirs(output_path)
        f = open(output_path, "w")
        f.write(f"# {self.survey} {self.version}, bands = {self.instrument.bands}; UNIT = {unmasked_area_blank_modules.unit}\n")
        f.write(f"{str(np.round(unmasked_area_blank_modules.value, 2))} # unmasked blank")
        if not self.is_blank:
            full_mask = self.load_mask(masking_instrument_name, forced_phot_band)
            unmasked_area_tot = (((full_mask.shape[0] * full_mask.shape[1]) - np.sum(full_mask)) * pixel_scale * pixel_scale).to(u.arcmin ** 2)
            unmasked_area_cluster_module = unmasked_area_tot - unmasked_area_blank_modules
            f.write("\n")
            f.write(f"{str(np.round(unmasked_area_cluster_module.value, 2))} # unmasked cluster")
        f.close()
        return unmasked_area_blank_modules

<<<<<<< HEAD
    def perform_aper_corrs(self): # not general
        overwrite = config["Depths"].getboolean("OVERWRITE_LOC_DEPTH_CAT")
        if overwrite:
            galfind_logger.info("OVERWRITE_LOC_DEPTH_CAT = YES, updating catalogue with aperture corrections.")
        cat = Table.read(self.sex_cat_master_path)
        if not "APERCORR" in cat.meta.keys() or overwrite:
            for i, band in enumerate(self.instrument.bands):
                mag_aper_corr_data = np.zeros(len(cat))
                flux_aper_corr_data = np.zeros(len(cat))
=======
    def make_loc_depth_cat(self, aper_diams = [0.32] * u.arcsec, n_samples = 5, forced_phot_band = "f444W", min_flux_pc_err_arr = [5, 10], fast = True):
        # if sextractor catalogue has not already been made, make it
        self.combine_sex_cats(forced_phot_band)
        # if depths havn't already been run, run them
        self.calc_depths(aper_diams = aper_diams, fast = fast)
        # correct the base sextractor catalogue to include local depth errors if not already done so
        self.loc_depth_cat_path = self.sex_cat_master_path.replace(".fits", "_loc_depth.fits")
        print(self.loc_depth_cat_path)
        overwrite = config["DEFAULT"].getboolean("OVERWRITE")
        if overwrite:
            galfind_logger.info("OVERWRITE = YES, so overwriting local depth catalogue if it exists.")
            
        if not Path(self.loc_depth_cat_path).is_file() or overwrite:
            if not config["DEFAULT"].getboolean("RUN"):
                galfind_logger.critical("RUN = YES, so not making local depth catalogue. Returning Error.")
                raise Exception(f"RUN = YES, and combination of {self.survey} {self.version} or {self.instrument.name} has not previously had local depth catalogue run.")

            print(f"Making local depth catalogue for {self.survey} {self.version} in {aper_diams} diameter apertures with min. error(s) {min_flux_pc_err_arr}%!")
            # open photometric data
            phot_data = fits.open(self.sex_cat_master_path)[1].data  
            for i, band in enumerate(tqdm(self.instrument.bands, desc = f"Making local depth catalogue", total = len(self.instrument))):
                
                im_data, im_header, seg_data, seg_header = self.load_data(band, incl_mask = False)
                wcs = WCS(im_header)
                
                # perform aperture correction
                # make new columns and overwrite them in the next couple of lines
                phot_data = make_new_fits_columns(phot_data, ["MAG_APER_" + band + "_aper_corr", "FLUX_APER_" + band + "_aper_corr"], \
                                            [phot_data["MAG_APER_" + band], phot_data["FLUX_APER_" + band]], \
                                                [phot_data.columns.formats[list(phot_data.columns.names).index("MAG_APER_" + band)], \
                                                 phot_data.columns.formats[list(phot_data.columns.names).index("FLUX_APER_" + band)]])
>>>>>>> b3d73517
                for j, aper_diam in enumerate(json.loads(config.get("SExtractor", "APERTURE_DIAMS")) * u.arcsec):
                    # assumes these have already been calculated for each band
                    mag_aper_corr_factor = self.instrument.aper_corr(aper_diam, band)
                    flux_aper_corr_factor = 10 ** (mag_aper_corr_factor / 2.5)
                    #print(band, aper_diam, mag_aper_corr_factor, flux_aper_corr_factor)
                    if j == 0:
                        # only aperture correct if flux is positive
                        mag_aper_corr_data = [(mag_aper[0] - mag_aper_corr_factor,) if flux_aper[0] > 0. else (mag_aper[0],) \
                            for mag_aper, flux_aper in zip(cat[f"MAG_APER_{band}"], cat[f"FLUX_APER_{band}"])]
                        flux_aper_corr_data = [(flux_aper[0] * flux_aper_corr_factor,) if flux_aper[0] > 0. else (flux_aper[0],) \
                            for flux_aper in cat[f"FLUX_APER_{band}"]]
                    else:
                        mag_aper_corr_data = [mag_aper_corr + (mag_aper[j] - mag_aper_corr_factor,) if flux_aper[j] > 0. else mag_aper_corr + (mag_aper[j],) \
                            for mag_aper_corr, mag_aper, flux_aper in zip(mag_aper_corr_data, cat[f"MAG_APER_{band}"], cat[f"FLUX_APER_{band}"])]
                        flux_aper_corr_data = [flux_aper_corr + (flux_aper[j] * flux_aper_corr_factor,) if flux_aper[j] > 0. else flux_aper_corr + (flux_aper[j],) \
                            for flux_aper_corr, flux_aper in zip(flux_aper_corr_data, cat[f"FLUX_APER_{band}"])]
                cat[f"MAG_APER_{band}_aper_corr"] = mag_aper_corr_data
                cat[f"FLUX_APER_{band}_aper_corr"] = flux_aper_corr_data
                cat[f"FLUX_APER_{band}_aper_corr_Jy"] = [tuple([funcs.flux_image_to_Jy(val, self.im_zps[band]) for val in element]) for element in cat[f"FLUX_APER_{band}_aper_corr"]]

        # update catalogue metadata
        #mag_aper_corrs = {f"HIERARCH Mag_aper_corrs_{aper_diam.value}as": tuple([np.round(self.instrument.aper_corr(aper_diam, band), decimals = 4) \
        #    for band in self.instrument.bands]) for aper_diam in json.loads(config.get("SExtractor", "APERTURE_DIAMS")) * u.arcsec}
        cat.meta = {**cat.meta, **{"APERCORR": True}} #, **mag_aper_corrs}
        # overwrite original catalogue with local depth columns
        cat.write(self.sex_cat_master_path, overwrite = True)    

    def make_loc_depth_cat(self, cat_creator, depth_mode = "n_nearest"):
        overwrite = config["Depths"].getboolean("OVERWRITE_LOC_DEPTH_CAT")
        if overwrite:
            galfind_logger.info("OVERWRITE_LOC_DEPTH_CAT = YES, updating catalogue with local depths.")
        
        cat = Table.read(self.sex_cat_master_path)
        # update catalogue with local depths if not already done so
        if "DEPTHS" not in cat.meta.keys() or overwrite:
            #mean_depths = {}
            #median_depths = {}
            diagnostic_name = ""
            for i, band in enumerate(self.instrument.bands):
                for j, aper_diam in enumerate(json.loads(config.get("SExtractor", "APERTURE_DIAMS")) * u.arcsec):
                    self.get_depth_dir(aper_diam)
                    #print(band, aper_diam)
                    h5_path = f"{self.depth_dirs[band]}/{depth_mode}/{band}.h5"
                    if Path(h5_path).is_file():
                        # open depth .h5
                        hf = h5py.File(h5_path, "r")
                        depths = np.array(hf["depths"])
                        diagnostics = np.array(hf["diagnostic"])
                        diagnostic_name_ = f"d_{int(np.array(hf['n_nearest']))}" if depth_mode == "n_nearest" \
                            else f"n_aper_{float(np.array(hf['region_radius_used_pix'])):.1f}" if depth_mode == "rolling" else None
                        if diagnostic_name_ == None:
                            raise(Exception("Invalid mode!"))
                        # make sure the same depth setup has been run in each band
                        if i == 0 and j == 0:
                            diagnostic_name = diagnostic_name_
                        assert(diagnostic_name_ == diagnostic_name)
                        # update depths with average depths in each region
                        nmad_grid = np.array(hf["nmad_grid"])
                        band_mean_depth = np.round(np.nanmean(nmad_grid), decimals = 3)
                        band_median_depth = np.round(np.nanmedian(nmad_grid), decimals = 3)
                        hf.close()
                    else:
                        depths = np.full(len(cat), np.nan)
                        diagnostics = np.full(len(cat), np.nan)
                        #band_mean_depth = np.nan
                        #band_median_depth = np.nan
                    if j == 0:
                        band_depths = [(depth,) for depth in depths]
                        band_diagnostics = [(diagnostic,) for diagnostic in diagnostics]
                        band_sigmas = [(funcs.n_sigma_detection(depth, mag_aper[0], self.im_zps[band]),) for depth, mag_aper in zip(depths, cat[f"MAG_APER_{band}"])]
                        #band_mean_depths = (band_mean_depth,)
                        #band_median_depths = (band_median_depth,)
                    else:
                        band_depths = [band_depth + (aper_diam_depth,) for band_depth, aper_diam_depth in zip(band_depths, depths)]
                        band_diagnostics = [band_diagnostic + (aper_diam_diagnostic,) for band_diagnostic, aper_diam_diagnostic in zip(band_diagnostics, diagnostics)]
                        band_sigmas = [band_sigma + (funcs.n_sigma_detection(depth, mag_aper[j], self.im_zps[band]),) for band_sigma, depth, mag_aper in zip(band_sigmas, depths, cat[f"MAG_APER_{band}"])]
                        #band_mean_depths = band_mean_depths + (band_mean_depth,)
                        #band_median_depths = band_median_depths + (band_median_depth,)
                
                # update band with depths and diagnostics
                cat[f"loc_depth_{band}"] = band_depths
                cat[f"{diagnostic_name}_{band}"] = band_diagnostics
                cat[f"sigma_{band}"] = band_sigmas
                # make local depth error columns in image units
                cat[f"FLUXERR_APER_{band}_loc_depth"] = [tuple([funcs.mag_to_flux(val, self.im_zps[band]) / 5. for val in element]) for element in band_depths]
                # impose n_pc min flux error and converting to Jy where appropriate
                if "APERCORR" in cat.meta.keys():
                    cat[f"FLUXERR_APER_{band}_loc_depth_{str(int(cat_creator.min_flux_pc_err))}pc_Jy"] = \
                        [tuple([funcs.flux_image_to_Jy(flux, self.im_zps[band]) * cat_creator.min_flux_pc_err / 100. if err / flux < cat_creator.min_flux_pc_err / 100. and flux > 0. \
                        else funcs.flux_image_to_Jy(flux, self.im_zps[band]) for flux, err in zip(flux_tup, err_tup)]) for flux_tup, err_tup in zip(cat[f"FLUX_APER_{band}_aper_corr"], cat[f"FLUXERR_APER_{band}_loc_depth"])]
                else:
                    raise(Exception("Couldn't make 'FLUXERR_APER_{band}_loc_depth_{str(int(cat_creator.min_flux_pc_err))}Jy' columns!"))
                # magnitude and magnitude error columns
                #mean_depths[band] = band_mean_depths
                #median_depths[band] = band_median_depths

        # update catalogue metadata
        cat.meta = {**cat.meta, **{"DEPTHS": True, "MINPCERR": cat_creator.min_flux_pc_err}} #, "Mean_depths": mean_depths, "Median_depths": median_depths}}
        #print(cat.meta)
        # overwrite original catalogue with local depth columns
        cat.write(self.sex_cat_master_path, overwrite = True)
        
    def get_depth_dir(self, aper_diam):
        self.depth_dirs = {}
        for band in self.instrument.bands:
            self.depth_dirs[band] = f"{config['Depths']['DEPTH_DIR']}/{self.instrument.instrument_from_band(band).name}/{self.version}/{self.survey}/{format(aper_diam.value, '.2f')}as"
            os.makedirs(self.depth_dirs[band], exist_ok = True)
        return self.depth_dirs
            
    def load_depths(self, aper_diam):
        self.get_depth_dir(aper_diam)
        self.depths = {}
        for band in self.instrument.bands:
            # load depths from saved .txt file
            depths = Table.read(f"{self.depth_dirs[band]}/{self.survey}_depths.txt", names = ["band", "depth"], format = "ascii")
            self.depths[band] = float(depths[depths["band"] == band]["depth"])
        return self.depths
    
    def calc_aper_radius_pix(self, aper_diam, band):
        return (aper_diam / (2 * self.im_pixel_scales[band])).value
    
    def calc_depths(self, aper_diams = [0.32] * u.arcsec, cat_creator = None, mode = "n_nearest", scatter_size = 0.1, distance_to_mask = 30, \
        region_radius_used_pix = 300, n_nearest = 200, coord_type = "sky", split_depth_min_size = 100_000, \
        split_depths_factor = 5, step_size = 100, excl_bands = [], n_jobs = 1):
        params = []
        # Look over all aperture diameters and bands  
        for aper_diam in aper_diams:
            # Generate folder for depths
            self.get_depth_dir(aper_diam)
            for band in self.instrument.bands:
                # Only run for non excluded bands
                if band not in excl_bands:
                    params.append((band, aper_diam, self.depth_dirs[band], mode, scatter_size, distance_to_mask, region_radius_used_pix, n_nearest, \
                    coord_type, split_depth_min_size, split_depths_factor, step_size, cat_creator))
        # Parallelise the calculation of depths for each band
<<<<<<< HEAD
        with tqdm_joblib(tqdm(desc = "Calculating depths", total = len(params))) as progress_bar:
            Parallel(n_jobs = n_jobs)(delayed(self.calc_band_depth)(param) for param in params)
    
    def calc_band_depth(self, params):
        # unpack parameters
        band, aper_diam, depth_dir, mode, scatter_size, distance_to_mask, region_radius_used_pix, n_nearest, \
            coord_type, split_depth_min_size, split_depths_factor, step_size, cat_creator = params
        # determine paths and whether to overwrite
        overwrite = config["Depths"].getboolean("OVERWRITE_DEPTHS")
        if overwrite:
            galfind_logger.info("OVERWRITE_DEPTHS = YES, re-doing depths should they exist.")
        grid_depth_path = f"{depth_dir}/{mode}/{band}.h5" # {str(int(n_split))}_region_grid_depths/
        os.makedirs("/".join(grid_depth_path.split("/")[:-1]), exist_ok = True)
        
        if not Path(grid_depth_path).is_file() or overwrite:
            # load the image/segmentation/mask data for the specific band
            im_data, im_header, seg_data, seg_header, mask = self.load_data(band, incl_mask = True)
            combined_mask = self.combine_seg_data_and_mask(seg_data = seg_data, mask = mask)
            wcs = WCS(im_header)
            radius_pix = self.calc_aper_radius_pix(aper_diam, band)
            
            # Load wht data if it has the correct type
            wht_data = self.load_wht(band)
            #print(f"wht_data = {wht_data}")
            if type(wht_data) == type(None):
                n_split = 1
            else:
                n_split = "auto"

            # load catalogue of given type
            cat = Table.read(self.sex_cat_master_path)
            
            # Place apertures in empty regions in the image
            xy = Depths.make_grid(im_data, combined_mask, radius = (aper_diam / 2.).value, 
                scatter_size = scatter_size, distance_to_mask = distance_to_mask, plot = False)
            #print(f"{len(xy)} empty apertures placed in {band}")
            
            # Make ds9 region file of apertures for compatability and debugging
            region_path = f"{depth_dir}/{mode}/{self.survey}_{self.version}_{band}.reg"
            Depths.make_ds9_region_file(xy, radius_pix, region_path, coordinate_type = 'pixel', 
                convert = False, wcs = wcs, pixel_scale = self.im_pixel_scales[band].value)
            
            # Get fluxes in regions
            fluxes = Depths.do_photometry(im_data, xy, radius_pix)
=======
        with tqdm_joblib(tqdm(desc = "Running local depths", total = len(params))) as progress_bar:
            Parallel(n_jobs=n_jobs)(delayed(self.calc_band_depth)(param) for param in params)
        # print table of depths for these bands
        header = "band, average_5sigma_depth"
        for band in run_bands:
            # Save local depths in both folders
            overwrite = config["DEFAULT"].getboolean("OVERWRITE")
            if overwrite:
                galfind_logger.info("OVERWRITE = YES, so overwriting survey_depths.txt if it exists.")
            
            if not Path(f"{self.depth_dirs[band]}/{self.survey}_depths.txt").is_file() or overwrite:
                if not config["DEFAULT"].getboolean("RUN"):
                    galfind_logger.info("RUN = YES, so not making depth output file. Returning Error.")
                    raise Exception(f"RUN = YES, and combination of {self.survey} {self.version} or {self.instrument.name} has not previously been run.")

                np.savetxt(f"{self.depth_dirs[band]}/{self.survey}_depths.txt", np.column_stack((np.array(run_bands), np.array(average_depths))), header = header, fmt = "%s")
            
    def calc_band_depth(self, params):
        band, xy_offset, aper_diam, size, n_busy_iters, number, mask_rad, aper_disp_rad, use_xy_offset_txt, plot, average_depths, run_bands, fast = params
        if plot:
            fig, ax = plt.subplots()
            self.plot_mask_regions_from_band(ax, band)
            self.plot_image_from_band(ax, band, show = True)
            fig, ax = plt.subplots()
            self.plot_mask_from_band(ax, band, show = True)
                  
        if use_xy_offset_txt:
            try:
                # use the xy_offset defined in .txt in appropriate folder
                xy_offset_path = f"{self.depth_dirs[band]}/offset_{band}.txt"
                xy_offset = list(np.genfromtxt(xy_offset_path, dtype = int))
                #print(f"xy_offset = {xy_offset}")
            except: # use default xy offset if this .txt does not exist
                pass

        overwrite = config["DEFAULT"].getboolean("OVERWRITE")
        if overwrite:
            galfind_logger.info("OVERWRITE = YES, so overwriting combined local depth catalogue if it exists.")
         
        if not Path(f"{self.depth_dirs[band]}/coord_{band}.reg").is_file() or not Path(f"{self.depth_dirs[band]}/{self.survey}_depths.txt").is_file() or not Path(f"{self.depth_dirs[band]}/coord_{band}.txt").is_file() or overwrite:
            if not config["DEFAULT"].getboolean("RUN"):
                galfind_logger.info("RUN = YES, so not loading region file. Returning Error.")
                raise Exception(f"RUN = YES, and combination of {self.survey} {self.version} or {self.instrument.name} has not previously been run.")

            xoff, yoff = calc_xy_offsets(xy_offset)
            im_data, im_header, seg_data, seg_header, mask = self.load_data(band)
            print(f"Finished loading {band}")

        # print(f"{self.depth_dirs[band]}/coord_{band}.txt")
        if overwrite:
            galfind_logger.info(f"OVERWRITE = YES, so overwriting coord_{band}.txt if it exists.")
        if not Path(f"{self.depth_dirs[band]}/coord_{band}.txt").is_file() or overwrite:
            if not config["DEFAULT"].getboolean("RUN"):
                galfind_logger.info("RUN = YES, so not placing depth regions. Returning Error.")
                raise Exception(f"RUN = YES, and combination of {self.survey} {self.version} or {self.instrument.name} has not previously been run.")

            # place apertures in blank regions of sky
            # print(f"Placing blank regions in {band}")
            # print(self.survey, xy_offset, self.im_pixel_scales[band], band, \
            #                                     aper_diam, size, n_busy_iters, number, mask_rad, aper_disp_rad, fast = fast)
            xcoord, ycoord = place_blank_regions(im_data, im_header, seg_data, mask, self.survey, xy_offset, self.im_pixel_scales[band], band, \
                                                aper_diam, size, n_busy_iters, number, mask_rad, aper_disp_rad, fast = fast)
            print(f"Finished placing blank regions in {band}")
            np.savetxt(f"{self.depth_dirs[band]}/coord_{band}.txt", np.column_stack((xcoord, ycoord)))
            # save xy offset for this field and band
            np.savetxt(f"{self.depth_dirs[band]}/offset_{band}.txt", np.column_stack((xoff, yoff)), header = "x_off, y_off", fmt = "%d %d")
        
        if overwrite:
            galfind_logger.info(f"OVERWRITE = YES, so overwriting coord_{band}.reg if it exists.")
        # read in aperture locations
        if not Path(f"{self.depth_dirs[band]}/coord_{band}.reg").is_file() or not Path(f"{self.depth_dirs[band]}/{self.survey}_depths.txt").is_file() or overwrite:
            if not config["DEFAULT"].getboolean("RUN"):
                galfind_logger.info("RUN = YES, so not placing depth regions. Returning Error.")
                raise Exception(f"RUN = YES, and combination of {self.survey} {self.version} or {self.instrument.name} has not previously been run.")

            aper_loc = np.loadtxt(f"{self.depth_dirs[band]}/coord_{band}.txt")
            xcoord = aper_loc[:, 0]
            ycoord = aper_loc[:, 1]
            index = np.argwhere(xcoord == 0.)
            xcoord = np.delete(xcoord, index)
            ycoord = np.delete(ycoord, index)
        
        if overwrite:
            galfind_logger.info(f"OVERWRITE = YES, so overwriting coord_{band}.reg if it exists.")
        # convert these to .reg region file
        if not Path(f"{self.depth_dirs[band]}/coord_{band}.reg").is_file() or overwrite:
            if not config["DEFAULT"].getboolean("RUN"):
                galfind_logger.info("RUN = YES, so not converting depth regions. Returning Error.")
                raise Exception(f"RUN = YES, and combination of {self.survey} {self.version} or {self.instrument.name} has not previously been run.")

            aper_loc_to_reg(xcoord, ycoord, WCS(im_header), aper_diam.value, f"{self.depth_dirs[band]}/coord_{band}.reg")
        
        r = self.calc_aper_radius_pix(aper_diam, band)
        if overwrite:
            galfind_logger.info(f"OVERWRITE = YES, so overwriting {self.depth_dirs[band]}/{self.survey}_depths.txt if it exists.")
        if not Path(f"{self.depth_dirs[band]}/{self.survey}_depths.txt").is_file() or overwrite:
            # plot the depths in the grid
            if not config["DEFAULT"].getboolean("RUN"):
                galfind_logger.info("RUN = YES, so not plotting depth regions. Returning Error.")
                raise Exception(f"RUN = YES, and combination of {self.survey} {self.version} or {self.instrument.name} has not previously been run.")

            plot_depths(im_data, self.depth_dirs[band], band, seg_data, xcoord, ycoord, xy_offset, r, size, self.im_zps[band])
            # calculate average depth
            average_depths.append(calc_5sigma_depth(xcoord, ycoord, im_data, r, self.im_zps[band], n_aper = len(xcoord))) 
            run_bands.append(band)
>>>>>>> b3d73517
            
            depths, diagnostic, depth_labels, final_labels = Depths.calc_depths(xy, fluxes, im_data, combined_mask, 
                    region_radius_used_pix = region_radius_used_pix, step_size = step_size, catalogue = cat, wcs = wcs, \
                    coord_type = coord_type, mode = mode, n_nearest = n_nearest, zero_point = self.im_zps[band], n_split = n_split, \
                    split_depth_min_size = split_depth_min_size, split_depths_factor = split_depths_factor, wht_data = wht_data)

            # calculate the depths for plotting purposes
            nmad_grid, num_grid, labels_grid, final_labels = Depths.calc_depths(xy, fluxes, im_data, combined_mask, 
                region_radius_used_pix = region_radius_used_pix, step_size = step_size, wcs = wcs, \
                coord_type = coord_type, mode = mode, n_nearest = n_nearest, zero_point = self.im_zps[band], \
                n_split = n_split, split_depth_min_size = split_depth_min_size, \
                split_depths_factor = split_depths_factor, wht_data = wht_data, provide_labels = final_labels)
            
            # write to .h5
            hf_save_names = self.get_depth_h5_labels()
            hf_save_data = [mode, aper_diam, scatter_size, distance_to_mask, region_radius_used_pix, \
                    n_nearest, split_depth_min_size, split_depths_factor, step_size, depths, \
                    diagnostic, depth_labels, final_labels, nmad_grid, num_grid, labels_grid]
            hf = h5py.File(grid_depth_path, "w")
            for name_i, data_i in zip(hf_save_names, hf_save_data):
                #print(name_i, data_i)
                hf.create_dataset(name_i, data = data_i)
            hf.close()

            self.plot_depth(band, cat_creator, mode, aper_diam)

    def plot_depth(self, band, cat_creator, mode, aper_diam): #, **kwargs):
        if cat_creator == None:
            galfind_logger.warning("Could not plot depths as cat_creator == None in Data.plot_depths()")
        else:
            self.get_depth_dir(aper_diam)
            save_path = f"{self.depth_dirs[band]}/{mode}/{band}_depths.png"
            # determine paths and whether to overwrite
            overwrite = config["Depths"].getboolean("OVERWRITE_DEPTH_PLOTS")
            if overwrite:
                galfind_logger.info("OVERWRITE_DEPTH_PLOTS = YES, re-doing depth plots.")
            if not Path(save_path).is_file() or overwrite:
                # load depth data
                h5_path = f"{self.depth_dirs[band]}/{mode}/{band}.h5"
                if not Path(h5_path).is_file():
                    raise(Exception(f"Must first run depths for {self.survey} {self.version} {band} {mode} {aper_diam} before plotting!"))
                hf = h5py.File(h5_path, "r")
                hf_output = {label: np.array(hf[label]) for label in self.get_depth_h5_labels()}
                hf.close()
                # load image and wcs
                im_data, im_header = self.load_im(band)
                wcs = WCS(im_header)
                # make combined mask
                combined_mask = self.combine_seg_data_and_mask(band)
                # load catalogue to calculate x/y image coordinates
                cat = Table.read(self.sex_cat_master_path)
                cat_x, cat_y = wcs.world_to_pixel(SkyCoord(cat[cat_creator.ra_dec_labels["RA"]], cat[cat_creator.ra_dec_labels["DEC"]]))
                
                depths_fig, depths_ax = Depths.show_depths(hf_output["nmad_grid"], hf_output["num_grid"], hf_output["step_size"], \
                    hf_output["region_radius_used_pix"], hf_output["labels_grid"], hf_output["depth_labels"], hf_output["depths"], hf_output["diagnostic"], cat_x, cat_y, 
                    combined_mask, hf_output["final_labels"], suptitle = f"{self.survey} {self.version} {band} Depths", save_path = save_path)

    @staticmethod
    def get_depth_h5_labels():
        return ["mode", "aper_diam", "scatter_size", "distance_to_mask", "region_radius_used_pix", \
            "n_nearest", "split_depth_min_size", "split_depths_factor", "step_size", "depths", \
            "diagnostic", "depth_labels", "final_labels", "nmad_grid", "num_grid", "labels_grid"]

# match sextractor catalogue codes
sex_id_params = ["NUMBER", "X_IMAGE", "Y_IMAGE", "ALPHA_J2000", "DELTA_J2000"]

def remove_non_band_dependent_sex_params(tab, sex_id_params = sex_id_params):
    for i, param in enumerate(sex_id_params):
        tab.remove_column(param)
    return tab

def add_band_suffix_to_cols(tab, band, sex_id_params = sex_id_params):
    for i, name in enumerate(tab.columns.copy()):
        if name not in sex_id_params: 
            tab.rename_column(name, name + "_" + band)
    return tab

# depth codes (taken from background_calc.py)

def log_transform(im): # function to transform fits image to log scaling
    '''returns log(image) scaled to the interval [0,1]'''
    try:
        (min, max) = (im[im > 0].min(), im.max())
        if (max > min) and (max > 0):
            return (np.log(im.clip(min, max)) - np.log(min)) / (np.log(max) - np.log(min))
    except:
        pass
    return im

# The below makes TQDM work with joblib
@contextlib.contextmanager
def tqdm_joblib(tqdm_object):
    """Context manager to patch joblib to report into tqdm progress bar given as argument"""
    class TqdmBatchCompletionCallback(joblib.parallel.BatchCompletionCallBack):
        def __call__(self, *args, **kwargs):
            tqdm_object.update(n=self.batch_size)
            return super().__call__(*args, **kwargs)

    old_batch_callback = joblib.parallel.BatchCompletionCallBack
    joblib.parallel.BatchCompletionCallBack = TqdmBatchCompletionCallback
    try:
        yield tqdm_object
    finally:
        joblib.parallel.BatchCompletionCallBack = old_batch_callback
        tqdm_object.close()
        
def is_blank_survey(survey):
    cluster_surveys = ["El-Gordo", "MACS-0416", "CLIO", "SMACS-0723"]
    if survey in cluster_surveys:
        return False
    else:
        return True

if __name__ == "__main__":
    pass
<|MERGE_RESOLUTION|>--- conflicted
+++ resolved
@@ -513,7 +513,6 @@
             return im_data, im_header, seg_data, seg_header, mask
         else:
             return im_data, im_header, seg_data, seg_header
-<<<<<<< HEAD
 
     def load_mask(self, mask_band):
         if ".fits" in self.mask_paths[mask_band]:
@@ -558,37 +557,6 @@
         combined_mask = np.logical_or(seg_data > 0, mask == 1).astype(int)
         return combined_mask
 
-=======
-    
-    def load_mask(self, mask_band, im_band, im_header = None, im_hdul = None, im_ext = None):
-        # if mask_band in ["blank", "cluster"]:
-        #     im_band = "f444W"
-        if im_header == None or im_hdul == None or im_ext == None:
-            im_hdul = fits.open(self.im_paths[im_band])
-            im_ext = self.im_exts[im_band]
-            im_header = im_hdul[im_ext].header
-        # if mask_band == "blank":
-        #     mask_file = pyregion.open(self.blank_mask_path)
-        # elif mask == "cluster":
-        #     mask_file = pyregion.open(self.cluster_mask_path)
-        # else:
-        mask_file = pyregion.open(self.mask_paths[mask_band]) # file for mask
-        mask_file = mask_file.as_imagecoord(im_header)
-        # time how long it takes to create the mask
-        start_time = time.time()
-        mask = mask_file.get_mask(hdu = im_hdul[im_ext])
-        end_time = time.time()
-        elapsed_time = end_time - start_time
-        galfind_logger.debug(f"Time to load mask for {mask_band}: {float(elapsed_time)} seconds")
-        return mask
-    
-    def load_wht(self, band, incl_header = False):
-        if not incl_header:
-            return fits.open(self.wht_paths[band])[self.wht_exts[band]].data
-        else:
-            return fits.open(self.wht_paths[band])[self.wht_exts[band]].data, fits.open(self.wht_paths[band])[self.wht_exts[band]].header
-        
->>>>>>> b3d73517
     def plot_image_from_band(self, ax, band, norm = LogNorm(vmin = 0., vmax = 10.), show = True):
         im_data = self.load_data(band, incl_mask = False)[0]
         self.plot_image_from_data(ax, im_data, band, norm, show)
@@ -706,24 +674,18 @@
         elif len(glob_mask_names) == 1:
             self.mask_paths[stack_band_name] = glob_mask_names[0]
         else:
-<<<<<<< HEAD
             raise(Exception(f"More than 1 mask for {stack_band_name}. Please change this in {self.mask_dir}"))
         
-        if not Path(self.im_paths[stack_band_name]).is_file():
-            funcs.make_dirs(self.im_paths[stack_band_name])
-=======
-            raise(Exception(f"More than 1 mask for {self.combine_band_names(bands)}. Please change this in {self.mask_dir}"))
         overwrite = config["DEFAULT"].getboolean("OVERWRITE")
         if overwrite:
             galfind_logger.info("OVERWRITE = YES, so overwriting stacked image if it exists.")
-     
-            
-        if not Path(self.im_paths[self.combine_band_names(bands)]).is_file() or overwrite:
-            if not config["DEFAULT"].getboolean("RUN"):
-                galfind_logger.critical("RUN = YES, so not stacking detection bands. Returning Error.")
-                raise Exception(f"RUN = YES, and combination of {self.survey} {self.version} or {self.instrument.name} has not previously been stacked.")
-            funcs.make_dirs(self.im_paths[self.combine_band_names(bands)])
->>>>>>> b3d73517
+    
+        if not Path(self.im_paths[stack_band_name]).is_file(): # or overwrite
+            # if not config["DEFAULT"].getboolean("RUN"):
+            #     galfind_logger.critical("RUN = YES, so not stacking detection bands. Returning Error.")
+            #     raise Exception(f"RUN = YES, and combination of {self.survey} {self.version} or {self.instrument.name} has not previously been stacked.")
+            funcs.make_dirs(self.im_paths[stack_band_name])
+            
             for pos, band in enumerate(bands):
                 if self.im_shapes[band] != self.im_shapes[bands[0]] or self.im_zps[band] != self.im_zps[bands[0]] or self.im_pixel_scales[band] != self.im_pixel_scales[bands[0]]:
                     raise Exception('All bands used in forced photometry stack must have the same shape, ZP and pixel scale!')
@@ -808,32 +770,18 @@
             sex_cat_path = self.sex_cat_path(band, self.forced_phot_band)
             galfind_logger.debug(f"band = {band}, sex_cat_path = {sex_cat_path} in Data.make_sex_cats")
             
+            # overwrite = config["DEFAULT"].getboolean("OVERWRITE")
+            # if overwrite:
+            #         galfind_logger.info("OVERWRITE = YES, so overwriting sextractor output if it exists.")
             # if not run before
-<<<<<<< HEAD
-            if not Path(sex_cat_path).is_file():
+            if not Path(sex_cat_path).is_file(): # or overwrite
+                # if not config["DEFAULT"].getboolean("RUN"):
+                #     galfind_logger.critical("RUN = YES, so not running sextractor. Returning Error.")
+                #     raise Exception(f"RUN = YES, and combination of {self.survey} {self.version} or {self.instrument.name} has not previously been run through sextractor.")
                 
                 # check whether the image of the forced photometry band and sextraction band have the same shape
                 if self.im_shapes[self.forced_phot_band] == self.im_shapes[band]:
                     sextract = True
-=======
-            overwrite = config["DEFAULT"].getboolean("OVERWRITE")
-            if overwrite:
-                    galfind_logger.info("OVERWRITE = YES, so overwriting sextractor output if it exists.")
-         
-            if not Path(sex_cat_path).is_file() or overwrite:
-                if not config["DEFAULT"].getboolean("RUN"):
-                    galfind_logger.critical("RUN = YES, so not running sextractor. Returning Error.")
-                    raise Exception(f"RUN = YES, and combination of {self.survey} {self.version} or {self.instrument.name} has not previously been run through sextractor.")
-                # SExtractor bash script python wrapper
-                if self.im_shapes[self.forced_phot_band] == self.im_shapes[band] and self.wht_types[self.forced_phot_band] == self.wht_types[band]:
-                    process = subprocess.Popen(["./make_sex_cat.sh", config['DEFAULT']['GALFIND_WORK'], self.im_paths[band], str(self.im_pixel_scales[band]), \
-                                        str(self.im_zps[band]), self.instrument.instrument_from_band(band).name, self.survey, band, self.version, \
-                                            self.forced_phot_band, self.im_paths[self.forced_phot_band], str(self.wht_paths[band]), str(self.wht_exts[band]), \
-                                            str(self.im_exts[band]), self.wht_paths[self.forced_phot_band], str(self.im_exts[self.forced_phot_band]), self.wht_types[band], 
-                                            str(self.wht_exts[self.forced_phot_band]), sex_config_path, params_path])
-                    process.wait()
-                # Use photutils
->>>>>>> b3d73517
                 else:
                     sextract = False
                 # check whether the band and forced phot band have error maps with consistent types
@@ -1116,7 +1064,6 @@
         f.close()
         return unmasked_area_blank_modules
 
-<<<<<<< HEAD
     def perform_aper_corrs(self): # not general
         overwrite = config["Depths"].getboolean("OVERWRITE_LOC_DEPTH_CAT")
         if overwrite:
@@ -1126,39 +1073,6 @@
             for i, band in enumerate(self.instrument.bands):
                 mag_aper_corr_data = np.zeros(len(cat))
                 flux_aper_corr_data = np.zeros(len(cat))
-=======
-    def make_loc_depth_cat(self, aper_diams = [0.32] * u.arcsec, n_samples = 5, forced_phot_band = "f444W", min_flux_pc_err_arr = [5, 10], fast = True):
-        # if sextractor catalogue has not already been made, make it
-        self.combine_sex_cats(forced_phot_band)
-        # if depths havn't already been run, run them
-        self.calc_depths(aper_diams = aper_diams, fast = fast)
-        # correct the base sextractor catalogue to include local depth errors if not already done so
-        self.loc_depth_cat_path = self.sex_cat_master_path.replace(".fits", "_loc_depth.fits")
-        print(self.loc_depth_cat_path)
-        overwrite = config["DEFAULT"].getboolean("OVERWRITE")
-        if overwrite:
-            galfind_logger.info("OVERWRITE = YES, so overwriting local depth catalogue if it exists.")
-            
-        if not Path(self.loc_depth_cat_path).is_file() or overwrite:
-            if not config["DEFAULT"].getboolean("RUN"):
-                galfind_logger.critical("RUN = YES, so not making local depth catalogue. Returning Error.")
-                raise Exception(f"RUN = YES, and combination of {self.survey} {self.version} or {self.instrument.name} has not previously had local depth catalogue run.")
-
-            print(f"Making local depth catalogue for {self.survey} {self.version} in {aper_diams} diameter apertures with min. error(s) {min_flux_pc_err_arr}%!")
-            # open photometric data
-            phot_data = fits.open(self.sex_cat_master_path)[1].data  
-            for i, band in enumerate(tqdm(self.instrument.bands, desc = f"Making local depth catalogue", total = len(self.instrument))):
-                
-                im_data, im_header, seg_data, seg_header = self.load_data(band, incl_mask = False)
-                wcs = WCS(im_header)
-                
-                # perform aperture correction
-                # make new columns and overwrite them in the next couple of lines
-                phot_data = make_new_fits_columns(phot_data, ["MAG_APER_" + band + "_aper_corr", "FLUX_APER_" + band + "_aper_corr"], \
-                                            [phot_data["MAG_APER_" + band], phot_data["FLUX_APER_" + band]], \
-                                                [phot_data.columns.formats[list(phot_data.columns.names).index("MAG_APER_" + band)], \
-                                                 phot_data.columns.formats[list(phot_data.columns.names).index("FLUX_APER_" + band)]])
->>>>>>> b3d73517
                 for j, aper_diam in enumerate(json.loads(config.get("SExtractor", "APERTURE_DIAMS")) * u.arcsec):
                     # assumes these have already been calculated for each band
                     mag_aper_corr_factor = self.instrument.aper_corr(aper_diam, band)
@@ -1294,7 +1208,6 @@
                     params.append((band, aper_diam, self.depth_dirs[band], mode, scatter_size, distance_to_mask, region_radius_used_pix, n_nearest, \
                     coord_type, split_depth_min_size, split_depths_factor, step_size, cat_creator))
         # Parallelise the calculation of depths for each band
-<<<<<<< HEAD
         with tqdm_joblib(tqdm(desc = "Calculating depths", total = len(params))) as progress_bar:
             Parallel(n_jobs = n_jobs)(delayed(self.calc_band_depth)(param) for param in params)
     
@@ -1339,113 +1252,6 @@
             
             # Get fluxes in regions
             fluxes = Depths.do_photometry(im_data, xy, radius_pix)
-=======
-        with tqdm_joblib(tqdm(desc = "Running local depths", total = len(params))) as progress_bar:
-            Parallel(n_jobs=n_jobs)(delayed(self.calc_band_depth)(param) for param in params)
-        # print table of depths for these bands
-        header = "band, average_5sigma_depth"
-        for band in run_bands:
-            # Save local depths in both folders
-            overwrite = config["DEFAULT"].getboolean("OVERWRITE")
-            if overwrite:
-                galfind_logger.info("OVERWRITE = YES, so overwriting survey_depths.txt if it exists.")
-            
-            if not Path(f"{self.depth_dirs[band]}/{self.survey}_depths.txt").is_file() or overwrite:
-                if not config["DEFAULT"].getboolean("RUN"):
-                    galfind_logger.info("RUN = YES, so not making depth output file. Returning Error.")
-                    raise Exception(f"RUN = YES, and combination of {self.survey} {self.version} or {self.instrument.name} has not previously been run.")
-
-                np.savetxt(f"{self.depth_dirs[band]}/{self.survey}_depths.txt", np.column_stack((np.array(run_bands), np.array(average_depths))), header = header, fmt = "%s")
-            
-    def calc_band_depth(self, params):
-        band, xy_offset, aper_diam, size, n_busy_iters, number, mask_rad, aper_disp_rad, use_xy_offset_txt, plot, average_depths, run_bands, fast = params
-        if plot:
-            fig, ax = plt.subplots()
-            self.plot_mask_regions_from_band(ax, band)
-            self.plot_image_from_band(ax, band, show = True)
-            fig, ax = plt.subplots()
-            self.plot_mask_from_band(ax, band, show = True)
-                  
-        if use_xy_offset_txt:
-            try:
-                # use the xy_offset defined in .txt in appropriate folder
-                xy_offset_path = f"{self.depth_dirs[band]}/offset_{band}.txt"
-                xy_offset = list(np.genfromtxt(xy_offset_path, dtype = int))
-                #print(f"xy_offset = {xy_offset}")
-            except: # use default xy offset if this .txt does not exist
-                pass
-
-        overwrite = config["DEFAULT"].getboolean("OVERWRITE")
-        if overwrite:
-            galfind_logger.info("OVERWRITE = YES, so overwriting combined local depth catalogue if it exists.")
-         
-        if not Path(f"{self.depth_dirs[band]}/coord_{band}.reg").is_file() or not Path(f"{self.depth_dirs[band]}/{self.survey}_depths.txt").is_file() or not Path(f"{self.depth_dirs[band]}/coord_{band}.txt").is_file() or overwrite:
-            if not config["DEFAULT"].getboolean("RUN"):
-                galfind_logger.info("RUN = YES, so not loading region file. Returning Error.")
-                raise Exception(f"RUN = YES, and combination of {self.survey} {self.version} or {self.instrument.name} has not previously been run.")
-
-            xoff, yoff = calc_xy_offsets(xy_offset)
-            im_data, im_header, seg_data, seg_header, mask = self.load_data(band)
-            print(f"Finished loading {band}")
-
-        # print(f"{self.depth_dirs[band]}/coord_{band}.txt")
-        if overwrite:
-            galfind_logger.info(f"OVERWRITE = YES, so overwriting coord_{band}.txt if it exists.")
-        if not Path(f"{self.depth_dirs[band]}/coord_{band}.txt").is_file() or overwrite:
-            if not config["DEFAULT"].getboolean("RUN"):
-                galfind_logger.info("RUN = YES, so not placing depth regions. Returning Error.")
-                raise Exception(f"RUN = YES, and combination of {self.survey} {self.version} or {self.instrument.name} has not previously been run.")
-
-            # place apertures in blank regions of sky
-            # print(f"Placing blank regions in {band}")
-            # print(self.survey, xy_offset, self.im_pixel_scales[band], band, \
-            #                                     aper_diam, size, n_busy_iters, number, mask_rad, aper_disp_rad, fast = fast)
-            xcoord, ycoord = place_blank_regions(im_data, im_header, seg_data, mask, self.survey, xy_offset, self.im_pixel_scales[band], band, \
-                                                aper_diam, size, n_busy_iters, number, mask_rad, aper_disp_rad, fast = fast)
-            print(f"Finished placing blank regions in {band}")
-            np.savetxt(f"{self.depth_dirs[band]}/coord_{band}.txt", np.column_stack((xcoord, ycoord)))
-            # save xy offset for this field and band
-            np.savetxt(f"{self.depth_dirs[band]}/offset_{band}.txt", np.column_stack((xoff, yoff)), header = "x_off, y_off", fmt = "%d %d")
-        
-        if overwrite:
-            galfind_logger.info(f"OVERWRITE = YES, so overwriting coord_{band}.reg if it exists.")
-        # read in aperture locations
-        if not Path(f"{self.depth_dirs[band]}/coord_{band}.reg").is_file() or not Path(f"{self.depth_dirs[band]}/{self.survey}_depths.txt").is_file() or overwrite:
-            if not config["DEFAULT"].getboolean("RUN"):
-                galfind_logger.info("RUN = YES, so not placing depth regions. Returning Error.")
-                raise Exception(f"RUN = YES, and combination of {self.survey} {self.version} or {self.instrument.name} has not previously been run.")
-
-            aper_loc = np.loadtxt(f"{self.depth_dirs[band]}/coord_{band}.txt")
-            xcoord = aper_loc[:, 0]
-            ycoord = aper_loc[:, 1]
-            index = np.argwhere(xcoord == 0.)
-            xcoord = np.delete(xcoord, index)
-            ycoord = np.delete(ycoord, index)
-        
-        if overwrite:
-            galfind_logger.info(f"OVERWRITE = YES, so overwriting coord_{band}.reg if it exists.")
-        # convert these to .reg region file
-        if not Path(f"{self.depth_dirs[band]}/coord_{band}.reg").is_file() or overwrite:
-            if not config["DEFAULT"].getboolean("RUN"):
-                galfind_logger.info("RUN = YES, so not converting depth regions. Returning Error.")
-                raise Exception(f"RUN = YES, and combination of {self.survey} {self.version} or {self.instrument.name} has not previously been run.")
-
-            aper_loc_to_reg(xcoord, ycoord, WCS(im_header), aper_diam.value, f"{self.depth_dirs[band]}/coord_{band}.reg")
-        
-        r = self.calc_aper_radius_pix(aper_diam, band)
-        if overwrite:
-            galfind_logger.info(f"OVERWRITE = YES, so overwriting {self.depth_dirs[band]}/{self.survey}_depths.txt if it exists.")
-        if not Path(f"{self.depth_dirs[band]}/{self.survey}_depths.txt").is_file() or overwrite:
-            # plot the depths in the grid
-            if not config["DEFAULT"].getboolean("RUN"):
-                galfind_logger.info("RUN = YES, so not plotting depth regions. Returning Error.")
-                raise Exception(f"RUN = YES, and combination of {self.survey} {self.version} or {self.instrument.name} has not previously been run.")
-
-            plot_depths(im_data, self.depth_dirs[band], band, seg_data, xcoord, ycoord, xy_offset, r, size, self.im_zps[band])
-            # calculate average depth
-            average_depths.append(calc_5sigma_depth(xcoord, ycoord, im_data, r, self.im_zps[band], n_aper = len(xcoord))) 
-            run_bands.append(band)
->>>>>>> b3d73517
             
             depths, diagnostic, depth_labels, final_labels = Depths.calc_depths(xy, fluxes, im_data, combined_mask, 
                     region_radius_used_pix = region_radius_used_pix, step_size = step_size, catalogue = cat, wcs = wcs, \
