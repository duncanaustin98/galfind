#!/usr/bin/env python3
# -*- coding: utf-8 -*-
"""
Created on Wed May 17 14:20:31 2023

@author: austind
"""

from __future__ import absolute_import
from photutils import Background2D, MedianBackground, SkyCircularAperture, aperture_photometry
import numpy as np
from astropy.io import fits
from random import randrange
from pathlib import Path
import sep # sextractor for python
import matplotlib.pyplot as plt
import cv2
import math
import timeit
from mpl_toolkits.axes_grid1 import make_axes_locatable
from astropy.wcs.utils import pixel_to_skycoord
from astropy.coordinates import search_around_sky, SkyCoord
from astropy.visualization.mpl_normalize import ImageNormalize
import astropy.visualization as vis
from matplotlib.colors import LogNorm
from astropy.table import Table, hstack, vstack, Column
from copy import copy, deepcopy
import pyregion
from regions import Regions
import subprocess
import time
import glob
import astropy.units as u
import os
import sys
from astropy.wcs import WCS
import matplotlib.pyplot as plt
from matplotlib import cm
from tqdm import tqdm
import json
from joblib import Parallel, delayed
import contextlib
import joblib
import h5py
from tqdm import tqdm
import logging
from astroquery.gaia import Gaia

from .Instrument import Instrument, ACS_WFC, WFC3_IR, NIRCam, MIRI, Combined_Instrument
from . import config, galfind_logger, Depths
from . import useful_funcs_austind as funcs
from .decorators import run_in_dir, hour_timer, email_update

# GALFIND data object
class Data:
    
    def __init__(self, instrument, im_paths, im_exts, im_pixel_scales, im_shapes, im_zps, wht_paths, wht_exts, rms_err_paths, rms_err_exts, \
        seg_paths, mask_paths, cluster_mask_path, blank_mask_path, survey, version, cat_path = "", is_blank = True, alignment_band = "F444W", RGB_method = "trilogy"):
        
        # sort dicts from blue -> red bands in ascending wavelength order
        self.im_paths = dict(sorted(im_paths.items()))
        self.im_exts = dict(sorted(im_exts.items()))
        self.survey = survey
        self.version = version
        self.instrument = instrument
        self.is_blank = is_blank
        self.im_zps = im_zps
        self.wht_paths = wht_paths
        self.wht_exts = wht_exts
        self.rms_err_paths = rms_err_paths
        self.rms_err_exts = rms_err_exts
        self.im_pixel_scales = im_pixel_scales
        self.im_shapes = im_shapes
        # ensure alignment band exists
        if alignment_band not in self.instrument.band_names:
            galfind_logger.critical(f"Alignment band = {alignment_band} does not exist in instrument!")
        else:
            self.alignment_band = alignment_band

        if cat_path == "":
            pass
        elif type(cat_path) == str:
            self.cat_path = cat_path
        else:
            raise(Exception(f"cat_path = {cat_path} has type = '{type(cat_path)}', which is not 'str'!"))

        # make segmentation maps from image paths if they don't already exist
        for i, (band, seg_path) in enumerate(seg_paths.items()):
            #print(band, seg_path)
            if (seg_path == "" or seg_path == []):
                self.make_seg_map(band)
            # load segmentation map
            seg_paths[band] = glob.glob(f"{config['DEFAULT']['GALFIND_WORK']}/SExtractor/{self.instrument.instrument_from_band(band).name}/{version}/{survey}/{survey}*{band}_{band}*{version}*seg.fits")[0]
        self.seg_paths = dict(sorted(seg_paths.items())) 
        # make masks from image paths if they don't already exist
        self.mask_dir = f"{config['DEFAULT']['GALFIND_WORK']}/Masks/{survey}"
        for i, (band, mask_path) in enumerate(mask_paths.items()):
            # the input mask path is a pixel mask
            if ".fits" in mask_path:
                pass
            # convert region mask to pixel mask
            elif ".reg" in mask_path:
                # clean region mask of any zero size regions
                mask_path = self.clean_mask_regions(mask_path)
                mask_paths[band] = self.mask_reg_to_pix(band, mask_path)
            else:
                # make an pixel mask automatically for the band
                mask_paths[band] = self.make_mask(band)
            
        self.mask_paths = dict(sorted(mask_paths.items()))

        if is_blank:
            galfind_logger.info(f"{survey} is a BLANK field!")
            self.blank_mask_path = ""
            self.cluster_mask_path = ""
        else:
            galfind_logger.info(f"{survey} is a CLUSTER field!")
            for mask_path, mask_type in zip([blank_mask_path, cluster_mask_path], ["blank", "cluster"]):
                if ".fits" in mask_path:
                    pass
                elif ".reg" in mask_path:
                    mask_path = self.clean_mask_regions(mask_path)
                    mask_path = self.mask_reg_to_pix(self.alignment_band, mask_path)
                else:
                    galfind_logger.critical(f"{mask_type.capitalize()} mask does not exist for {survey} and no blank field/cluster auto-masking has yet been implemented!")
            self.blank_mask_path = blank_mask_path
            self.cluster_mask_path = cluster_mask_path
        
        # find common directories for im/seg/rms_err/wht maps
        self.common_dirs = {}
        galfind_logger.warning(f"self.common_dirs has errors when the len(rms_err_paths) = {len(self.rms_err_paths)} != len(wht_paths) = {len(self.wht_paths)}")
        for paths, key in zip([im_paths, seg_paths, mask_paths, rms_err_paths, wht_paths], ["SCI", "SEG", "MASK", "ERR", "WHT"]):
            try:
                for band in self.instrument.band_names:
                    assert("/".join(paths[band].split("/")[:-1]) == "/".join(paths[self.instrument.band_names[0]].split("/")[:-1]))
                self.common_dirs[key] = "/".join(paths[self.instrument.band_names[0]].split("/")[:-1])
                galfind_logger.info(f"Common directory found for {key}: {self.common_dirs[key]}")
            except AssertionError:
                galfind_logger.info(f"No common directory for {key}")

        # find other things in common between bands
        self.common = {}
        for label, item_dict in zip(["ZERO POINT", "PIXEL SCALE", "SCI SHAPE"], [self.im_zps, self.im_pixel_scales, self.im_shapes]):
            try:
                for band in self.instrument.band_names:
                    assert(item_dict[band] == item_dict[self.instrument.band_names[0]])
                self.common[label] = item_dict[self.instrument.band_names[0]]
                galfind_logger.info(f"Common {label} found")
            except AssertionError:
                galfind_logger.info(f"No common {label}")

        # make RGB using the default method if the science images have a common shape
        if "SCI SHAPE" in self.common.keys() and type(RGB_method) != type(None):
            split_bands = np.split(self.instrument.band_names, \
                [int(np.round(len(self.instrument.band_names) / 3, 0)), -int(np.round(len(self.instrument.band_names) / 3, 0))])
            self.make_RGB(list(split_bands[0]), list(split_bands[1]), list(split_bands[2]), RGB_method)
            #split_bands = np.take(self.instrument.band_names, [0, int(len(self.instrument.band_names) / 2), -1])
            #self.make_RGB([split_bands[0]], [split_bands[1]], [split_bands[2]], RGB_method)

        print(str(self))

    @classmethod
    def from_pipeline(cls, survey, version = "v9", instruments = ['NIRCam', 'ACS_WFC', 'WFC3_IR'], excl_bands = [], pix_scales = ['30mas', '60mas']):
        instruments_obj = {'NIRCam': NIRCam(excl_bands = excl_bands), 'ACS_WFC': ACS_WFC(excl_bands = excl_bands), 'WFC3_IR': WFC3_IR(excl_bands = excl_bands)}
        # Build a combined instrument object
        comb_instrument_created = False
        
        im_paths = {} 
        im_exts = {}
        seg_paths = {}
        wht_paths = {}
        wht_exts = {}
        rms_err_paths = {}
        rms_err_exts = {}
        im_pixel_scales = {}
        im_zps = {}
        im_shapes = {}
        mask_paths = {}
        depth_dir = {}
        is_blank = is_blank_survey(survey)

        version_to_dir = {"v8b": "mosaic_1084_wispfix", "v8c": "mosaic_1084_wispfix2", "v8d": "mosaic_1084_wispfix3", \
            "v9": "mosaic_1084_wisptemp2", "v10": "mosaic_1084_wispscale", "v11": "mosaic_1084_wispnathan"}

        for instrument in instruments:
            instrument = instruments_obj[instrument]
            if instrument.name == "NIRCam":
                # should generalize this more
                if version in ["v7", "v8", "v8a", "v8e", "v8f", "lit_version"]:
                    if version == "v7":
                        ceers_im_dirs = {f"CEERSP{str(i + 1)}": f"ceers/mosaic_0995/P{str(i + 1)}" for i in range(10)}
                        survey_im_dirs = {"SMACS-0723": "SMACS-0723/mosaic_0995", "GLASS": "glass_0995/mosaic_v5", "MACS-0416": "MACS0416/mosaic_0995_v1", \
                                "El-Gordo": "elgordo/mosaic_0995_v1", "NEP": "NEP/mosaic", "NEP-2": "NEP-2/mosaic_0995", "NGDEEP": "NGDEEP/mosaic", \
                                                "CLIO": "CLIO/mosaic_0995_2"} | ceers_im_dirs
                    elif version == "v8": #pmap == "1084":
                        ceers_im_dirs = {f"CEERSP{str(i + 1)}": f"ceers/mosaic_1084/P{str(i + 1)}" for i in range(10)}
                        survey_im_dirs = {"CLIO": "CLIO/mosaic_1084", "El-Gordo": "elgordo/mosaic_1084", "GLASS": "GLASS-12/mosaic_1084", "NEP": "NEP/mosaic_1084", \
                                    "NEP-2": "NEP-2/mosaic_1084", "NEP-3": "NEP-3/mosaic_1084", "SMACS-0723": "SMACS0723/mosaic_1084", "MACS-0416": "MACS0416/mosaic_1084_v3"} | ceers_im_dirs
                    elif version == "v8a":
                        ceers_im_dirs = {f"CEERSP{str(i + 1)}": f"CEERSP{str(i + 1)}/mosaic_1084_182" for i in range(10)}
                        survey_im_dirs = {"CLIO": "CLIO/mosaic_1084_182", "El-Gordo": "elgordo/mosaic_1084_182", "NEP-1": "NEP-1/mosaic_1084_182", "NEP-2": "NEP-2/mosaic_1084_182", \
                                        "NEP-3": "NEP-3/mosaic_1084_182", "NEP-4": "NEP-4/mosaic_1084_182", "MACS-0416": "MACS0416/mosaic_1084_182", "GLASS": "GLASS-12/mosaic_1084_182", "SMACS-0723": "SMACS0723/mosaic_1084_182"} | ceers_im_dirs
                    elif version == "v8e" or version == "v8f":
                        survey_im_dirs = {survey: f"{survey}/mosaic_1084_wisptemp2"}
                    elif version == "lit_version":
                        survey_im_dirs = {"JADES-DR1": "JADES/DR1"}
                    survey_im_dirs = {key: f"/raid/scratch/data/jwst/{value}" for (key, value) in survey_im_dirs.items()}
                    survey_dir = survey_im_dirs[survey]
                else:
                    assert version.split("_")[0] in version_to_dir.keys(), galfind_logger.critical(f"Invalid version = {version}. {version.split('_')[0]} must be in {np.array(version_to_dir.keys())} Terminating!")
                    survey_dir = f"{config['DEFAULT']['GALFIND_DATA']}/{instrument.facility.lower()}/{survey}/{version_to_dir[version.split('_')[0]]}"
                    if len(version.split('_')) > 1:
                        survey_dir += f"_{'_'.join(version.split('_')[1:])}"

                if version == "lit_version":
                    im_path_arr = np.array(glob.glob(f"{survey_dir}/*_drz.fits"))
                else:
                    #im_path_arr = np.array(glob.glob(f"{survey_dir}/*_i2d*.fits"))
                    im_path_arr = np.array(glob.glob(f"{survey_dir}/*.fits"))
                
                # obtain available bands from image paths
                bands = np.array([band for path in im_path_arr for band in instrument.band_names if band.upper() in path \
                    or band.lower() in path or band.lower().replace('f', 'F') in path or band.upper().replace('F', 'f') in path])
                galfind_logger.warning("Should check more thoroughly to ensure there are not multiple band names in an image path!")

                # If band not used in instrument, remove it
                for band in instrument.band_names:
                    if band not in bands:
                        instrument.remove_band(band)
                    else:
                        # Maybe generalize this
                        #print("Generalize on line 177 of Data.from_pipeline()")
                        im_pixel_scales[band] = 0.03 * u.arcsec
                        im_zps[band] = 28.08
                        galfind_logger.debug(f"im_zp[{band}] = 28.08 only for pixel scale of 0.03 arcsec! This will change if different images are used!")
                # If no images found for this instrument, don't add it to the combined instrument
                if len(bands) != 0:
                    if comb_instrument_created:
                        comb_instrument += instrument
                    else:
                        comb_instrument = instrument
                        comb_instrument_created = True

                for i, band in enumerate(bands):
                    # obtains all image paths from the correct band 
                    im_paths_band = [im_path for im_path in im_path_arr if band.lower() in im_path or band in im_path or \
                                      band.replace("f", "F").replace("W", "w") in im_path or band.upper() in im_path]
                    # checks to see if there is just one singular image for the given band
                    if len(im_paths_band) == 1:
                        im_paths[band] = im_paths_band[0]
                    else:
                        raise(Exception(f"Multiple images found for {band} in {survey} {version}"))
                    
                    im_hdul = fits.open(im_paths[band])
                    # obtain appropriate extension from the image
                    for j, im_hdu in enumerate(im_hdul):
                        #print(im_hdu.name)
                        if im_hdu.name == "SCI":
                            im_exts[band] = int(j)
                            im_shapes[band] = im_hdu.data.shape
                        if im_hdu.name == 'WHT':
                            wht_exts[band] = int(j)
                            wht_paths[band] = str(im_paths[band])
                        if im_hdu.name == 'ERR':
                            rms_err_exts[band] = int(j)
                            rms_err_paths[band] = str(im_paths[band])
                        
                    # need to change this to work if there are no segmentation maps (with the [0] indexing)

            elif instrument.name in ["ACS_WFC", 'WFC3_IR']:
                # Iterate through bands and check if images exist 
                any_path_found = False
                for band, band_name in zip(instrument, instrument.band_names):
                    path_found = False
                    for pix_scale in pix_scales:
                        glob_paths = glob.glob(f"{config['DEFAULT']['GALFIND_DATA']}/hst/{survey}/{instrument.name}/{pix_scale}/*{band_name.lower()}*_drz.fits")
                        glob_paths += glob.glob(f"{config['DEFAULT']['GALFIND_DATA']}/hst/{survey}/{instrument.name}/{pix_scale}/*{band_name.upper()}*_drz.fits")
                        glob_paths += glob.glob(f"{config['DEFAULT']['GALFIND_DATA']}/hst/{survey}/{instrument.name}/{pix_scale}/*{band_name.lower().replace('f', 'F')}*_drz.fits")
                        glob_paths += glob.glob(f"{config['DEFAULT']['GALFIND_DATA']}/hst/{survey}/{instrument.name}/{pix_scale}/*{band_name.upper().replace('F', 'f')}*_drz.fits")
                        # Make sure no duplicates
                        glob_paths = list(set(glob_paths))
                       
                        if len(glob_paths) == 0:
                            galfind_logger.debug(f"No image path found for {survey} {version} {band_name} {pix_scale}!")
                        elif len(glob_paths) == 1:
                            path = Path(glob_paths[0])
                            any_path_found = True
                            path_found = True
                            break
                        else:
                            raise(Exception("Multiple image paths found for {survey} {version} {band} {pix_scale}!"))

                    # If no images found, remove band from instrument
                    if not path_found:
                        instrument.remove_band(band)
                    else:
                        # otherwise open band, work out if it has a weight map, calc zero point and image scale
                        hdul = fits.open(str(path))
                        
                        im_paths[band] = str(path)
                        # Not great to use try/except but not sure how else to do it with index_of
                        try:
                            im_exts[band_name] = hdul.index_of('SCI')
                        except KeyError:
                            #print(f"No 'SCI' extension for {band} image. Default to im_ext = 0!")
                            im_exts[band_name] = 0
                        # Get header of image extension
                        imheader = hdul[im_exts[band_name]].header
                        im_shapes[band_name] = hdul[im_exts[band_name]].data.shape

                        for map_paths, map_exts, map_type in zip([wht_paths, rms_err_paths], [wht_exts, rms_err_exts], ["WHT", "ERR"]):
                            try:
                                map_exts[band_name] = hdul.index_of(map_type)
                                map_paths[band_name] = str(path)
                            except KeyError:
                                glob_paths = glob.glob(f"{config['DEFAULT']['GALFIND_DATA']}/hst/{survey}/{instrument.name}/{pix_scale}/*{band_name.lower()}*_{map_type.lower()}.fits")
                                glob_paths += glob.glob(f"{config['DEFAULT']['GALFIND_DATA']}/hst/{survey}/{instrument.name}/{pix_scale}/*{band_name.upper()}*_{map_type.lower()}.fits")
                                glob_paths += glob.glob(f"{config['DEFAULT']['GALFIND_DATA']}/hst/{survey}/{instrument.name}/{pix_scale}/*{band_name.lower().replace('f', 'F')}*_{map_type.lower()}.fits")
                                glob_paths += glob.glob(f"{config['DEFAULT']['GALFIND_DATA']}/hst/{survey}/{instrument.name}/{pix_scale}/*{band_name.upper().replace('F', 'f')}*_{map_type.lower()}.fits")
                                if map_type == "ERR":
                                    glob_paths += glob.glob(f"{config['DEFAULT']['GALFIND_DATA']}/hst/{survey}/{instrument.name}/{pix_scale}/*{band_name}*_rms.fits")
                                # Make sure no duplicates
                                glob_paths = list(set(glob_paths))
                                if len(glob_paths) == 1:
                                    map_paths[band_name] = str(Path(glob_paths[0]))
                                    map_exts[band_name] = 0
                                elif len(glob_paths) > 1:
                                    galfind_logger.critical(f"Multiple {map_type.lower()} image paths found for {survey} {version} {band_name} {pix_scale}!")
                                    raise(Exception(f"Multiple {map_type.lower()} image paths found for {survey} {version} {band_name} {pix_scale}!"))
                                else:
                                    galfind_logger.debug(f"No wht image path found for {survey} {version} {band_name} {pix_scale}!")
                        hdul.close()
                        # if there is neither a wht or rms_err map, raise exception
                        if band_name not in wht_paths.keys() and band_name not in rms_err_paths.keys():
                            galfind_logger.critical(f"No wht or rms_err map for {survey} {version} {band_name} {pix_scale}!")
                            raise(Exception(f"No wht or rms_err map for {survey} {version} {band_name} {pix_scale}!"))

                        #print(band, wht_paths[band])
                        im_pixel_scales[band_name] = float(pix_scale.split('mas')[0]) * 1e-3 * u.arcsec
                        if instrument.name == 'ACS_WFC':
                            if "PHOTFLAM" in imheader and "PHOTPLAM" in imheader:
                                im_zps[band_name] = -2.5 * np.log10(imheader["PHOTFLAM"]) - 21.10 - 5 * np.log10(imheader["PHOTPLAM"]) + 18.6921
                            elif "ZEROPNT" in imheader:
                                im_zps[band_name] = imheader["ZEROPNT"]
                            else:
                                raise(Exception(f"ACS_WFC data for {survey} {version} {band_name} located at {im_paths[band_name]} must contain either 'ZEROPNT' or 'PHOTFLAM' and 'PHOTPLAM' in its header to calculate its ZP!"))
                            
                        elif instrument.name == 'WFC3_IR':
                        # Taken from Appendix A of https://www.stsci.edu/files/live/sites/www/files/home/hst/instrumentation/wfc3/documentation/instrument-science-reports-isrs/_documents/2020/WFC3-ISR-2020-10.pdf
                            wfc3ir_zps = {'F098M': 25.661, 'F105W': 26.2637, 'F110W': 26.8185, 'F125W': 26.231, 'F140W': 26.4502, 'F160W': 25.9362}
                            im_zps[band_name] = wfc3ir_zps[band_name]
                        # Need to move my segmentation maps and masks to the correct place

                if any_path_found:
                    if comb_instrument_created:
                        comb_instrument += instrument
                        galfind_logger.debug(f'Added instrument = {instrument.name}')
                    else:
                        comb_instrument = instrument
                        comb_instrument_created = True
                        galfind_logger.debug("Making combined_instrument")

                        # Need to update what it suggests
            elif instrument.name == 'MIRI':
                raise NotImplementedError("MIRI not yet implemented")

        if comb_instrument_created:
            # All seg maps and masks should be in same format, so load those last when we know what bands we have
            for i, band in enumerate(comb_instrument.band_names):
                try:
                    #print(f"{config['DEFAULT']['GALFIND_WORK']}/SExtractor/{comb_instrument.instrument_from_band(band)}/{version}/{survey}/{survey}*{band}_{band}*{version}*seg.fits")
                    seg_paths[band] = glob.glob(f"{config['DEFAULT']['GALFIND_WORK']}/SExtractor/{comb_instrument.instrument_from_band(band).name}/{version}/{survey}/{survey}*{band}_{band}*{version}*seg.fits")[0]
                except IndexError:
                    seg_paths[band] = ""
                # include just the masks corresponding to the correct bands
                fits_mask_paths_ = glob.glob(f"{config['DEFAULT']['GALFIND_WORK']}/Masks/{survey}/fits_masks/*{band.lower()}*")
                fits_mask_paths_ += glob.glob(f"{config['DEFAULT']['GALFIND_WORK']}/Masks/{survey}/fits_masks/*{band.upper()}*")
                fits_mask_paths_ += glob.glob(f"{config['DEFAULT']['GALFIND_WORK']}/Masks/{survey}/fits_masks/*{band.lower().replace('f', 'F')}*")
                fits_mask_paths_ += glob.glob(f"{config['DEFAULT']['GALFIND_WORK']}/Masks/{survey}/fits_masks/*{band.upper().replace('F', 'f')}*")
                fits_mask_paths_ = list(set(fits_mask_paths_))
                # Exclude mask path if it contains the phrase 'artifact'
                fits_mask_paths_ = [path for path in fits_mask_paths_ if 'artifact' not in path]

                # exclude masks that include other filters
                delete_indices = []
                # create a new combined instrument including all possible bands
                new_instrument = comb_instrument.new_instrument()
                new_instrument.remove_band(band)
                for j, path in enumerate(fits_mask_paths_):
                    for k, band_ in enumerate(new_instrument.band_names):
                        if band_.lower() in path or band_.upper() in path or band_.lower().replace('f', 'F') in path or band_.upper().replace('F', 'f') in path:
                            delete_indices.append(j)
                            break
                fits_mask_paths_ = np.delete(fits_mask_paths_, delete_indices)

                if len(fits_mask_paths_) == 1:
                    mask_paths[band] = fits_mask_paths_[0]
                elif len(fits_mask_paths_) == 0:
                    mask_paths_ = glob.glob(f"{config['DEFAULT']['GALFIND_WORK']}/Masks/{survey}/*{band.lower()}*")
                    mask_paths_ += glob.glob(f"{config['DEFAULT']['GALFIND_WORK']}/Masks/{survey}/*{band.upper()}*")
                    mask_paths_ += glob.glob(f"{config['DEFAULT']['GALFIND_WORK']}/Masks/{survey}/*{band.lower().replace('f', 'F')}*")
                    mask_paths_ += glob.glob(f"{config['DEFAULT']['GALFIND_WORK']}/Masks/{survey}/*{band.upper().replace('F', 'f')}*")
                    mask_paths_ = list(set(mask_paths_))
                    # Exclude mask path if it contains the phrase 'artifact'
                    mask_paths_ = [path for path in mask_paths_ if 'artifact' not in path]
                    # exclude masks that include other filters
                    delete_indices = []
                    for j, path in enumerate(mask_paths_):
                        for k, band_ in enumerate(np.delete(comb_instrument.band_names, i)):
                            if band_.lower() in path or band_.upper() in path or band_.lower().replace('f', 'F') \
                                    in path or band_.upper().replace('F', 'f') in path:
                                delete_indices.append(j)
                                break
                    mask_paths_ = np.delete(mask_paths_, delete_indices)
                    if len(mask_paths_) == 0:
                        mask_paths[band] = ""
                    elif len(mask_paths_) == 1:
                        mask_paths[band] = mask_paths_[0]
                    else:
                        raise(Exception(f"Too many region masks found for {survey} {band}! Masks are {mask_paths_}!"))
                else:
                    raise(Exception(f"Too many fits masks found for {survey} {band}! Masks are {fits_mask_paths_}!"))
            
            if is_blank:
                cluster_mask_path = ""
                blank_mask_path = ""
            else: # load in cluster core / blank field fits/reg masks
                mask_path_dict = {}
                for mask_type in ["cluster", "blank"]:
                    fits_masks = glob.glob(f"{config['DEFAULT']['GALFIND_WORK']}/Masks/{survey}/fits_masks/*_{mask_type}*.fits")
                    galfind_logger.debug(f"Available {mask_type} .fits masks for {survey} = {fits_masks}")
                    if len(fits_masks) == 1:
                        mask_path = fits_masks[0]
                    elif len(fits_masks) > 1:
                        galfind_logger.critical(f"Multiple .fits {mask_type} masks exist for {survey}!")
                    else: # no .fits masks, now look for .reg masks
                        galfind_logger.info(f"No .fits {mask_type} masks exist for {survey}. Searching for .reg masks")
                        reg_masks = glob.glob(f"{config['DEFAULT']['GALFIND_WORK']}/Masks/{survey}/*_{mask_type}*.reg")
                        galfind_logger.debug(f"Available {mask_type} .reg masks for {survey} = {reg_masks}")
                        if len(reg_masks) == 1:
                            mask_path = reg_masks[0]
                        elif len(reg_masks) > 1:
                            galfind_logger.critical(f"Multiple .reg {mask_type} masks exist for {survey}!")
                        else: # no .reg masks
                            galfind_logger.warning(f"No .fits or .reg {mask_type} masks exist for {survey}. May cause catalogue masking issues!")
                    mask_path_dict[mask_type] = mask_path
                cluster_mask_path = mask_path_dict["cluster"]
                galfind_logger.debug(f"cluster_mask_path = {cluster_mask_path}")
                blank_mask_path = mask_path_dict["blank"]
                galfind_logger.debug(f"blank_mask_path = {blank_mask_path}")

            return cls(comb_instrument, im_paths, im_exts, im_pixel_scales, im_shapes, im_zps, wht_paths, wht_exts, rms_err_paths, rms_err_exts, \
                seg_paths, mask_paths, cluster_mask_path, blank_mask_path, survey, version, is_blank = is_blank)
        else:
            raise(Exception(f'Failed to find any data for {survey}'))  

# %% Overloaded operators

    def __str__(self):
        """ Function to print summary of Data class

        Returns:
            str: Summary containing survey name, version, and whether field is blank or cluster.
                Includes summary of Instrument class, including bands, instruments and facilities used.
                Image depths in relevant aperture sizes are included here if calculated.
                Masked/unmasked areas are also quoted here.
                Also includes paths/extensions to SCI/SEG/ERR/WHT/MASK in each band, pixel scales, zero points and fits shapes.
        """
        line_sep = "*" * 40 + "\n"
        band_sep = "-" * 10 + "\n"
        output_str = line_sep
        output_str += "DATA OBJECT:\n"
        output_str += band_sep
        output_str += f"SURVEY: {self.survey}\n"
        output_str += f"VERSION: {self.version}\n"
        output_str += f"FIELD TYPE: " + "BLANK\n" if self.is_blank else "CLUSTER\n"
        # print instrument string representation
        output_str += str(self.instrument) # should include aperture sizes + aperture corrections + paths to WebbPSF models
        # print basic data quantities: common ZPs, pixel scales, and SCI image shapes, as well as unmasked sky area and depths should they exist
        for (key, item) in self.common.items():
            output_str += f"{key}: {item}\n"
        try:
            unmasked_area = self.calc_unmasked_area().to(u.arcmin ** 2)
            output_str += f"UNMASKED AREA = {unmasked_area}"
        except:
            pass
        try:
            depths = []
            for aper_diam in json.loads(config.get("SExtractor", "APERTURE_DIAMS")) * u.arcsec:
                depths.append(self.load_depths(aper_diam))
            print(depths)
        except:
            pass
        # if there are common directories for data, print these
        if self.common_dirs != {}:
            output_str += line_sep
            output_str += "SHARED DIRECTORIES:\n"
            for (key, value) in self.common_dirs.items():
                output_str += f"{key}: {value}\n"
            output_str += line_sep
        # loop through available bands, printing paths, exts, ZPs, fits shapes
        output_str += "BAND DATA:\n"
        for band in self.instrument.band_names:
            output_str += band_sep
            output_str += f"{band}\n"
            band_data_paths = [self.im_paths[band], self.seg_paths[band], self.mask_paths[band]]
            band_data_exts = [self.im_exts[band], 0, 0]
            band_data_labels = ["SCI", "SEG", "MASK"]
            for paths, exts, label in zip([self.rms_err_paths, self.wht_paths], [self.rms_err_exts, self.wht_exts], ["ERR", "WHT"]):
                if band in self.rms_err_paths.keys():
                    band_data_paths.append(paths[band])
                    band_data_exts.append(exts[band])
                    band_data_labels.append(label)
            for path, ext, label in zip(band_data_paths, band_data_exts, band_data_labels):
                if label in self.common_dirs:
                    path = path.split("/")[-1]
                output_str += f"{label} path = {path}[{str(ext)}]\n"
            for label, data in zip(["ZERO POINT", "PIXEL SCALE", "SCI SHAPE"], [self.im_zps, self.im_pixel_scales, self.im_shapes]):
                if label not in self.common.keys():
                    output_str += f"{label} = {data[band]}\n"
        output_str += line_sep
        return output_str
    
    def __len__(self):
        return len(self.instrument)
    
    def __iter__(self):
        self.iter = 0
        return self
    
    def __next__(self):
        if self.iter > len(self) - 1:
            raise StopIteration
        else:
            band_data = self[self.iter]
            self.iter += 1
            return band_data
    
    def __getitem__(self, index):
        return self.load_data(self.instrument.band_names[index], incl_mask = True)
    
    def __add__(self, data):
        common_bands = [band for band in data.instrument.band_names if band in self.instrument.band_names]
        if len(common_bands) != 0:
            raise(Exception(f"Cannot add two of the same bands from different instruments together! Culprits: {common_bands}"))
        # add all dictionaries together
        self.__dict__ = {k: self.__dict__.get(k, 0) + data.__dict__.get(k, 0) for k in set(self.__dict__()) | set(data.__dict__())}
        galfind_logger.debug(self.__repr__)
        return self
    
# %% Methods

    def load_data(self, band, incl_mask = True):
        print(band)
        if type(band) not in [str, np.str_]:
            galfind_logger.debug(f"band = {band}, type(band) = {type(band)} not in [str, np.str_] in Data.load_data")
            band = self.combine_band_names(band)
        # load science image data and header (and hdul)
        im_data, im_header = self.load_im(band)
        # load segmentation data and header
        seg_data, seg_header = self.load_seg(band)
        if incl_mask:
            # load mask
            mask = self.load_mask(band)
            return im_data, im_header, seg_data, seg_header, mask
        else:
            return im_data, im_header, seg_data, seg_header

    def load_mask(self, mask_band):
        if ".fits" in self.mask_paths[mask_band]:
            mask = fits.open(self.mask_paths[mask_band])[1].data
        else:
            galfind_logger.critical(f"Mask for {self.survey} {mask_band} at {self.mask_paths[mask_band]} is not a .fits mask!")
        return mask
    
    def load_im(self, band, return_hdul = False):
        # load image data and header
        im_hdul = fits.open(self.im_paths[band])
        im_data = im_hdul[self.im_exts[band]].data
        im_data = im_data.byteswap().newbyteorder()
        im_header = im_hdul[self.im_exts[band]].header
        if return_hdul:
            return im_data, im_header, im_hdul
        else:
            return im_data, im_header

    def load_seg(self, band):
        seg_hdul = fits.open(self.seg_paths[band])
        seg_data = seg_hdul[0].data
        seg_header = seg_hdul[0].header
        return seg_data, seg_header
    
    def load_wht(self, band):
        try:
            wht = fits.open(self.wht_paths[band])[self.wht_exts[band]].data
        except:
            wht = None
        return wht

      
    def load_rms_err(self, band):
        try:
            rms_err = fits.open(self.rms_err_paths[band])[self.rms_err_exts[band]].data
        except:
            rms_err = None
        return rms_err
    
    
    def combine_seg_data_and_mask(self, band = None, seg_data = None, mask = None):
        if type(seg_data) != type(None) and type(mask) != type(None):
            pass
        elif type(band) != type(None): # at least one of seg_data or mask is not given, but band is given
            seg_data = self.load_seg(band)[0]
            mask = self.load_mask(band)
        else:
            raise(Exception("Either band must be given or both seg_data and mask should be given in Data.combine_seg_data_and_mask()!"))
        assert(seg_data.shape == mask.shape)
        combined_mask = np.logical_or(seg_data > 0, mask == 1).astype(int)
        return combined_mask

    def plot_image_from_band(self, ax, band, norm = LogNorm(vmin = 0., vmax = 10.), show = True):
        im_data = self.load_data(band, incl_mask = False)[0]
        self.plot_image_from_data(ax, im_data, band, norm, show)
        
    @staticmethod
    def plot_image_from_data(ax, im_data, label, norm = LogNorm(vmin = 0., vmax = 10.), show = True):
        ax.imshow(im_data, norm = norm, origin = "lower")
        plt.title(f"{label} image")
        plt.xlabel("X / pix")
        plt.ylabel("Y / pix")
        if show:
            plt.show()

    def make_RGB(self, blue_bands = ["F090W"], green_bands = ["F200W"], red_bands = ["F444W"], method = "trilogy"):
        # ensure all blue, green and red bands are contained in the data object
        assert all(band in self.instrument.band_names for band in blue_bands + green_bands + red_bands), \
            galfind_logger.warning(f"Cannot make galaxy RGB as not all {blue_bands + green_bands + red_bands} are in {self.instrument.band_names}")
        # construct out_path
        out_path = f"{config['RGB']['RGB_DIR']}/{self.version}/{self.survey}/{method}/B={'+'.join(blue_bands)},G={'+'.join(green_bands)},R={'+'.join(red_bands)}.png"
        funcs.make_dirs(out_path)
        if not os.path.exists(out_path):
            # load RGB band paths including .fits image extensions
            RGB_paths = {}
            for colour, bands in zip(["B", "G", "R"], [blue_bands, green_bands, red_bands]):
                RGB_paths[colour] = [f"{self.im_paths[band]}[{self.im_exts[band]}]" for band in bands]
            if method == "trilogy":
                # Write trilogy.in
                in_path = out_path.replace(".png", "_trilogy.in")
                with open(in_path, "w") as f:
                    for colour, paths in RGB_paths.items():
                        f.write(f"{colour}\n")
                        for path in paths:
                            f.write(f"{path}\n")
                        f.write("\n")
                    f.write("indir  /\n")
                    f.write(f"outname  {funcs.split_dir_name(out_path, 'name').replace('.png', '')}\n")
                    f.write(f"outdir  {funcs.split_dir_name(out_path, 'dir')}\n")
                    f.write("samplesize 20000\n")
                    f.write("stampsize  2000\n")
                    f.write("showstamps  0\n")
                    f.write("satpercent  0.001\n")
                    f.write("noiselum    0.10\n")
                    f.write("colorsatfac  1\n")
                    f.write("deletetests  1\n")
                    f.write("testfirst   0\n")
                    f.write("sampledx  0\n")
                    f.write("sampledy  0\n")
                # Run trilogy
                sys.path.insert(1, "/nvme/scratch/software/trilogy") # Not sure why this path doesn't work: config["Other"]["TRILOGY_DIR"]
                from trilogy3 import Trilogy
                galfind_logger.info(f"Making full trilogy RGB image at {out_path}")
                Trilogy(in_path, images = None).run()
            elif method == "lupton":
                raise(NotImplementedError())
            
    def plot_mask_from_band(self, ax, band, show = True):
        mask = self.load_data(band, incl_mask = True)[4]
        self.plot_mask_from_data(ax, mask, band, show)
        
    @staticmethod
    def plot_mask_from_data(ax, mask, label, show = True):
        cbar_in = ax.imshow(mask, origin = "lower")
        plt.title(f"{label} mask")
        plt.xlabel("X / pix")
        plt.ylabel("Y / pix")
        plt.colorbar(cbar_in)
        if show:
            plt.show()
    
    def plot_mask_regions_from_band(self, ax, band):
        im_header = self.load_data(band, incl_mask = False)[1]
        mask_path = self.mask_paths[band]
        mask_file = pyregion.open(mask_path).as_imagecoord(im_header)
        patch_list, artist_list = mask_file.get_mpl_patches_texts()
        for p in patch_list:
            ax.add_patch(p)
        for t in artist_list:
            ax.add_artist(t)

    def make_mask(self, band, edge_mask_distance = 50, mask_stars = True, scale_extra = 0.2,
            mask_a_override = None, mask_b_override=None, exclude_gaia_galaxies = True, angle = 0, edge_value = 0, 
            element = 'ELLIPSE', gaia_row_lim = 500, plot = False):
        
        if 'NIRCam' not in self.instrument.name and mask_stars:
            galfind_logger.critical(f"Mask making only implemented for NIRCam data!")
            raise(Exception("Star mask making only implemented for NIRCam data!"))

        star_pask_params = { # mask_a * exp(-mag / mask_b) is the form 
            9000 * u.AA: {'mask_a': 1300, 'mask_b': 4},
            11500 * u.AA: {'mask_a': 1300, 'mask_b': 4},
            15000 * u.AA: {'mask_a': 1300, 'mask_b': 4},
            20000 * u.AA: {'mask_a': 1300, 'mask_b': 4},
            27700 * u.AA: {'mask_a': 1000, 'mask_b': 3.7},
            35600 * u.AA: {'mask_a': 800, 'mask_b': 3.7},
            44000 * u.AA: {'mask_a': 800, 'mask_b': 3.7},
        }
        if mask_a_override != None and mask_b_override != None:
            mask_a = mask_a_override
            mask_b = mask_b_override
        else:
            band_wavelength = self.instrument.band_wavelengths[band == self.instrument.band_names]
            # Get closest wavelength parameters
            closest_wavelength = min(star_pask_params.keys(), key = lambda x: abs(x - band_wavelength))
            print(band, closest_wavelength)
            mask_a = star_pask_params[closest_wavelength]['mask_a']
            mask_b = star_pask_params[closest_wavelength]['mask_b']


        galfind_logger.info(f"Automasking {self.survey} {band}.")

        composite = lambda x_coord, y_coord, scale, angle: \
            f'''# Region file format: DS9 version 4.1
            global color=green dashlist=8 3 width=1 font="helvetica 10 normal roman" select=1 highlite=1 dash=0 fixed=0 edit=1 move=1 delete=1 include=1 source=1
            image
            composite({x_coord},{y_coord},{angle}) || composite=1
                circle({x_coord},{y_coord},{163*scale}) ||
                ellipse({x_coord},{y_coord},{29*scale**(2/3)},{730*scale},300.15) ||
                ellipse({x_coord},{y_coord},{29*scale**(2/3)},{730*scale},240.00) ||
                ellipse({x_coord},{y_coord},{29*scale**(2/3)},{730*scale},360.00) ||
                ellipse({x_coord},{y_coord},{29*scale**(2/3)},{300*scale},269.48) ||'''

        # Load data
        im_data, im_header, seg_data, seg_header = self.load_data(band, incl_mask = False)
        pixel_scale = self.im_pixel_scales[band]
        wcs = WCS(im_header)
        # Scale up the image by boundary by scale_extra factor to include diffraction spikes from stars outside image footprint
        scale_factor = scale_extra * np.array([im_data.shape[1], im_data.shape[0]])
        vertices_pix = [(-scale_factor[0], -scale_factor[1]), (-scale_factor[0], im_data.shape[0] + scale_factor[1]), \
            (im_data.shape[1] + scale_factor[0], im_data.shape[0] + scale_factor[1]), (im_data.shape[1] + scale_factor[0], -scale_factor[1])]    
        # Convert to sky coordinates
        vertices_sky = wcs.all_pix2world(vertices_pix, 0)

        if mask_stars:
        
            # Get list of Gaia stars in the polygon region
            Gaia.ROW_LIMIT = gaia_row_lim
            # Construct the ADQL query string
            adql_query = \
                f"""
                SELECT source_id, ra, dec, phot_g_mean_mag, radius_sersic, classlabel_dsc_joint, vari_best_class_name
                FROM gaiadr3.gaia_source 
                LEFT OUTER JOIN gaiadr3.galaxy_candidates USING (source_id) 
                WHERE 1 = CONTAINS(
                    POINT('ICRS', ra, dec), 
                    POLYGON('ICRS', 
                        POINT('ICRS', {vertices_sky[0][0]}, {vertices_sky[0][1]}), 
                        POINT('ICRS', {vertices_sky[1][0]}, {vertices_sky[1][1]}), 
                        POINT('ICRS', {vertices_sky[2][0]}, {vertices_sky[2][1]}), 
                        POINT('ICRS', {vertices_sky[3][0]}, {vertices_sky[3][1]})))"""
    
            # Execute the query asynchronously
            job = Gaia.launch_job_async(adql_query)
            gaia_stars = job.get_results()
            print(f'Found {len(gaia_stars)} stars in the region.')
            if exclude_gaia_galaxies:
                gaia_stars = gaia_stars[gaia_stars['vari_best_class_name'] != 'GALAXY']
                gaia_stars = gaia_stars[gaia_stars['classlabel_dsc_joint'] != 'galaxy']
                # Remove masked flux values
                gaia_stars = gaia_stars[~np.isnan(gaia_stars['phot_g_mean_mag'])]
            
        
            ra_gaia = np.asarray(gaia_stars['ra'])
            dec_gaia = np.asarray(gaia_stars['dec'])
            x_gaia, y_gaia = wcs.all_world2pix(ra_gaia, dec_gaia, 0)
            
            # Generate mask scale for each star
            rmask_gaia_arcsec = mask_a * np.exp(-gaia_stars['phot_g_mean_mag'] / mask_b)
            # Update the catalog
            gaia_stars.add_column(Column(data = x_gaia, name = 'x_pix'))
            gaia_stars.add_column(Column(data = y_gaia, name = 'y_pix'))
            gaia_stars.add_column(Column(data = rmask_gaia_arcsec, name = 'rmask_arcsec'))

        # Diagnostic plot
        if plot:
            fig = plt.figure(figsize=(10, 10))
            ax = fig.add_subplot(111, projection=wcs)
            stretch = vis.CompositeStretch(vis.LogStretch(), vis.ContrastBiasStretch(contrast = 30, bias = 0.08))    
            norm = ImageNormalize(stretch = stretch, vmin = 0.001, vmax = 10)

            ax.imshow(im_data, cmap='Greys', origin='lower', interpolation='None', norm=norm)

        diffraction_regions = []
        region_strings = []
        print(f"Making stellar mask for {band}")
        for pos, row in tqdm(enumerate(gaia_stars)):    
            # Plot circle
            # if plot:
            #     ax.add_patch(Circle((row['x_pix'], row['y_pix']), 2 * row['rmask_arcsec'] / pixel_scale, color = 'r', fill = False, lw = 2))
            scale = 2 * row['rmask_arcsec'] / pixel_scale.value / 730 
            sky_region = composite(row['x_pix'], row['y_pix'], scale, angle)
            region_obj = Regions.parse(sky_region, format = 'ds9')
            diffraction_regions.append(region_obj)
            region_strings.append(region_obj.serialize(format = 'ds9'))

        stellar_mask = np.zeros(im_data.shape, dtype=bool)
        for regions in tqdm(diffraction_regions):
            for region in regions:
                idx_large, idx_little = region.to_mask(mode = 'center').get_overlap_slices(im_data.shape)
                # idx_large is x,y box containing bounds of region in image
                if idx_large is not None:
                    stellar_mask[idx_large] = np.logical_or(region.to_mask().data[idx_little], stellar_mask[idx_large])
                if plot:
                    artist = region.as_artist()
                    ax.add_patch(artist)
       
        # Mask image edges
        fill = im_data == edge_value #true false array of where 0's are
        edges = fill * 1 #convert to 1 for true and 0 for false
        edges = edges.astype(np.uint8) #dtype for cv2
        print('Masking edges')
        if element == 'RECT':
            kernel = cv2.getStructuringElement(cv2.MORPH_RECT, (edge_mask_distance,edge_mask_distance))
        elif element == 'ELLIPSE':
            kernel = cv2.getStructuringElement(cv2.MORPH_ELLIPSE, (edge_mask_distance,edge_mask_distance))
        else:
            raise ValueError(f"element = {element} must be 'RECT' or 'ELLIPSE'")

        edge_mask = cv2.dilate(edges, kernel, iterations = 1) # dilate mask using the circle
        #edge_mask = 1 - dilate # invert mask, so it is 1 where it is not masked and 0 where it is masked
        #mask = 1 - edge_mask

        # Mask up to 50 pixels from all edges - so edge is still masked if it as at edge of array
        edge_mask[:edge_mask_distance, :] = edge_mask[-edge_mask_distance:, :] = edge_mask[:, :edge_mask_distance] = edge_mask[:, -edge_mask_distance:] = 1
        
        full_mask = np.logical_or(edge_mask.astype(np.uint8), stellar_mask.astype(np.uint8))
        
        if plot:
            ax.imshow(full_mask, cmap='Reds', origin='lower', interpolation='None')
        
        # Check for artefacts mask to combine with exisitng mask
        files = glob.glob(f'{self.mask_dir}/{band}*.reg')
        # Check for 'artifact' in file name
        files = [file for file in files if 'artifact' in file]
        artifact_mask = None
        if len(files) > 0:
            artifact_mask = np.zeros(im_data.shape, dtype=bool)
            print(f'Found {len(files)} artifact masks')
            for file in files:
                print(f'Adding mask {file}')
                mask = Regions.read(file)
                
                for region in mask:
                    region = region.to_pixel(wcs)
                    idx_large, idx_little = region.to_mask(mode = 'center').get_overlap_slices(im_data.shape)
                    if idx_large is not None:
                        full_mask[idx_large] = np.logical_or(region.to_mask().data[idx_little], full_mask[idx_large])
                        artifact_mask[idx_large] = np.logical_or(region.to_mask().data[idx_little], artifact_mask[idx_large])


        # Save mask - could save independent layers as well e.g. stars vs edges vs manual mask etc
        output_mask_path = f'{self.mask_dir}/fits_masks/{band}_basemask.fits'

        os.makedirs("/".join(output_mask_path.split("/")[:-1]), exist_ok = True)
        full_mask_hdu = fits.ImageHDU(full_mask.astype(np.uint8), header = wcs.to_header(), name = "MASK")
        stellar_mask_hdu = fits.ImageHDU(stellar_mask.astype(np.uint8), header = wcs.to_header(), name = "STELLAR")
        edge_mask_hdu = fits.ImageHDU(edge_mask.astype(np.uint8), header = wcs.to_header(), name = "EDGE")
        hdulist = [fits.PrimaryHDU(), full_mask_hdu, stellar_mask_hdu, edge_mask_hdu]
        if artifact_mask is not None:
            artifact_mask_hdu = fits.ImageHDU(artifact_mask.astype(np.uint8), header = wcs.to_header(), name = "ARTIFACT")
            hdulist.append(artifact_mask_hdu)

        hdu = fits.HDUList(hdulist)
        hdu.writeto(output_mask_path, overwrite = True)
        # Change permission to read/write for all
        os.chmod(output_mask_path, 0o777)

        if plot:
            # Save mask plot
            fig.savefig(f'{self.mask_dir}/{band}_mask.png', dpi=300)

        # Save ds9 region 
        with open(f'{self.mask_dir}/{band}_starmask.reg', 'w') as f:
            for region in region_strings:
                f.write(region + '\n')
        os.chmod(f'{self.mask_dir}/{band}_starmask.reg', 0o777)
        return output_mask_path
    
    #@staticmethod
    def combine_band_names(self, bands):
        return '+'.join(bands)
    
    def get_err_map(self, band, prefer = "rms_err"):
        """ Loads either the rms_err or wht map for use in SExtractor depending on the preferred map to use

        Args:
            band (str): Filter to extract the rms_err or wht maps from
            prefer (str, optional): Preferred error map type to use. Either 'rms_err' or 'wht', anything else throws critical. Defaults to "rms_err".
        Returns:
            tuple(3): (Error map path, Error map fits extension, Error map type)
        """
        
        # determine which error map to use based on what is available or preferred
        if prefer == "rms_err":
            if band in self.rms_err_paths.keys():
                err_map_type = "MAP_RMS"
            elif band in self.wht_paths.keys():
                err_map_type = "MAP_WEIGHT"
        elif prefer == "wht":
            if band in self.wht_paths.keys():
                err_map_type = "MAP_WEIGHT"
            elif band in self.rms_err_paths.keys():
                err_map_type = "MAP_RMS"
        else:
            galfind_logger.critical(f"prefer = {prefer} not in ['rms_err', 'wht'] in Data.get_err_map()")
        
        # extract relevant fits paths and extensions
        if err_map_type == "MAP_RMS":
            err_map_path = str(self.rms_err_paths[band])
            err_map_ext = str(self.rms_err_exts[band])
        elif err_map_type == "MAP_WEIGHT":
            err_map_path = str(self.wht_paths[band])
            err_map_ext = str(self.wht_exts[band])
        else:
            galfind_logger.critical(f"No rms_err or wht maps available for {band} {self.survey} {self.version}")

        return err_map_path, err_map_ext, err_map_type

    @run_in_dir(path = config['DEFAULT']['GALFIND_DIR'])
    def make_seg_map(self, band, sex_config_path = config['SExtractor']['CONFIG_PATH'], params_path = config['SExtractor']['PARAMS_PATH']):
        if type(band) == str or type(band) == np.str_:
            pass
        elif type(band) == list or type(band) == np.array:
            band = self.combine_band_names(band)
        else:
            raise(Exception(f"Cannot make segmentation map for {band}! type(band) = {type(band)} must be either str, list, or np.array!"))

        # load relevant err map paths, preferring rms_err maps if available
        err_map_path, err_map_ext, err_map_type = self.get_err_map(band, prefer = "rms_err")
        
        # SExtractor bash script python wrapper
        process = subprocess.Popen(["./make_seg_map.sh", config['DEFAULT']['GALFIND_WORK'], self.im_paths[band], str(self.im_pixel_scales[band].value), \
                                str(self.im_zps[band]), self.instrument.instrument_from_band(band).name, self.survey, band, self.version, err_map_path, \
                                err_map_ext, err_map_type, str(self.im_exts[band]), sex_config_path, params_path])
        process.wait()
        galfind_logger.info(f"Made segmentation map for {self.survey} {self.version} {band} using config = {sex_config_path} and {err_map_type}")

    def make_seg_maps(self):
        for band in self.instrument.band_names:
            self.make_seg_map(band)
    
    def stack_bands(self, bands):
        for band in bands:
            if band not in self.im_paths.keys():
                bands.remove(band)
                galfind_logger.warning(f"{band} not available for {self.survey} {self.version}")
        stack_band_name = self.combine_band_names(bands)
        detection_image_dir = f"{config['DEFAULT']['GALFIND_WORK']}/Stacked_Images/{self.version}/{self.instrument.instrument_from_band(bands[0]).name}/{self.survey}"
        detection_image_name = f"{self.survey}_{stack_band_name}_{self.version}_stack.fits"
        self.im_paths[stack_band_name] = f'{detection_image_dir}/{detection_image_name}'
        self.rms_err_paths[stack_band_name] = f'{detection_image_dir}/{detection_image_name}'
        glob_mask_names = glob.glob(f"{self.mask_dir}/{stack_band_name}_basemask.reg")
        #print(glob_mask_names)
        if len(glob_mask_names) == 0:
            self.mask_paths[stack_band_name] = self.combine_masks(bands)
        elif len(glob_mask_names) == 1:
            self.mask_paths[stack_band_name] = glob_mask_names[0]
        else:
            raise(Exception(f"More than 1 mask for {stack_band_name}. Please change this in {self.mask_dir}"))
        
        # overwrite = config["DEFAULT"].getboolean("OVERWRITE")
        # if overwrite:
        #     galfind_logger.info("OVERWRITE = YES, so overwriting stacked image if it exists.")
    
        if not Path(self.im_paths[stack_band_name]).is_file(): # or overwrite
            # if not config["DEFAULT"].getboolean("RUN"):
            #     galfind_logger.critical("RUN = YES, so not stacking detection bands. Returning Error.")
            #     raise Exception(f"RUN = YES, and combination of {self.survey} {self.version} or {self.instrument.name} has not previously been stacked.")
            funcs.make_dirs(self.im_paths[stack_band_name])
            
            for pos, band in enumerate(bands):
                if self.im_shapes[band] != self.im_shapes[bands[0]] or self.im_zps[band] != self.im_zps[bands[0]] or self.im_pixel_scales[band] != self.im_pixel_scales[bands[0]]:
                    raise Exception('All bands used in forced photometry stack must have the same shape, ZP and pixel scale!')
                
                prime_hdu = fits.open(self.im_paths[band])[0].header
                im_data, im_header = self.load_im(band)
                err = fits.open(self.rms_err_paths[band])[self.rms_err_exts[band]].data
                if pos == 0:
                    sum = im_data / err ** 2
                    sum_err = 1 / err ** 2
                else:
                    sum += im_data / err ** 2
                    sum_err += 1 / err ** 2
                
            weighted_array = sum / sum_err
            
            #https://en.wikipedia.org/wiki/Inverse-variance_weighting
            combined_err = np.sqrt(1 / sum_err)

            primary = fits.PrimaryHDU(header = prime_hdu)
            hdu = fits.ImageHDU(weighted_array, header = im_header, name = 'SCI')
            hdu_err = fits.ImageHDU(combined_err, header = im_header, name = 'ERR')
            hdul = fits.HDUList([primary, hdu, hdu_err])
            hdul.writeto(self.im_paths[stack_band_name], overwrite = True)
            galfind_logger.info(f"Finished stacking bands = {bands} for {self.survey} {self.version}")
        
        # save forced photometry band parameters
        self.im_shapes[stack_band_name] = self.im_shapes[bands[0]]
        self.im_zps[stack_band_name] = self.im_zps[bands[0]]
        self.im_pixel_scales[stack_band_name] = self.im_pixel_scales[bands[0]]
        self.im_exts[stack_band_name] = 1
        self.rms_err_exts[stack_band_name] = 2

        # could compute a wht map from the rms_err map here!

    def sex_cat_path(self, band, forced_phot_band):
        # forced phot band here is the string version
        sex_cat_dir = f"{config['DEFAULT']['GALFIND_WORK']}/SExtractor/{self.instrument.instrument_from_band(band).name}/{self.version}/{self.survey}"
        sex_cat_name = f"{self.survey}_{band}_{forced_phot_band}_sel_cat_{self.version}.fits"
        sex_cat_path = f"{sex_cat_dir}/{sex_cat_name}"
        return sex_cat_path

    def seg_path(self, band):
        # IF THIS IS CHANGED MUST ALSO CHANGE THE PATH IN __init__ AND make_seg_map.sh
        return f"{config['DEFAULT']['GALFIND_WORK']}/SExtractor/{self.instrument.instrument_from_band(band).name}/{self.version}/{self.survey}/{self.survey}_{band}_{band}_sel_cat_{self.version}_seg.fits"

    @run_in_dir(path = config['DEFAULT']['GALFIND_DIR'])
    def make_sex_cats(self, forced_phot_band = "f444W", sex_config_path = config['SExtractor']['CONFIG_PATH'], params_path = config['SExtractor']['PARAMS_PATH']):
        galfind_logger.info(f"Making SExtractor catalogues with: config file = {sex_config_path}; parameters file = {params_path}")
        # make individual forced photometry catalogues
        if type(forced_phot_band) == list:
            if len(forced_phot_band) > 1:
                # make the stacked image and save all appropriate parameters
                galfind_logger.debug(f"forced_phot_band = {forced_phot_band}")
                self.stack_bands(forced_phot_band)
                self.forced_phot_band = self.combine_band_names(forced_phot_band)
                self.seg_paths[self.forced_phot_band] = self.seg_path(self.forced_phot_band)
                overwrite = config["DEFAULT"].getboolean("OVERWRITE")
                if overwrite:
                    galfind_logger.info("OVERWRITE = YES, so overwriting segmentation map if it exists.")
            
                if not Path(self.seg_paths[self.forced_phot_band]).is_file() or overwrite:
                    if not config["DEFAULT"].getboolean("RUN"):
                        galfind_logger.critical("RUN = YES, so running through sextractor. Returning Error.")
                        raise Exception(f"RUN = YES, and combination of {self.survey} {self.version} or {self.instrument.name} has not previously been run through sextractor.")

                    self.make_seg_map(forced_phot_band)
                    
            else:
                self.forced_phot_band = forced_phot_band[0]
        else:
            self.forced_phot_band = forced_phot_band
        
        if self.forced_phot_band not in self.instrument.band_names:
            sextractor_bands = np.append(self.instrument.band_names, self.forced_phot_band)
        else:
            sextractor_bands = self.instrument.band_names
        
        sex_cats = {}

        for band in sextractor_bands:
            sex_cat_path = self.sex_cat_path(band, self.forced_phot_band)
            galfind_logger.debug(f"band = {band}, sex_cat_path = {sex_cat_path} in Data.make_sex_cats")
            
            # overwrite = config["DEFAULT"].getboolean("OVERWRITE")
            # if overwrite:
            #         galfind_logger.info("OVERWRITE = YES, so overwriting sextractor output if it exists.")
            # if not run before
            if not Path(sex_cat_path).is_file(): # or overwrite
                # if not config["DEFAULT"].getboolean("RUN"):
                #     galfind_logger.critical("RUN = YES, so not running sextractor. Returning Error.")
                #     raise Exception(f"RUN = YES, and combination of {self.survey} {self.version} or {self.instrument.name} has not previously been run through sextractor.")
                
                # check whether the image of the forced photometry band and sextraction band have the same shape
                if self.im_shapes[self.forced_phot_band] == self.im_shapes[band]:
                    sextract = True
                else:
                    sextract = False
                # check whether the band and forced phot band have error maps with consistent types
                if sextract:
                    if band in self.rms_err_paths.keys() and self.forced_phot_band in self.rms_err_paths.keys():
                        prefer = "rms_err"
                    elif band in self.rms_err_paths.keys() and self.forced_phot_band in self.rms_err_paths.keys():
                        prefer = "wht"
                    else: # do not perform sextraction
                        sextract = False
                
                # perform sextraction
                if sextract:
                    # load relevant err map paths
                    err_map_path, err_map_ext, err_map_type = self.get_err_map(band, prefer = prefer)
                    # load relevant err map paths for the forced photometry band
                    forced_phot_band_err_map_path, forced_phot_band_err_map_ext, forced_phot_band_err_map_type = self.get_err_map(self.forced_phot_band, prefer = prefer)
                    assert(err_map_type == forced_phot_band_err_map_type) # should always be true
                
                    # SExtractor bash script python wrapper
                    process = subprocess.Popen(["./make_sex_cat.sh", config['DEFAULT']['GALFIND_WORK'], self.im_paths[band], str(self.im_pixel_scales[band].value), \
                        str(self.im_zps[band]), self.instrument.instrument_from_band(band).name, self.survey, band, self.version, \
                        self.forced_phot_band, self.im_paths[self.forced_phot_band], err_map_path, err_map_ext, \
                        str(self.im_exts[band]), forced_phot_band_err_map_path, str(self.im_exts[self.forced_phot_band]), err_map_type, 
                        forced_phot_band_err_map_ext, sex_config_path, params_path])
                    process.wait()

                else: # use photutils
                    self.forced_photometry(band, self.forced_phot_band)
            
            galfind_logger.info(f"Finished making SExtractor catalogue for {self.survey} {self.version} {band}!")
            sex_cats[band] = sex_cat_path
        self.sex_cats = sex_cats
    
    def combine_sex_cats(self, forced_phot_band = "f444W"):
        self.make_sex_cats(forced_phot_band)

        save_name = f"{self.survey}_MASTER_Sel-{self.combine_band_names(forced_phot_band)}_{self.version}.fits"
        save_dir = f"{config['DEFAULT']['GALFIND_WORK']}/Catalogues/{self.version}/{self.instrument.name}/{self.survey}"
        self.sex_cat_master_path = f"{save_dir}/{save_name}"
        overwrite = config["DEFAULT"].getboolean("OVERWRITE")
        if overwrite:
            galfind_logger.info("OVERWRITE = YES, so overwriting combined catalogue if it exists.")
         
        if not Path(self.sex_cat_master_path).is_file() or overwrite:
            if not config["DEFAULT"].getboolean("RUN"):
                galfind_logger.critical("RUN = YES, so not combining catalogues. Returning Error.")
                raise Exception(f"RUN = YES, and combination of {self.survey} {self.version} or {self.instrument.name} has not previously been combined into a catalogue.")

            if type(forced_phot_band) == np.array or type(forced_phot_band) == list:
                forced_phot_band_name = self.combine_band_names(forced_phot_band)
            else:
                forced_phot_band_name = forced_phot_band
            print("Loading cat", self.sex_cats, forced_phot_band_name)
            for i, (band, path) in enumerate(self.sex_cats.items()):
                tab = Table.read(path, character_as_bytes = False)
                if band == forced_phot_band_name:
                    ID_detect_band = tab["NUMBER"]
                    x_image_detect_band = tab["X_IMAGE"]
                    y_image_detect_band = tab["Y_IMAGE"]
                    ra_detect_band = tab["ALPHA_J2000"]
                    dec_detect_band = tab["DELTA_J2000"]
                # remove the duplicated IDs, X_IMAGE/Y_IMAGE and RA/DECs
                tab = remove_non_band_dependent_sex_params(tab)
                # load each one into an astropy table and update the column names by adding an "_FILT" suffix
                tab = add_band_suffix_to_cols(tab, band)
                # combine the astropy tables
                if i == 0:
                    master_tab = tab
                else:
                    try:
                        master_tab = hstack([master_tab, tab])
                    except Exception as e:
                        print(e)
                        print(path)
            # add the detection band parameters to the start of the catalogue
            master_tab.add_column(ID_detect_band, name = 'NUMBER', index = 0)
            master_tab.add_column(x_image_detect_band, name = 'X_IMAGE', index = 1)
            master_tab.add_column(y_image_detect_band, name = 'Y_IMAGE', index = 2)
            master_tab.add_column(ra_detect_band, name = 'ALPHA_J2000', index = 3)
            master_tab.add_column(dec_detect_band, name = 'DELTA_J2000', index = 4)
            
            # update table header
            master_tab.meta = {**master_tab.meta, **{"INSTR": self.instrument.name, "BANDS": str(self.instrument.band_names)}}

            # create galfind catalogue README
            #self.make_sex_readme(self.sex_cat_master_path.replace(".fits", "_README.txt"))

            # save table
            os.makedirs(save_dir, exist_ok = True)
            master_tab.write(self.sex_cat_master_path, format = "fits", overwrite = True)
            galfind_logger.info(f"Saved combined SExtractor catalogue as {self.sex_cat_master_path}")

    def make_sex_readme(self, save_path):
        text = f"""
        Catalogue Readme



        Fluxes/Magnitudes:
        NIRCam Photometry is done by SExtractor. HST/ACS photometry performed by Galaxies are labelled by column NUMBER, with image position X_IMAGE and Y_IMAGE and sky position RA ?ALPHA_J2000? and DEC ?DELTA_J2000?. The image coordinates are based on the detection image. The fluxes are in image units (MJy/sr for NIRCam, DIFFERENT for HST). Both aperture and auto fluxes are calculated.
        Aperture fluxes are done in 5 diameters (0.32, 0.5, 1.0, 1.5, 2.0) arcsec. This produces an Nx5 column for all aperture flux derived measurements.
        The form for fluxes and flux errors is FLUX_APER_'band' and FLUXERR_APER_'band'. Magnitudes are of the form MAG_APER_{band}, and are in AB mags.
        See SExtractor documentation for descriptions of other columns.
        """
        f = open(save_path, "w")
        f.write("Catalogue README\n", "-" * 20, "\n\n")
        f.write("-" * 20, "\n")
        f.write(str(self))
        #f.write(text)
        f.close()

    def make_sex_plusplus_cat(self):
        pass
    
    def forced_photometry(self, band, forced_phot_band, radii = [0.16, 0.25, 0.5, 0.75, 1.] * u.arcsec, ra_col = 'ALPHA_J2000', dec_col = 'DELTA_J2000', coord_unit = u.deg, id_col = 'NUMBER', x_col = 'X_IMAGE', y_col = 'Y_IMAGE'):
        # Read in sextractor catalogue
        catalog = Table.read(self.sex_cat_path(forced_phot_band, forced_phot_band), character_as_bytes = False)
        # Open image with correct extension and get WCS
        with fits.open(self.im_paths[band]) as hdul:
            im_ext = self.im_exts[band]
            image = hdul[im_ext].data
            wcs = WCS(hdul[im_ext].header)
            
        # Check types
        assert(type(image) == np.ndarray)
        assert(type(catalog) == Table)
        
        # Get positions from sextractor catalog
        ra = catalog[ra_col]
        dec = catalog[dec_col]
         # Make SkyCoord from catlog
        positions = SkyCoord(ra, dec, unit = coord_unit)
        #print('positions', positions)
        # Define radii in sky units
        # This checks if radii is iterable and if not makes it a list
        try:
            iter(radii)
        except TypeError:
            radii = [radii]
        apertures = []

        for rad in radii:
            aperture = SkyCircularAperture(positions, r = rad)
            apertures.append(aperture)
            # Convert to pixel using image WCS

        # Do aperture photometry
        #print(image, apertures, wcs)
        phot_table = aperture_photometry(image, apertures, wcs=wcs)
        assert(len(phot_table) == len(catalog))
        # Replace detection ID with catalog ID
        sky = SkyCoord(phot_table['sky_center'])
        phot_table['id'] = catalog[id_col]
        # Rename columns
        phot_table.rename_column('id', id_col )
        phot_table.rename_column('xcenter', x_col)
        phot_table.rename_column('ycenter', y_col)

        phot_table[ra_col] = sky.ra.to('deg')
        phot_table[dec_col] = sky.dec.to('deg')
        phot_table.remove_column('sky_center')
         
        colnames = [f'aperture_sum_{i}' for i in range(len(radii))]
        aper_tab = Column(np.array(phot_table[colnames].as_array().tolist()), name=f'FLUX_APER_{band}')
        phot_table['FLUX_APER'] = aper_tab
        phot_table['FLUXERR_APER'] = phot_table['FLUX_APER'] * -99
        phot_table['MAGERR_APER'] = phot_table['FLUX_APER'] * 99 
        
        # This converts the fluxes to magnitudes using the correct zp, and puts them in the same format as the sextractor catalogue
        mag_colnames  = []
        for pos, col in enumerate(colnames):
            name = f'MAG_APER_{pos}'
            phot_table[name] = -2.5 * np.log10(phot_table[col]) + self.im_zps[band]
            phot_table[name][np.isnan(phot_table[name])] = 99.
            mag_colnames.append(name)
        aper_tab = Column(np.array(phot_table[mag_colnames].as_array().tolist()), name=f'MAG_APER_{band}')
        phot_table['MAG_APER'] = aper_tab
        # Remove old columns
        phot_table.remove_columns(colnames)
        phot_table.remove_columns(mag_colnames)
        phot_table.write(self.sex_cat_path(band, forced_phot_band), format='fits', overwrite=True)
        
    def mask_reg_to_pix(self, band, mask_path):
        # open image corresponding to band
        im_data, im_header, seg_data, seg_header = self.load_data(band, incl_mask = False)
        # open .reg mask file
        mask_regions = pyregion.open(mask_path).as_imagecoord(im_header)
        # make 2D np.array boolean pixel mask
        pix_mask = np.array(mask_regions.get_mask(header = im_header, shape = im_data.shape), dtype = bool)
        # make .fits mask
        mask_hdu = fits.ImageHDU(pix_mask.astype(np.uint8), header = WCS(im_header).to_header(), name = 'MASK')
        hdu = fits.HDUList([fits.PrimaryHDU(), mask_hdu])
        out_path = f"{'/'.join(mask_path.split('/')[:-1])}/fits_masks/{mask_path.split('/')[-1].replace('_clean', '').replace('.reg', '')}.fits"
        os.makedirs("/".join(out_path.split("/")[:-1]), exist_ok = True)
        hdu.writeto(out_path, overwrite = True)
        galfind_logger.info(f"Created fits mask from manually created reg mask, saving as {out_path}")
        return out_path
    
    def combine_masks(self, bands):
        # require pixel scales to be the same across all bands
        for i, band in enumerate(bands):
            if i == 0:
                pix_scale = self.im_pixel_scales[band]
            else:
                assert(self.im_pixel_scales[band] == pix_scale)
        combined_mask = np.logical_or.reduce(tuple([self.load_mask(band) for band in bands]))
        assert(combined_mask.shape == self.load_mask(bands[-1]).shape)
        # wcs taken from the reddest band
        mask_hdu = fits.ImageHDU(combined_mask.astype(np.uint8), header = WCS(self.load_im(bands[-1])[1]).to_header(), name = 'MASK')
        hdu = fits.HDUList([fits.PrimaryHDU(), mask_hdu])
        out_path = f"{self.mask_dir}/fits_masks/{self.combine_band_names(bands)}_basemask.fits"
        os.makedirs("/".join(out_path.split("/")[:-1]), exist_ok = True)
        hdu.writeto(out_path, overwrite = True)
        galfind_logger.info(f"Created combined mask for {bands}")
        return out_path

    @staticmethod
    def clean_mask_regions(mask_path):
        # open region file
        if "_clean" not in mask_path:
            with open(mask_path, 'r') as f:
                lines = f.readlines()
                clean_mask_path = mask_path.replace(".reg", "_clean.reg")
                with open(clean_mask_path, 'w') as temp:          
                    for i, line in enumerate(lines):
                        # if line.startswith('physical'):
                        #     lines[i] = line.replace('physical', 'image')
                        if i <= 2:
                            temp.write(line)
                        if not (line.endswith(',0)\n') and line.startswith('circle')):
                            if (line.startswith('ellipse') and not line.endswith(',0)\n') and not (line.split(",")[3] == "0")) or line.startswith("box"):
                               temp.write(line)
            # insert original mask ds9 region file into an unclean folder
            os.makedirs(f"{funcs.split_dir_name(mask_path,'dir')}/unclean", exist_ok = True)
            os.rename(mask_path, f"{funcs.split_dir_name(mask_path,'dir')}/unclean/{funcs.split_dir_name(mask_path,'name')}")
            return clean_mask_path
        else:
            return mask_path
    
    # can be simplified with new masks
    def calc_unmasked_area(self, masking_instrument_or_band_name = "NIRCam", forced_phot_band = ["F277W", "F356W", "F444W"]):
        
        if "PIXEL SCALE" not in self.common.keys():
            galfind_logger.warning("Masking by bands with different pixel scales is not supported!")
        
        if type(masking_instrument_or_band_name) in [list, np.array]:
            masking_instrument_or_band_name = "+".join(list(masking_instrument_or_band_name))

        # create a list of bands that need to be unmasked in order to calculate the area
        if type(masking_instrument_or_band_name) == str:
            # mask by requiring unmasked criteria in all bands for a given Instrument
            if masking_instrument_or_band_name in [subclass.__name__ for subclass in Instrument.__subclasses__() if subclass.__name__ != "Combined_Instrument"]:
                masking_bands = np.array([band for band in self.instrument.band_names if band in Instrument.from_name(masking_instrument_or_band_name).bands])
            elif masking_instrument_or_band_name == "All":
                masking_bands = np.array(self.instrument.band_names)
            else: # string should contain individual bands, separated by a "+"
                masking_bands = masking_instrument_or_band_name.split("+")
                for band in masking_bands:
                    assert(band in json.loads(config.get("Other", "ALL_BANDS")), galfind_logger.critical(f"{band} is not a valid band currently included in galfind! Cannot calculate unmasked area!"))
        else:
            galfind_logger.critical(f"type(masking_instrument_or_band_name) = {type(masking_instrument_or_band_name)} must be in [str, list, np.array]!")
        
        # make combined mask if required, else load mask
        glob_mask_names = glob.glob(f"{self.mask_dir}/fits_masks/*{self.combine_band_names(masking_bands)}_*")
        if len(glob_mask_names) == 0:
            if len(masking_bands) > 1:
                self.mask_paths[masking_instrument_or_band_name] = self.combine_masks(masking_bands)
        elif len(glob_mask_names) == 1:
            self.mask_paths[masking_instrument_or_band_name] = glob_mask_names[0]
        else:
            raise(Exception(f"More than 1 mask for {masking_bands}. Please change this in {self.mask_dir}"))
        full_mask = self.load_mask(masking_instrument_or_band_name)
        
        if self.is_blank:
            blank_mask = full_mask
        else:
            # make combined mask for masking_instrument_name blank field area
            glob_mask_names = glob.glob(f"{self.mask_dir}/fits_masks/*{self.combine_band_names(list(masking_bands) + ['blank'])}_*")
            if len(glob_mask_names) == 0:
                self.mask_paths[f"{masking_instrument_or_band_name}+blank"] = self.combine_masks(list(masking_bands) + ["blank"])
            elif len(glob_mask_names) == 1:
                self.mask_paths[f"{masking_instrument_or_band_name}+blank"] = glob_mask_names[0]
            else:
                raise(Exception(f"More than 1 mask for {masking_bands}. Please change this in {self.mask_dir}"))
            blank_mask = self.load_mask(f"{masking_instrument_or_band_name}+blank")
        
        # split calculation by depth regions
        galfind_logger.warning("Area calculation for different dpeth regions not yet implemented!")

        # calculate areas using pixel scale of selection band
        pixel_scale = self.im_pixel_scales[self.combine_band_names(forced_phot_band)]
        unmasked_area_tot = (((full_mask.shape[0] * full_mask.shape[1]) - np.sum(full_mask)) * pixel_scale * pixel_scale).to(u.arcmin ** 2)
        unmasked_area_blank_modules = (((blank_mask.shape[0] * blank_mask.shape[1]) - np.sum(blank_mask)) * pixel_scale * pixel_scale).to(u.arcmin ** 2)
        unmasked_area_cluster_module = unmasked_area_tot - unmasked_area_blank_modules
        galfind_logger.info(f"Unmasked areas for {self.survey}, masking_instrument_or_band_name = {masking_instrument_or_band_name} - Total: {unmasked_area_tot}, Blank modules: {unmasked_area_blank_modules}, Cluster module: {unmasked_area_cluster_module}")
        
        output_path = f"{config['DEFAULT']['GALFIND_WORK']}/Unmasked_areas.ecsv"
        funcs.make_dirs(output_path)
        areas_data = {"survey": [self.survey], "masking_instrument_band": [masking_instrument_or_band_name], \
            "unmasked_area_total": [np.round(unmasked_area_tot, 3)], "unmasked_area_blank_modules": [np.round(unmasked_area_blank_modules, 3)], \
            "unmasked_area_cluster_module": [np.round(unmasked_area_cluster_module, 3)]}
        areas_tab = Table(areas_data)
        if Path(output_path).is_file():
            existing_areas_tab = Table.read(output_path)
            # if the exact same setup has already been run, overwrite
            existing_areas_tab_ = deepcopy(existing_areas_tab)
            existing_areas_tab_["index"] = np.arange(0, len(existing_areas_tab), 1)
            existing_areas_tab_ = existing_areas_tab[((existing_areas_tab["survey"] == self.survey) & \
                (existing_areas_tab["masking_instrument_band"] == masking_instrument_or_band_name))]
            if len(existing_areas_tab_) > 0:
                # delete existing column using the same setup in favour of new one
                existing_areas_tab.remove_row(int(existing_areas_tab_["index"]))
            else:
                areas_tab = vstack(existing_areas_tab, areas_tab)
        areas_tab.write(output_path, overwrite = True)
        return areas_tab

    def perform_aper_corrs(self): # not general
        overwrite = config["Depths"].getboolean("OVERWRITE_LOC_DEPTH_CAT")
        if overwrite:
            galfind_logger.info("OVERWRITE_LOC_DEPTH_CAT = YES, updating catalogue with aperture corrections.")
        cat = Table.read(self.sex_cat_master_path)
        if not "APERCORR" in cat.meta.keys() or overwrite:
            for i, band in enumerate(self.instrument.band_names):
                print(band)
                mag_aper_corr_data = np.zeros(len(cat))
                flux_aper_corr_data = np.zeros(len(cat))
                for j, aper_diam in enumerate(json.loads(config.get("SExtractor", "APERTURE_DIAMS")) * u.arcsec):
                    # assumes these have already been calculated for each band
                    mag_aper_corr_factor = self.instrument.aper_corr(aper_diam, band)
                    flux_aper_corr_factor = 10 ** (mag_aper_corr_factor / 2.5)
                    #print(band, aper_diam, mag_aper_corr_factor, flux_aper_corr_factor)
                    if j == 0:
                        # only aperture correct if flux is positive
                        mag_aper_corr_data = [(mag_aper[0] - mag_aper_corr_factor,) if flux_aper[0] > 0. else (mag_aper[0],) \
                            for mag_aper, flux_aper in zip(cat[f"MAG_APER_{band}"], cat[f"FLUX_APER_{band}"])]
                        flux_aper_corr_data = [(flux_aper[0] * flux_aper_corr_factor,) if flux_aper[0] > 0. else (flux_aper[0],) \
                            for flux_aper in cat[f"FLUX_APER_{band}"]]
                    else:
                        mag_aper_corr_data = [mag_aper_corr + (mag_aper[j] - mag_aper_corr_factor,) if flux_aper[j] > 0. else mag_aper_corr + (mag_aper[j],) \
                            for mag_aper_corr, mag_aper, flux_aper in zip(mag_aper_corr_data, cat[f"MAG_APER_{band}"], cat[f"FLUX_APER_{band}"])]
                        flux_aper_corr_data = [flux_aper_corr + (flux_aper[j] * flux_aper_corr_factor,) if flux_aper[j] > 0. else flux_aper_corr + (flux_aper[j],) \
                            for flux_aper_corr, flux_aper in zip(flux_aper_corr_data, cat[f"FLUX_APER_{band}"])]
                cat[f"MAG_APER_{band}_aper_corr"] = mag_aper_corr_data
                cat[f"FLUX_APER_{band}_aper_corr"] = flux_aper_corr_data
                cat[f"FLUX_APER_{band}_aper_corr_Jy"] = [tuple([funcs.flux_image_to_Jy(val, self.im_zps[band]).value for val in element]) for element in cat[f"FLUX_APER_{band}_aper_corr"]]
        # update catalogue metadata
        #mag_aper_corrs = {f"HIERARCH Mag_aper_corrs_{aper_diam.value}as": tuple([np.round(self.instrument.aper_corr(aper_diam, band), decimals = 4) \
        #    for band in self.instrument.band_names]) for aper_diam in json.loads(config.get("SExtractor", "APERTURE_DIAMS")) * u.arcsec}
        cat.meta = {**cat.meta, **{"APERCORR": True}} #, **mag_aper_corrs}
        # overwrite original catalogue with local depth columns
        cat.write(self.sex_cat_master_path, overwrite = True)

    def make_loc_depth_cat(self, cat_creator, depth_mode = "n_nearest"):
        overwrite = config["Depths"].getboolean("OVERWRITE_LOC_DEPTH_CAT")
        if overwrite:
            galfind_logger.info("OVERWRITE_LOC_DEPTH_CAT = YES, updating catalogue with local depths.")
        
        cat = Table.read(self.sex_cat_master_path)
        # update catalogue with local depths if not already done so
        if "DEPTHS" not in cat.meta.keys() or overwrite:
            #mean_depths = {}
            #median_depths = {}
            diagnostic_name = ""
            for i, band in enumerate(self.instrument.band_names):
                for j, aper_diam in enumerate(json.loads(config.get("SExtractor", "APERTURE_DIAMS")) * u.arcsec):
                    self.get_depth_dir(aper_diam)
                    #print(band, aper_diam)
                    h5_path = f"{self.depth_dirs[band]}/{depth_mode}/{band}.h5"
                    if Path(h5_path).is_file():
                        # open depth .h5
                        hf = h5py.File(h5_path, "r")
                        depths = np.array(hf["depths"])
                        diagnostics = np.array(hf["diagnostic"])
                        diagnostic_name_ = f"d_{int(np.array(hf['n_nearest']))}" if depth_mode == "n_nearest" \
                            else f"n_aper_{float(np.array(hf['region_radius_used_pix'])):.1f}" if depth_mode == "rolling" else None
                        if diagnostic_name_ == None:
                            raise(Exception("Invalid mode!"))
                        # make sure the same depth setup has been run in each band
                        if i == 0 and j == 0:
                            diagnostic_name = diagnostic_name_
                        assert(diagnostic_name_ == diagnostic_name)
                        # update depths with average depths in each region
                        nmad_grid = np.array(hf["nmad_grid"])
                        band_mean_depth = np.round(np.nanmean(nmad_grid), decimals = 3)
                        band_median_depth = np.round(np.nanmedian(nmad_grid), decimals = 3)
                        hf.close()
                    else:
                        depths = np.full(len(cat), np.nan)
                        diagnostics = np.full(len(cat), np.nan)
                        #band_mean_depth = np.nan
                        #band_median_depth = np.nan
                    if j == 0:
                        band_depths = [(depth,) for depth in depths]
                        band_diagnostics = [(diagnostic,) for diagnostic in diagnostics]
                        band_sigmas = [(funcs.n_sigma_detection(depth, mag_aper[0], self.im_zps[band]),) for depth, mag_aper in zip(depths, cat[f"MAG_APER_{band}"])]
                        #band_mean_depths = (band_mean_depth,)
                        #band_median_depths = (band_median_depth,)
                    else:
                        band_depths = [band_depth + (aper_diam_depth,) for band_depth, aper_diam_depth in zip(band_depths, depths)]
                        band_diagnostics = [band_diagnostic + (aper_diam_diagnostic,) for band_diagnostic, aper_diam_diagnostic in zip(band_diagnostics, diagnostics)]
                        band_sigmas = [band_sigma + (funcs.n_sigma_detection(depth, mag_aper[j], self.im_zps[band]),) for band_sigma, depth, mag_aper in zip(band_sigmas, depths, cat[f"MAG_APER_{band}"])]
                        #band_mean_depths = band_mean_depths + (band_mean_depth,)
                        #band_median_depths = band_median_depths + (band_median_depth,)
                
                # update band with depths and diagnostics
                cat[f"loc_depth_{band}"] = band_depths
                cat[f"{diagnostic_name}_{band}"] = band_diagnostics
                cat[f"sigma_{band}"] = band_sigmas
                # make local depth error columns in image units
                cat[f"FLUXERR_APER_{band}_loc_depth"] = [tuple([funcs.mag_to_flux(val, self.im_zps[band]) / 5. for val in element]) for element in band_depths]
                # impose n_pc min flux error and converting to Jy where appropriate
                if "APERCORR" in cat.meta.keys():
                    cat[f"FLUXERR_APER_{band}_loc_depth_{str(int(cat_creator.min_flux_pc_err))}pc_Jy"] = \
<<<<<<< HEAD
                        [tuple([funcs.flux_image_to_Jy(flux, self.im_zps[band]).value * cat_creator.min_flux_pc_err / 100. \
                        if err / flux < cat_creator.min_flux_pc_err / 100. and flux > 0. \
                        else funcs.flux_image_to_Jy(err, self.im_zps[band]).value for flux, err in zip(flux_tup, err_tup)]) \
                        for flux_tup, err_tup in zip(cat[f"FLUX_APER_{band}_aper_corr"], cat[f"FLUXERR_APER_{band}_loc_depth"])]
=======
                        [tuple([funcs.flux_image_to_Jy(flux, self.im_zps[band]).value * cat_creator.min_flux_pc_err / 100. if err / flux < cat_creator.min_flux_pc_err / 100. and flux > 0. \
                        else funcs.flux_image_to_Jy(err, self.im_zps[band]).value for flux, err in zip(flux_tup, err_tup)]) for flux_tup, err_tup in zip(cat[f"FLUX_APER_{band}_aper_corr"], cat[f"FLUXERR_APER_{band}_loc_depth"])]
>>>>>>> d73c8251
                else:
                    raise(Exception(f"Couldn't make 'FLUXERR_APER_{band}_loc_depth_{str(int(cat_creator.min_flux_pc_err))}Jy' columns!"))
                # magnitude and magnitude error columns
                #mean_depths[band] = band_mean_depths
                #median_depths[band] = band_median_depths

        # update catalogue metadata
        cat.meta = {**cat.meta, **{"DEPTHS": True, "MINPCERR": cat_creator.min_flux_pc_err}} #, "Mean_depths": mean_depths, "Median_depths": median_depths}}
        #print(cat.meta)
        # overwrite original catalogue with local depth columns
        cat.write(self.sex_cat_master_path, overwrite = True)
        
    def get_depth_dir(self, aper_diam):
        self.depth_dirs = {}
        for band in self.im_paths.keys():
            self.depth_dirs[band] = f"{config['Depths']['DEPTH_DIR']}/{self.instrument.instrument_from_band(band).name}/{self.version}/{self.survey}/{format(aper_diam.value, '.2f')}as"
            os.makedirs(self.depth_dirs[band], exist_ok = True)
        return self.depth_dirs
            
    def load_depths(self, aper_diam):
        self.get_depth_dir(aper_diam)
        self.depths = {}
        for band in self.instrument.band_names:
            # load depths from saved .txt file
            depths = Table.read(f"{self.depth_dirs[band]}/{self.survey}_depths.txt", names = ["band", "depth"], format = "ascii")
            self.depths[band] = float(depths[depths["band"] == band]["depth"])
        return self.depths
    
    def calc_aper_radius_pix(self, aper_diam, band):
        return (aper_diam / (2 * self.im_pixel_scales[band])).value
    
    def calc_depths(self, aper_diams = [0.32] * u.arcsec, cat_creator = None, mode = "n_nearest", scatter_size = 0.1, distance_to_mask = 30, \
        region_radius_used_pix = 300, n_nearest = 200, coord_type = "sky", split_depth_min_size = 100_000, \
        split_depths_factor = 5, step_size = 100, excl_bands = [], n_jobs = 1):
        params = []
        # Look over all aperture diameters and bands  
        for aper_diam in aper_diams:
            # Generate folder for depths
            self.get_depth_dir(aper_diam)
            for band in self.im_paths.keys():
                # Only run for non excluded bands
                if band not in excl_bands:
                    params.append((band, aper_diam, self.depth_dirs[band], mode, scatter_size, distance_to_mask, region_radius_used_pix, n_nearest, \
                    coord_type, split_depth_min_size, split_depths_factor, step_size, cat_creator))
        # Parallelise the calculation of depths for each band
        with tqdm_joblib(tqdm(desc = "Calculating depths", total = len(params))) as progress_bar:
            Parallel(n_jobs = n_jobs)(delayed(self.calc_band_depth)(param) for param in params)
    
    def calc_band_depth(self, params):
        # unpack parameters
        band, aper_diam, depth_dir, mode, scatter_size, distance_to_mask, region_radius_used_pix, n_nearest, \
            coord_type, split_depth_min_size, split_depths_factor, step_size, cat_creator = params
        # determine paths and whether to overwrite
        overwrite = config["Depths"].getboolean("OVERWRITE_DEPTHS")
        if overwrite:
            galfind_logger.info("OVERWRITE_DEPTHS = YES, re-doing depths should they exist.")
        grid_depth_path = f"{depth_dir}/{mode}/{band}.h5" # {str(int(n_split))}_region_grid_depths/
        os.makedirs("/".join(grid_depth_path.split("/")[:-1]), exist_ok = True)
        
        if not Path(grid_depth_path).is_file() or overwrite:
            # load the image/segmentation/mask data for the specific band
            im_data, im_header, seg_data, seg_header, mask = self.load_data(band, incl_mask = True)
            combined_mask = self.combine_seg_data_and_mask(seg_data = seg_data, mask = mask)
            wcs = WCS(im_header)
            radius_pix = self.calc_aper_radius_pix(aper_diam, band)
            
            # Load wht data if it has the correct type
            wht_data = self.load_wht(band)
            #print(f"wht_data = {wht_data}")
            if type(wht_data) == type(None):
                n_split = 1
            else:
                n_split = "auto"

            # load catalogue of given type
            cat = Table.read(self.sex_cat_master_path)
            
            # Place apertures in empty regions in the image
            xy = Depths.make_grid(im_data, combined_mask, radius = (aper_diam / 2.).value, 
                scatter_size = scatter_size, distance_to_mask = distance_to_mask, plot = False)
            #print(f"{len(xy)} empty apertures placed in {band}")
            
            # Make ds9 region file of apertures for compatability and debugging
            region_path = f"{depth_dir}/{mode}/{self.survey}_{self.version}_{band}.reg"
            Depths.make_ds9_region_file(xy, radius_pix, region_path, coordinate_type = 'pixel', 
                convert = False, wcs = wcs, pixel_scale = self.im_pixel_scales[band].value)
            
            # Get fluxes in regions
            fluxes = Depths.do_photometry(im_data, xy, radius_pix)
            
            depths, diagnostic, depth_labels, final_labels = Depths.calc_depths(xy, fluxes, im_data, combined_mask, 
                    region_radius_used_pix = region_radius_used_pix, step_size = step_size, catalogue = cat, wcs = wcs, \
                    coord_type = coord_type, mode = mode, n_nearest = n_nearest, zero_point = self.im_zps[band], n_split = n_split, \
                    split_depth_min_size = split_depth_min_size, split_depths_factor = split_depths_factor, wht_data = wht_data)

            # calculate the depths for plotting purposes
            nmad_grid, num_grid, labels_grid, final_labels = Depths.calc_depths(xy, fluxes, im_data, combined_mask, 
                region_radius_used_pix = region_radius_used_pix, step_size = step_size, wcs = wcs, \
                coord_type = coord_type, mode = mode, n_nearest = n_nearest, zero_point = self.im_zps[band], \
                n_split = n_split, split_depth_min_size = split_depth_min_size, \
                split_depths_factor = split_depths_factor, wht_data = wht_data, provide_labels = final_labels)
            
            # write to .h5
            hf_save_names = self.get_depth_h5_labels()
            hf_save_data = [mode, aper_diam, scatter_size, distance_to_mask, region_radius_used_pix, \
                    n_nearest, split_depth_min_size, split_depths_factor, step_size, depths, \
                    diagnostic, depth_labels, final_labels, nmad_grid, num_grid, labels_grid]
            hf = h5py.File(grid_depth_path, "w")
            for name_i, data_i in zip(hf_save_names, hf_save_data):
                #print(name_i, data_i)
                hf.create_dataset(name_i, data = data_i)
            hf.close()

        self.plot_depth(band, cat_creator, mode, aper_diam)

    def plot_depth(self, band, cat_creator, mode, aper_diam): #, **kwargs):
        if cat_creator == None:
            galfind_logger.warning("Could not plot depths as cat_creator == None in Data.plot_depths()")
        else:
            self.get_depth_dir(aper_diam)
            save_path = f"{self.depth_dirs[band]}/{mode}/{band}_depths.png"
            # determine paths and whether to overwrite
            overwrite = config["Depths"].getboolean("OVERWRITE_DEPTH_PLOTS")
            if overwrite:
                galfind_logger.info("OVERWRITE_DEPTH_PLOTS = YES, re-doing depth plots.")
            if not Path(save_path).is_file() or overwrite:
                # load depth data
                h5_path = f"{self.depth_dirs[band]}/{mode}/{band}.h5"
                if not Path(h5_path).is_file():
                    raise(Exception(f"Must first run depths for {self.survey} {self.version} {band} {mode} {aper_diam} before plotting!"))
                hf = h5py.File(h5_path, "r")
                hf_output = {label: np.array(hf[label]) for label in self.get_depth_h5_labels()}
                hf.close()
                # load image and wcs
                im_data, im_header = self.load_im(band)
                wcs = WCS(im_header)
                # make combined mask
                combined_mask = self.combine_seg_data_and_mask(band)
                # load catalogue to calculate x/y image coordinates
                cat = Table.read(self.sex_cat_master_path)
                cat_x, cat_y = wcs.world_to_pixel(SkyCoord(cat[cat_creator.ra_dec_labels["RA"]], cat[cat_creator.ra_dec_labels["DEC"]]))
                
                depths_fig, depths_ax = Depths.show_depths(hf_output["nmad_grid"], hf_output["num_grid"], hf_output["step_size"], \
                    hf_output["region_radius_used_pix"], hf_output["labels_grid"], hf_output["depth_labels"], hf_output["depths"], hf_output["diagnostic"], cat_x, cat_y, 
                    combined_mask, hf_output["final_labels"], suptitle = f"{self.survey} {self.version} {band} Depths", save_path = save_path)

    @staticmethod
    def get_depth_h5_labels():
        return ["mode", "aper_diam", "scatter_size", "distance_to_mask", "region_radius_used_pix", \
            "n_nearest", "split_depth_min_size", "split_depths_factor", "step_size", "depths", \
            "diagnostic", "depth_labels", "final_labels", "nmad_grid", "num_grid", "labels_grid"]

# match sextractor catalogue codes
sex_id_params = ["NUMBER", "X_IMAGE", "Y_IMAGE", "ALPHA_J2000", "DELTA_J2000"]

def remove_non_band_dependent_sex_params(tab, sex_id_params = sex_id_params):
    for i, param in enumerate(sex_id_params):
        tab.remove_column(param)
    return tab

def add_band_suffix_to_cols(tab, band, sex_id_params = sex_id_params):
    for i, name in enumerate(tab.columns.copy()):
        if name not in sex_id_params: 
            tab.rename_column(name, name + "_" + band)
    return tab

# depth codes (taken from background_calc.py)

def log_transform(im): # function to transform fits image to log scaling
    '''returns log(image) scaled to the interval [0,1]'''
    try:
        (min, max) = (im[im > 0].min(), im.max())
        if (max > min) and (max > 0):
            return (np.log(im.clip(min, max)) - np.log(min)) / (np.log(max) - np.log(min))
    except:
        pass
    return im

# The below makes TQDM work with joblib
@contextlib.contextmanager
def tqdm_joblib(tqdm_object):
    """Context manager to patch joblib to report into tqdm progress bar given as argument"""
    class TqdmBatchCompletionCallback(joblib.parallel.BatchCompletionCallBack):
        def __call__(self, *args, **kwargs):
            tqdm_object.update(n=self.batch_size)
            return super().__call__(*args, **kwargs)

    old_batch_callback = joblib.parallel.BatchCompletionCallBack
    joblib.parallel.BatchCompletionCallBack = TqdmBatchCompletionCallback
    try:
        yield tqdm_object
    finally:
        joblib.parallel.BatchCompletionCallBack = old_batch_callback
        tqdm_object.close()
        
def is_blank_survey(survey):
    cluster_surveys = ["El-Gordo", "MACS-0416", "CLIO", "SMACS-0723"]
    if survey in cluster_surveys:
        return False
    else:
        return True
<|MERGE_RESOLUTION|>--- conflicted
+++ resolved
@@ -1498,15 +1498,10 @@
                 # impose n_pc min flux error and converting to Jy where appropriate
                 if "APERCORR" in cat.meta.keys():
                     cat[f"FLUXERR_APER_{band}_loc_depth_{str(int(cat_creator.min_flux_pc_err))}pc_Jy"] = \
-<<<<<<< HEAD
                         [tuple([funcs.flux_image_to_Jy(flux, self.im_zps[band]).value * cat_creator.min_flux_pc_err / 100. \
                         if err / flux < cat_creator.min_flux_pc_err / 100. and flux > 0. \
                         else funcs.flux_image_to_Jy(err, self.im_zps[band]).value for flux, err in zip(flux_tup, err_tup)]) \
                         for flux_tup, err_tup in zip(cat[f"FLUX_APER_{band}_aper_corr"], cat[f"FLUXERR_APER_{band}_loc_depth"])]
-=======
-                        [tuple([funcs.flux_image_to_Jy(flux, self.im_zps[band]).value * cat_creator.min_flux_pc_err / 100. if err / flux < cat_creator.min_flux_pc_err / 100. and flux > 0. \
-                        else funcs.flux_image_to_Jy(err, self.im_zps[band]).value for flux, err in zip(flux_tup, err_tup)]) for flux_tup, err_tup in zip(cat[f"FLUX_APER_{band}_aper_corr"], cat[f"FLUXERR_APER_{band}_loc_depth"])]
->>>>>>> d73c8251
                 else:
                     raise(Exception(f"Couldn't make 'FLUXERR_APER_{band}_loc_depth_{str(int(cat_creator.min_flux_pc_err))}Jy' columns!"))
                 # magnitude and magnitude error columns
