--- conflicted
+++ resolved
@@ -542,11 +542,6 @@
         
         if not Path(self.im_paths[self.combine_band_names(bands)]).is_file():
             funcs.make_dirs(self.im_paths[self.combine_band_names(bands)])
-            
-<<<<<<< HEAD
-            print(f"Made segmentation map for {self.survey} {self.version} {band}")
-    
-=======
             for pos, band in enumerate(bands):
                 if self.im_shapes[band] != self.im_shapes[bands[0]] or self.im_zps[band] != self.im_zps[bands[0]] or self.im_pixel_scales[band] != self.im_pixel_scales[bands[0]]:
                     raise Exception('All bands used in forced photometry stack must have the same shape, ZP and pixel scale!')
@@ -595,7 +590,6 @@
         # IF THIS IS CHANGED MUST ALSO CHANGE THE PATH IN __init__ AND make_seg_map.sh
         return f"{config['DEFAULT']['GALFIND_WORK']}/SExtractor/{self.instrument.instrument_from_band(band)}/{self.version}/{self.survey}/{self.survey}_{band}_{band}_sel_cat_{self.version}_seg.fits"
 
->>>>>>> 09fe5be1
     @run_in_dir(path = config['DEFAULT']['GALFIND_DIR'])
     def make_sex_cats(self, forced_phot_band = "f444W"):
 
@@ -697,15 +691,7 @@
             aperture = SkyCircularAperture(positions, r = rad)
             apertures.append(aperture)
             # Convert to pixel using image WCS
-<<<<<<< HEAD
-            
-        # # Generate background
-        # background = Background2D(image, (64, 64), filter_size=(3, 3))
-        # image = image-background.background
-        
-=======
-      
->>>>>>> 09fe5be1
+
         # Do aperture photometry
         print(image, apertures, wcs)
         phot_table = aperture_photometry(image, apertures, wcs=wcs)
@@ -724,26 +710,16 @@
          
         colnames = [f'aperture_sum_{i}' for i in range(len(radii))]
         aper_tab = Column(np.array(phot_table[colnames].as_array().tolist()), name=f'FLUX_APER_{band}')
-        phot_table[f'FLUX_APER'] = aper_tab
-<<<<<<< HEAD
-        phot_table[f'FLUXERR_APER'] = phot_table[f'FLUX_APER'] * 99.
-        phot_table['MAGERR_APER'] = phot_table['FLUX_APER'] * 99.
-=======
-        phot_table[f'FLUXERR_APER'] = phot_table[f'FLUX_APER'] * -99
+        phot_table['FLUX_APER'] = aper_tab
+        phot_table['FLUXERR_APER'] = phot_table['FLUX_APER'] * -99
         phot_table['MAGERR_APER'] = phot_table['FLUX_APER'] * 99 
->>>>>>> 09fe5be1
         
         # This converts the fluxes to magnitudes using the correct zp, and puts them in the same format as the sextractor catalogue
         mag_colnames  = []
         for pos, col in enumerate(colnames):
             name = f'MAG_APER_{pos}'
-<<<<<<< HEAD
-            phot_table[name] = -2.5 * np.log10(phot_table[col]) + zp
+            phot_table[name] = -2.5 * np.log10(phot_table[col]) + self.im_zps[band]
             phot_table[name][np.isnan(phot_table[name])] = 99.
-=======
-            phot_table[name] = -2.5 * np.log10(phot_table[col]) + self.im_zps[band]
-            phot_table[name][np.isnan(phot_table[name])] = 99
->>>>>>> 09fe5be1
             mag_colnames.append(name)
         aper_tab = Column(np.array(phot_table[mag_colnames].as_array().tolist()), name=f'MAG_APER_{band}')
         phot_table[f'MAG_APER'] = aper_tab
