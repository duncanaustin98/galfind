#!/usr/bin/env python3
# -*- coding: utf-8 -*-
"""
Created on Wed May 17 14:20:31 2023

@author: austind
"""

from __future__ import annotations

# from reproject import reproject_adaptive
from abc import ABC, abstractmethod
import contextlib
import glob
import json
import os
import subprocess
import sys
from matplotlib.colors import LinearSegmentedColormap
import time
import itertools
from matplotlib import cm
from copy import deepcopy
from pathlib import Path
from typing import (
    Any,
    List,
    Type,
    Dict,
    Union,
    Tuple,
    Optional,
    NoReturn,
    TYPE_CHECKING,
)

try:
    from typing import Self, Type  # python 3.11+
except ImportError:
    from typing_extensions import Self, Type  # python > 3.7 AND python < 3.11

if TYPE_CHECKING:
    from . import Multiple_Filter
    from .PSF import PSF

import astropy.units as u
import astropy.visualization as vis
import cv2
import h5py
import joblib
import matplotlib.pyplot as plt
import numpy as np
from astropy.convolution import convolve, convolve_fft
from astropy.coordinates import SkyCoord
from astropy.io import fits
from astropy.table import Column, Table, hstack, vstack
from astropy.visualization.mpl_normalize import ImageNormalize
from astropy.wcs import WCS
from astroquery.gaia import Gaia
from joblib import Parallel, delayed, parallel_config
from matplotlib.colors import LogNorm, Normalize
from regions import Regions
from tqdm import tqdm

from . import Depths, SExtractor, config, galfind_logger
from . import useful_funcs_austind as funcs
from . import Masking
from .decorators import run_in_dir
from . import Filter, Multiple_Filter
from .Instrument import ACS_WFC, WFC3_IR, NIRCam, MIRI, Instrument  # noqa F501

morgan_version_to_dir = {
    "v8b": "mosaic_1084_wispfix",
    "v8c": "mosaic_1084_wispfix2",
    "v8d": "mosaic_1084_wispfix3",
    "v9": "mosaic_1084_wisptemp2",
    "v10": "mosaic_1084_wispscale",
    "v11": "mosaic_1084_wispnathan",
    "v12": "mosaic_1210_wispnathan",
    "v12test": "mosaic_1210_wispnathan_test", # not sure if this is needed?
    "v13": "mosaic_1293_wispnathan",
}


class Band_Data_Base(ABC):
    def __init__(
        self,
        survey: str,
        version: str,
        im_path: str,
        im_ext: int,
        rms_err_path: Optional[str] = None,
        rms_err_ext: Optional[int] = None,
        wht_path: Optional[str] = None,
        wht_ext: Optional[int] = None,
        pix_scale: u.Quantity = 0.03 * u.arcsec,
        im_ext_name: Union[str, List[str]] = "SCI",
        rms_err_ext_name: Union[str, List[str]] = "ERR",
        wht_ext_name: Union[str, List[str]] = "WHT",
        use_galfind_err: bool = True,
        aper_diams: Optional[u.Quantity] = None,
    ):
        self.survey = survey
        self.version = version
        self.im_path = im_path
        self.im_ext = im_ext
        self.im_ext_name = im_ext_name
        self.rms_err_path = rms_err_path
        self.rms_err_ext = rms_err_ext
        self.rms_err_ext_name = rms_err_ext_name
        self.wht_path = wht_path
        self.wht_ext = wht_ext
        self.wht_ext_name = wht_ext_name
        self.pix_scale = pix_scale
        if aper_diams is not None:
            self.aper_diams = aper_diams
        self._psf_match = None
        # make rms error / wht maps using galfind if required
        if use_galfind_err:
            if (
                (self.rms_err_path is None or self.rms_err_ext is None)
                and self.wht_path is not None
                and self.wht_ext is not None
            ):
                # make rms_err from wht if rms_err is not available
                self._make_rms_err_from_wht()
            elif (
                (self.wht_path is None or self.wht_ext is None)
                and self.rms_err_path is not None
                and self.rms_err_ext is not None
            ):
                # make wht from rms_err if wht is not available
                self._make_wht_from_rms_err()
        else:
            self._use_galfind_err = False
        # ensure all paths/exts link to valid data
        self._check_data(
            incl_rms_err=(
                self.rms_err_path is not None and self.rms_err_ext is not None
            ),
            incl_wht=(self.wht_path is not None and self.wht_ext is not None),
        )

    @property
    @abstractmethod
    def instr_name(self) -> str:
        pass

    @property
    @abstractmethod
    def filt_name(self) -> str:
        pass

    @property
    @abstractmethod
    def ZP(self) -> float:
        pass

    @property
    def data_shape(self) -> Tuple[int, int]:
        return self.load_im()[0].shape

    def __repr__(self) -> str:
        return f"{self.__class__.__name__}({self.instr_name}/{self.filt_name})"
    
    def __str__(self) -> str:
        output_str = funcs.line_sep
        output_str += f"{repr(self)} {self.__class__.__name__.upper().replace('_', ' ')}:\n"
        output_str += funcs.band_sep
        output_str += f"SURVEY: {self.survey}\n"
        output_str += f"VERSION: {self.version}\n"
        output_str += f"PIX SCALE: {self.pix_scale}\n"
        output_str += f"ZP: {self.ZP}\n"
        output_str += f"SHAPE: {self.data_shape}\n"
        if hasattr(self, "aper_diams"):
            output_str += f"APERTURE DIAMETERS: {self.aper_diams}\n"
        for attr in ["im", "rms_err", "wht"]:
            if getattr(self, f"{attr}_path") is not None:
                output_str += f"{attr.upper().replace('_', ' ')} PATH: " \
                    + f"{getattr(self, f'{attr}_path')}[{getattr(self, f'{attr}_ext')}]\n"
        for attr in ["mask", "seg", "forced_phot"]:
            if hasattr(self, f"{attr}_args"):
                output_str += f"{attr.upper().replace('_', ' ')}" \
                    + f" PATH: {getattr(self, f'{attr}_path')}\n"
                output_str += f"{attr.upper().replace('_', ' ')}" \
                    + f" ARGS: {getattr(self, f'{attr}_args')}\n"
        if hasattr(self, "depth_args"):
            output_str += funcs.line_sep
            output_str += f"DEPTHS:\n"
            for aper_diam in self.aper_diams:
                output_str += funcs.band_sep
                output_str += f"{aper_diam}\n"
                output_str += f"MEDIAN DEPTH: {self.med_depth[aper_diam]}\n"
                output_str += f"MEAN DEPTH: {self.mean_depth[aper_diam]}\n"
                output_str += f"H5 PATH: {self.depth_path[aper_diam]}\n"
                output_str += f"ARGS: {self.depth_args[aper_diam]}\n"
                output_str += funcs.band_sep
        output_str += funcs.line_sep
        return output_str
        

    def __eq__(self, other: Type[Band_Data_Base]) -> bool:
        if not isinstance(other, tuple(Band_Data_Base.__subclasses__())):
            return False
        else:
            # check if all attributes are the same
            return (
                self.survey == other.survey
                and self.version == other.version
                and self.im_path == other.im_path
                and self.im_ext == other.im_ext
                and self.rms_err_path == other.rms_err_path
                and self.rms_err_ext == other.rms_err_ext
                and self.wht_path == other.wht_path
                and self.wht_ext == other.wht_ext
                and self.pix_scale == other.pix_scale
                and self.im_ext_name == other.im_ext_name
                and self.rms_err_ext_name == other.rms_err_ext_name
                and self.wht_ext_name == other.wht_ext_name
            )

    def __copy__(self) -> Type[Band_Data_Base]:
        # copy the object
        cls = self.__class__
        result = cls.__new__(cls)
        for k, v in self.__dict__.items():
            setattr(result, k, v)
        return result

    def __deepcopy__(self, memo):
        cls = self.__class__
        result = cls.__new__(cls)
        memo[id(self)] = result
        for key, value in self.__dict__.items():
            try:
                setattr(result, key, deepcopy(value, memo))
            except:
                galfind_logger.critical(
                    f"deepcopy({self.__class__.__name__}) {key}: {value} FAIL!"
                )
                breakpoint()
        return result

    def _check_data(self, incl_rms_err: bool = True, incl_wht: bool = True):
        # make im_ext_name lists if not already
        if isinstance(self.im_ext_name, str):
            self.im_ext_name = [self.im_ext_name]
        if isinstance(self.rms_err_ext_name, str):
            self.rms_err_ext_name = [self.rms_err_ext_name]
        if isinstance(self.wht_ext_name, str):
            self.wht_ext_name = [self.wht_ext_name]
        # load image header
        im_hdr = self.load_im()[1]
        assert im_hdr["EXTNAME"] in self.im_ext_name, galfind_logger.critical(
            f"Image extension name {im_hdr['EXTNAME']} "
            + f"not in {str(self.im_ext_name)} for {self.filt.band_name}"
        )
        if incl_rms_err:
            # load rms error header
            rms_err_hdr = self.load_rms_err(output_hdr=True)[1]
            assert (
                rms_err_hdr["EXTNAME"] in self.rms_err_ext_name
            ), galfind_logger.critical(
                f"RMS error extension name {rms_err_hdr['EXTNAME']} "
                + f"not in {str(self.rms_err_ext_name)} for {self.filt.band_name}"
            )
        if incl_wht:
            # load weight header
            wht_hdr = self.load_wht(output_hdr=True)[1]
            assert (
                wht_hdr["EXTNAME"] in self.wht_ext_name
            ), galfind_logger.critical(
                f"Weight extension name {wht_hdr['EXTNAME']} "
                + f"not in {str(self.wht_ext_name)} for {self.filt.band_name}"
            )

    # %% Loading methods

    def load_aper_diams(self, aper_diams: u.Quantity) -> NoReturn:
        if hasattr(self, "aper_diams"):
            galfind_logger.warning(
                f"{self.aper_diams=} already loaded for {self.filt_name},"
                + f" skipping {aper_diams=} load-in"
            )
        else:
            self.aper_diams = aper_diams
            galfind_logger.info(f"Loaded {aper_diams=} for {self.filt_name}")

    def load_data(self, incl_mask: bool = True):
        assert hasattr(self, "seg_args")
        # load science image data and header (and hdul)
        im_data, im_header = self.load_im()
        # load segmentation data and header
        seg_data, seg_header = self.load_seg()
        if incl_mask:
            mask = self.load_mask()
            return im_data, im_header, seg_data, seg_header, mask
        else:
            return im_data, im_header, seg_data, seg_header

    def load_im(
        self, return_hdul: bool = False
    ) -> Union[
        Tuple[np.ndarray, fits.Header],
        Tuple[np.ndarray, fits.Header, fits.HDUList],
    ]:
        # load image data and header
        if not Path(self.im_path).is_file():
            err_message = (
                f"Image for {self.survey} {self.filt.band_name}"
                + f" at {self.im_path} is not a .fits image!"
            )
            galfind_logger.critical(err_message)
            raise (Exception(err_message))
        im_hdul = fits.open(self.im_path)
        im_data = im_hdul[self.im_ext].data
        # im_data = im_data.byteswap().newbyteorder() slow
        im_header = im_hdul[self.im_ext].header
        if return_hdul:
            return im_data, im_header, im_hdul
        else:
            return im_data, im_header

    def load_wcs(self) -> WCS:
        try:
            self.wcs
        except (AttributeError, KeyError) as e:
            if type(e) == AttributeError:
                self.wcs = {}
            self.wcs = WCS(self.load_im()[1])
        return self.wcs

    def load_wht(
        self, output_hdr: bool = False
    ) -> Union[Tuple[np.ndarray, fits.Header], np.ndarray]:
        if Path(self.wht_path).is_file():
            hdu = fits.open(self.wht_path)[self.wht_ext]
            wht = hdu.data
            hdr = hdu.header
        else:
            err_message = (
                f"Weight image for {self.survey} {self.filt.band_name}"
                + f" at {self.wht_path} is not a .fits image!"
            )
            galfind_logger.critical(err_message)
            wht = None
            hdr = None
        if output_hdr:
            return wht, hdr
        else:
            return wht

    def load_rms_err(
        self, output_hdr: bool = False
    ) -> Union[Tuple[np.ndarray, fits.Header], np.ndarray]:
        if Path(self.rms_err_path).is_file():
            hdu = fits.open(self.rms_err_path)[self.rms_err_ext]
            rms_err = hdu.data
            hdr = hdu.header
        else:
            err_message = (
                f"RMS error for {self.survey} {self.filt.band_name}"
                + f" at {self.rms_err_path} is not a .fits image!"
            )
            galfind_logger.critical(err_message)
            rms_err = None
            hdr = None
        if output_hdr:
            return rms_err, hdr
        else:
            return rms_err

    def load_seg(
        self, incl_hdr: bool = True
    ) -> Tuple[np.ndarray, fits.Header]:
        # TODO: load from the correct hdu rather than the first one
        if not Path(self.seg_path).is_file():
            err_message = (
                f"Segmentation map for {self.survey} "
                f"{self.filt.band_name} at {self.seg_path} is not a .fits image!"
            )
            galfind_logger.critical(err_message)
            raise (Exception(err_message))
        seg_hdul = fits.open(self.seg_path)
        seg_data = seg_hdul[0].data
        seg_header = seg_hdul[0].header
        if incl_hdr:
            return seg_data, seg_header
        else:
            return seg_data

    def load_mask(
        self, ext: Optional[str] = None
    ) -> Optional[Union[np.ndarray, Dict[str, np.ndarray]]]:
        if hasattr(self, "mask_args"):
            # load mask
            if ".fits" in self.mask_path:
                hdul = fits.open(self.mask_path, mode="readonly")
                hdu_names_indices = {
                    hdu.name.upper(): i
                    for i, hdu in enumerate(hdul)
                    if hdu.name != "PRIMARY"
                }
                if ext is not None:
                    ext = ext.upper()
                    assert (
                        ext in hdu_names_indices.keys()
                    ), galfind_logger.critical(
                        f"{ext=} not in mask extensions: {list(hdu_names_indices.keys())}"
                    )
                    mask = hdul[hdu_names_indices[ext]].data
                    hdr = hdul[hdu_names_indices[ext]].header
                else:
                    mask = {
                        hdu_name: hdul[index].data
                        for hdu_name, index in hdu_names_indices.items()
                    }
                    hdr = {
                        hdu_name: hdul[index].header
                        for hdu_name, index in hdu_names_indices.items()
                    }
            else:
                galfind_logger.critical(
                    f"Mask for {self.survey} {self.filt_name}"
                    + f" at {self.mask_path} is not a .fits mask!"
                )
        else:
            galfind_logger.critical(
                f"Mask for {self.survey} {self.filt_name} not set!"
            )
            mask = None
            hdr = None
        return mask, hdr

    # %% Complex methods

    def psf_homogenize(self, psf: PSF):
        """Homogenize the SCI/RMS_ERR/WHT images to the given PSF"""
        raise NotImplementedError
        self._psf_match = psf
        # Functionality in PSF_homogenization.py

    def segment(
        self,
        err_type: str = "rms_err",
        method: str = "sextractor",
        config_name: str = "default.sex",
        params_name: str = "default.param",
        overwrite: bool = False,
    ) -> NoReturn:
        """
        Segment the image using the specified method and error type
        if it has not already been done.

        Parameters:
        -----------
        err_type : str, optional
            The type of error to use for segmentation. Default is "rms_err".
        method : str, optional
            The segmentation method to use. Default is "sextractor".
        overwrite : bool, optional
            Whether to overwrite existing segmentation data. Default is False.

        Returns:
        --------
        NoReturn
            This method does not return any value.

        Notes:
        ------
        - If the method is "sextractor", it uses the Segmentation.segment_sextractor function.
        - The segmentation arguments used here stored in the `seg_args` attribute.
        - The `overwrite` parameter determines if existing segmentation data should be replaced.
            Segments the data using the specified method and error type.
        """
        # do not re-segment if already done
        if not (hasattr(self, "seg_args") and hasattr(self, "seg_path")):
            # segment the data
            if "sextractor" in method.lower():
                self.seg_path = SExtractor.segment_sextractor(
                    self,
                    err_type,
                    config_name=config_name,
                    params_name=params_name,
                    overwrite=overwrite,
                )
            else:
                raise (
                    Exception(f"segmentation {method.lower()=} does not contain 'sextractor'")
                )
            self.seg_args = {
                "err_type": err_type,
                "method": method,
                "config_name": config_name,
                "params_name": params_name,
            }

    def _perform_forced_phot(
        self,
        forced_phot_band: Type[Band_Data_Base],
        err_type: str = "rms_err",
        method: str = "sextractor",
        config_name: str = "default.sex",
        params_name: str = "default.param",
        overwrite: bool = False,
    ) -> NoReturn:
        # do not re-perform forced photometry if already done
        if not (
            hasattr(self, "forced_phot_args")
            and hasattr(self, "forced_phot_path")
        ):
            if "sextractor" in method.lower():
                self.forced_phot_path, self.forced_phot_args = \
                    SExtractor.perform_forced_phot(
                        self,
                        forced_phot_band,
                        err_type,
                        config_name=config_name,
                        params_name=params_name,
                        overwrite=overwrite,
                    )
            else:
                raise (Exception(f"{method.lower()=} does not contain 'sextractor'"))

    def _get_master_tab(
        self, output_ids_locs: bool = False
    ) -> Table:
        tab = Table.read(self.forced_phot_path, character_as_bytes=False, format="fits")
        if "sextractor" in self.forced_phot_args["method"].lower():
            id_loc_params = [
                "NUMBER",
                "X_IMAGE",
                "Y_IMAGE",
                "ALPHA_J2000",
                "DELTA_J2000",
            ]
        else:
            raise (
                Exception(
                    f"{self.forced_phot_args['method'].lower()} does not contain 'sextractor'"
                )
            )
        if output_ids_locs:
            if "sextractor" in self.forced_phot_args["method"].lower():
                append_ids_loc = {
                    "ID": tab["NUMBER"],
                    "X_IMAGE": tab["X_IMAGE"].value,
                    "Y_IMAGE": tab["Y_IMAGE"].value,
                    "RA": tab["ALPHA_J2000"].value,
                    "DEC": tab["DELTA_J2000"].value,
                }
        else:
            append_ids_loc = {}

        # remove non band-dependent forced photometry parameters
        for param in id_loc_params:
            if not output_ids_locs:
                tab.remove_column(param)
        # add band suffix to columns
        for name in tab.columns.copy():
            if name not in id_loc_params:
                tab.rename_column(name, name + "_" + self.filt_name)
        return tab


    def mask(
        self,
        method: Union[str, List[str], Dict[str, str]] = "auto",
        fits_mask_path: Optional[Union[str, List[str], Dict[str, str]]] = None,
        star_mask_params: Optional[
            Union[
                Dict[str, Dict[str, float]],
                Dict[u.Quantity, Dict[str, Dict[str, float]]],
            ]
        ] = {
            "central": {"a": 300.0, "b": 4.25},
            "spikes": {"a": 400.0, "b": 4.5},
        },
        edge_mask_distance: Union[
            int, float, List[Union[int, float]], Dict[str, Union[int, float]]
        ] = 50,
        scale_extra: Union[float, List[float], Dict[str, float]] = 0.2,
        exclude_gaia_galaxies: Union[bool, List[bool], Dict[str, bool]] = True,
        angle: Union[float, List[float], Dict[str, float]] = 0.0,
        edge_value: Union[float, List[float], Dict[str, float]] = 0.0,
        element: Union[str, List[str], Dict[str, str]] = "ELLIPSE",
        gaia_row_lim: Union[int, List[int], Dict[str, int]] = 500,
        overwrite: Union[bool, List[bool], Dict[str, bool]] = False,
    ) -> Union[None, NoReturn]:
        if not (hasattr(self, "mask_args") and hasattr(self, "mask_path")):
            # load in already made fits mask
            if fits_mask_path is not None:
                mask_args = Masking.get_mask_method(fits_mask_path)
                if mask_args is not None:
                    self.mask_path = fits_mask_path
                    self.mask_args = {"method": mask_args}
                    return
            # create fits mask
            if method.lower() == "manual":
                self.mask_path = Masking.manually_mask(
                    self, overwrite=overwrite
                )
                self.mask_args = {"method": method}
            elif method.lower() == "auto":
                self.mask_path, self.mask_args = Masking.auto_mask(
                    self,
                    star_mask_params,
                    edge_mask_distance,
                    scale_extra,
                    exclude_gaia_galaxies,
                    angle,
                    edge_value,
                    element,
                    gaia_row_lim,
                    overwrite,
                )
            else:
                raise (
                    Exception(
                        f"Invalid masking method {method} (not in ['auto', 'manual'])"
                    )
                )

    def run_depths(
        self: Self,
        mode: str = "n_nearest",
        scatter_size: float = 0.1,
        distance_to_mask: Union[int, float] = 30,
        region_radius_used_pix: Union[int, float] = 300,
        n_nearest: int = 200,
        coord_type: str = "sky",
        split_depth_min_size: int = 100_000,
        split_depths_factor: int = 5,
        step_size: int = 100,
        n_split: Union[str, int] = "auto",
<<<<<<< HEAD
        n_retry_box: int = 5,
        grid_offset_times: int = 4,
=======
        plot: bool = True,
>>>>>>> f81adee8
        overwrite: bool = False,
        master_cat_path: Optional[str] = None,
    ) -> NoReturn:
        if not hasattr(self, "depth_args"):
            # load parameters (i.e. for each aper_diams in self)
            params_arr = self._sort_run_depth_params(
                mode,
                scatter_size,
                distance_to_mask,
                region_radius_used_pix,
                n_nearest,
                coord_type,
                split_depth_min_size,
                split_depths_factor,
                step_size,
                n_split,
                n_retry_box,
                grid_offset_times,
                overwrite,
                master_cat_path,
            )
            # run depths
            for params in params_arr:
                Depths.calc_band_depth(params)
            # load depths into object
            self._load_depths_from_params(params_arr)
            # plot depths
            if plot:
                self.plot_depth_diagnostics(save = True, overwrite = False, master_cat_path = master_cat_path)
        else:
            galfind_logger.warning(
                f"Depths loaded for {self.filt_name}, skipping!"
            )
    
    def get_hf_output(self, aper_diam: u.Quantity) -> Dict[str, Any]:
        return Depths.get_hf_output(self, aper_diam)

    def _sort_run_depth_params(
        self,
        mode: str = "n_nearest",
        scatter_size: float = 0.1,
        distance_to_mask: Union[int, float] = 30,
        region_radius_used_pix: Union[int, float] = 300,
        n_nearest: int = 200,
        coord_type: str = "sky",
        split_depth_min_size: int = 100_000,
        split_depths_factor: int = 5,
        step_size: int = 100,
        n_split: Union[str, int] = "auto",
        n_retry_box: int = 5,
        grid_offset_times: int = 4,
        overwrite: bool = False,
        master_cat_path: Optional[str] = None,
    ) -> List[Tuple[Any, ...]]:
        params = []
        for aper_diam in self.aper_diams:
            params.extend(
                [
                    (
                        self,
                        aper_diam,
                        mode,
                        scatter_size,
                        distance_to_mask,
                        region_radius_used_pix,
                        n_nearest,
                        coord_type,
                        split_depth_min_size,
                        split_depths_factor,
                        step_size,
                        n_split,
                        n_retry_box,
                        grid_offset_times,
                        overwrite,
                        master_cat_path,
                    )
                ]
            )
        return params

    def _load_depths_from_params(
        self: Self, 
        params: List[Tuple[Any, ...]]
    ) -> NoReturn:
        if hasattr(self, "depth_args"):
            if all(param[1] in self.depth_args.keys() for param in params):
                galfind_logger.warning(
                    f"Depth data already loaded for {self.filt_name}, skipping load-in"
                )
        else:
            self.depth_path = {
                param[1]: Depths.get_grid_depth_path(self, param[1], param[2])
                for param in params
            }
            depths = [
                Depths.get_depths_from_h5(self, param[1], param[2])
                for param in params
            ]
            self.med_depth = {
                param[1]: depth[0] for depth, param in zip(depths, params)
            }
            self.mean_depth = {
                param[1]: depth[1] for depth, param in zip(depths, params)
            }
            self.depth_args = {
                param[1]: Depths.get_depth_args(param) for param in params
            }

    def _load_depths(
        self: Self,
        aper_diam: u.Quantity,
        mode: str
    ) -> NoReturn:
        params = (aper_diam, mode)
        return self._load_depths_from_params([params])

    def plot_depths(
        self,
        aper_diam: u.Quantity,
        plot_type: str,
        fig: Optional[plt.Figure] = None,
        ax: Optional[plt.Axes] = None,
        save: bool = False,
        show: bool = True,
        cmap_name: str = "plasma",
        label_suffix: Optional[str] = None,
        title: Optional[str] = None,
    ) -> NoReturn:
        assert aper_diam in self.aper_diams, \
            galfind_logger.critical(
                f"{aper_diam=} not in {self.aper_diams} for {self.filt_name}"
            )
        assert plot_type in [
            "rolling_average", 
            "rolling_average_diag", 
            "labels", 
            "hist", 
            "cat_depths", 
            "cat_diag"
            ], galfind_logger.critical(
                f"{plot_type=} not valid!"
            )
        if fig is None or ax is None:
            fig, ax = plt.subplots()
        hf_output = Depths.get_hf_output(self, aper_diam)
        if plot_type.lower() == "rolling_average":
            Depths._plot_rolling_average(fig, ax, hf_output, cm.get_cmap(cmap_name))
        elif plot_type.lower() == "rolling_average_diag":
            Depths._plot_rolling_average_diagnostic(fig, ax, hf_output, cm.get_cmap(cmap_name))
        elif plot_type.lower() in ["labels", "hist"]:
            num_labels = len(np.unique(hf_output["labels_grid"]))
            labels_cmap = LinearSegmentedColormap.from_list
            (
                "custom",
                [cm.get_cmap("Set2")(i / num_labels) for i in range(num_labels)],
                num_labels,
            )
            if plot_type.lower() == "labels":
                Depths._plot_labels(fig, ax, hf_output, labels_cmap)
            else:
                labels_arr, possible_labels, colours = \
                    Depths._get_labels(hf_output, cmap = labels_cmap, cmap_name = cmap_name)
                Depths._plot_depth_hist(fig, ax, hf_output, labels_arr, 
                    possible_labels, colours, annotate = True if show or save else False,
                    label_suffix = label_suffix, title = title)
        elif plot_type.lower() in ["cat_depths", "cat_diag"]:
            cmap = cm.get_cmap(cmap_name)
            cmap.set_bad(color="black")
            cat_x, cat_y = Depths.get_cat_xy(hf_output)
            combined_mask = Depths._combine_seg_data_and_mask(self)
            if plot_type.lower() == "cat_depths":
                Depths._plot_cat_depths(fig, ax, hf_output, cmap, cat_x, cat_y, combined_mask)
            else:
                Depths._plot_cat_diagnostic(fig, ax, hf_output, cmap, cat_x, cat_y, combined_mask)
    
        if save:
            label = Depths.get_depth_dir(self, aper_diam, self.depth_args[aper_diam]['mode']) \
                + f"/{plot_type.lower()}/{self.filt_name}.png"
            funcs.make_dirs(label)
            plt.savefig(label)
            galfind_logger.info(f"Saved plot to {label}")
        if show:
            plt.show()


    def plot_depth_diagnostic(
        self,
        aper_diam: u.Quantity,
        save: bool = False,
        show: bool = False,
        overwrite: bool = True,
        master_cat_path: Optional[str] = None,
    ) -> NoReturn:
        save_path = Depths.get_depth_plot_path(self, aper_diam)
        if not Path(save_path).is_file() or overwrite:
            Depths.plot_depth_diagnostic(
                self,
                aper_diam,
                save = save,
                show = show,
                master_cat_path = master_cat_path,
            )
    
    def plot_depth_diagnostics(
        self,
        save: bool = False,
        overwrite: bool = True,
        master_cat_path: Optional[str] = None,
    ) -> NoReturn:
        for aper_diam in self.aper_diams:
            self.plot_depth_diagnostic(
                aper_diam,
                save = save,
                overwrite = overwrite,
                master_cat_path = master_cat_path
            )

    def plot_area_depth(
        self,
    ) -> NoReturn:
        Depths.plot_band_data_area_depth(self)

    def plot(
        self,
        ax: Optional[plt.Axes] = None,
        ext: str = "SCI",
        norm: Type[Normalize] = LogNorm(vmin=0.0, vmax=10.0),
        cmap: str = "plasma",
        save: bool = False,
        show: bool = True,
    ) -> NoReturn:
        """
        Plots the specified image data on the given matplotlib Axes.

        Parameters:
        -----------
        ax : plt.Axes
            The matplotlib Axes object where the image will be plotted.
        ext : str, optional
            The type of image data to plot. Must be one of ['SCI', 'RMS_ERR', 'WHT', 'SEG', 'MASK'].
            Default is 'SCI'.
        norm : Type[Normalize], optional
            The normalization for the image data. Default is LogNorm(vmin=0.0, vmax=10.0).
        save : bool, optional
            If True, the plot will be saved to a file. Default is False.
        show : bool, optional
            If True, the plot will be displayed. Default is True.

        Raises:
        -------
        Exception
            If the provided extension `ext` is not one of the allowed values.

        Returns:
        --------
        NoReturn
        """
        normalize = True
        if ext.lower() in ["sci", "im"]:
            data = self.load_im()[0]
        elif ext.lower() == "rms_err":
            data = self.load_rms_err()[0]
        elif ext.lower() == "wht":
            data = self.load_wht()[0]
        elif ext.lower() == "seg":
            data = self.load_seg()[0]
        elif ext.lower() == "mask":
            # TODO: plot different masks in different colours
            data = self.load_mask()[0]["MASK"]
            normalize = False
        else:
            raise (
                Exception(
                    f"Invalid extension {ext}. "
                    + "Must be one of ['SCI', 'RMS_ERR', 'WHT', 'SEG', 'MASK']"
                )
            )
        # make a fresh axis if one is not provided
        if ax is None:
            fig, ax = plt.subplots()
        # plot the image data
        if normalize:
            ax.imshow(data, norm=norm, cmap=cmap, origin="lower")
        else:
            ax.imshow(data, cmap=cmap, origin="lower")
        # annotate if required
        if show or save:
            plt.title(ext.upper())
            ax.set_xlabel("X / pix")
            ax.set_ylabel("Y / pix")
        if save:
            label = None
            # plt.savefig(label)
        if show:
            plt.show()

    def _combine_seg_data_and_mask(self) -> np.ndarray:
        seg_data = self.load_seg()[0]
        mask = self.load_mask()[0]["MASK"]
        assert seg_data.shape == mask.shape
        combined_mask = np.logical_or(seg_data > 0, mask == 1).astype(int)
        return combined_mask

    @staticmethod
    def _pix_scale_to_str(pix_scale: u.Quantity):
        return f"{round(pix_scale.to(u.marcsec).value)}mas"

    def _make_rms_err_from_wht(self, overwrite: bool = False) -> NoReturn:
        save_path = self.im_path.replace(
            self.im_path.split("/")[-1],
            f"rms_err/{self.filt.band_name}_rms_err.fits",
        )
        if not Path(save_path).is_file() or overwrite:
            # make rms_err map from wht map
            wht, hdr = self.load_wht(output_hdr=True)
            err = 1.0 / (wht**0.5)
            primary_hdr = deepcopy(hdr)
            primary_hdr["EXTNAME"] = "PRIMARY"
            primary = fits.PrimaryHDU(header=primary_hdr)
            hdu = fits.ImageHDU(err, header=hdr, name="ERR")
            hdul = fits.HDUList([primary, hdu])
            # save and overwrite object attributes
            funcs.make_dirs(save_path)
            hdul.writeto(save_path, overwrite=True)
            funcs.change_file_permissions(save_path)
            galfind_logger.info(
                f"Finished making {self.survey} {self.version} {self.filt} rms_err map"
            )
        galfind_logger.info(
            f"Loading galfind created rms_err for {self.filt_name}"
        )
        self.rms_err_path = save_path
        self.rms_err_ext = 1
        self.rms_err_ext_name = ["ERR"]
        self._use_galfind_err = True

    def _make_wht_from_rms_err(self, overwrite: bool = False) -> NoReturn:
        save_path = self.im_path.replace(
            self.im_path.split("/")[-1], f"wht/{self.filt.band_name}_wht.fits"
        )
        if not Path(save_path).is_file() or overwrite:
            err, hdr = self.load_rms_err(output_hdr=True)
            wht = 1.0 / (err**2)
            primary_hdr = deepcopy(hdr)
            primary_hdr["EXTNAME"] = "PRIMARY"
            primary = fits.PrimaryHDU(header=primary_hdr)
            hdu = fits.ImageHDU(wht, header=hdr, name="WHT")
            hdul = fits.HDUList([primary, hdu])
            # save and overwrite object attributes
            funcs.make_dirs(save_path)
            hdul.writeto(save_path, overwrite=True)
            funcs.change_file_permissions(save_path)
            galfind_logger.info(
                f"Finished making {self.survey} {self.version} {self.filt} wht map"
            )
        galfind_logger.info(
            f"Loading galfind created wht for {self.filt_name}"
        )
        self.wht_path = save_path
        self.wht_ext = 1
        self.wht_ext_name = ["WHT"]
        self._use_galfind_err = True

    # can be simplified with new masks
    def calc_unmasked_area(
        self: Self,
        mask_type: str = "All",
    ) -> NoReturn:
        # calculate areas for given mask
        if mask_type == "All":
            masks = self.load_mask()[0]
            for mask_name, mask in masks.items():
                self._calc_area_given_mask(mask_name, mask)
        else:
            mask_types = mask_type.split("+")
            if len(mask_types) == 1:
                self._calc_area_given_mask(mask_type)
            elif len(mask_types) > 1:
                masks = tuple([self.load_mask()[0][mask_type] for mask_type in mask_types])
                self._calc_area_given_mask("+".join(np.sort(mask_types)), masks)
    
    def _calc_area_given_mask(
        self,
        mask_name: str,
        mask: Optional[np.ndarray, Tuple[np.ndarray]] = None,
    ) -> NoReturn:
        if not hasattr(self, "unmasked_area"):
            self.unmasked_area = {}
        if mask_name not in self.unmasked_area.keys():
            # load mask
            if mask is None:
                mask = self.load_mask()[0][mask_name.upper()]
            if isinstance(mask, tuple):
                mask = np.logical_or.reduce(mask)
            # ensure mask is the same shape as your imaging
            assert mask.shape == self.data_shape, galfind_logger.critical(
                f"{mask_name=} shape {mask.shape} != {self.data_shape=}"
            )
            # calculate unmasked area
            unmasked_area = funcs.calc_unmasked_area(mask, self.pixel_scale)
            self.unmasked_area[mask_name.upper()] = unmasked_area

class Band_Data(Band_Data_Base):
    def __init__(
        self,
        filt: Type[Filter],
        survey: str,
        version: str,
        im_path: str,
        im_ext: int,
        rms_err_path: Optional[str] = None,
        rms_err_ext: Optional[int] = None,
        wht_path: Optional[str] = None,
        wht_ext: Optional[int] = None,
        pix_scale: u.Quantity = 0.03 * u.arcsec,
        im_ext_name: Union[str, List[str]] = "SCI",
        rms_err_ext_name: Union[str, List[str]] = "ERR",
        wht_ext_name: Union[str, List[str]] = "WHT",
        use_galfind_err: bool = True,
        aper_diams: Optional[u.Quantity] = None,
    ):
        self.filt = filt
        super().__init__(
            survey,
            version,
            im_path,
            im_ext,
            rms_err_path,
            rms_err_ext,
            wht_path,
            wht_ext,
            pix_scale,
            im_ext_name,
            rms_err_ext_name,
            wht_ext_name,
            use_galfind_err,
            aper_diams,
        )

    @classmethod
    def from_band_data_arr(cls, band_data_arr: List[Type[Band_Data_Base]]):
        raise (NotImplementedError)
        # make sure all filters are the same
        # stack bands by multiplication

    @property
    def instr_name(self):
        return self.filt.instrument.__class__.__name__

    @property
    def filt_name(self):
        return self.filt.band_name

    @property
    def ZP(self) -> Dict[str, float]:
        return self.filt.instrument.calc_ZP(self)

    def __add__(
        self, other: Union[Band_Data, List[Band_Data], Data, List[Data]]
    ) -> Data:
        # if other is not a list, make it one
        if not isinstance(other, list):
            other = [other]
        # if other is an array of data objects, make a list of band_data objects
        if isinstance(other[0], Data):
            assert all(isinstance(_other, Data) for _other in other)
            other_band_data = []
            for _other in other:
                other_band_data.extend(_other.band_data_arr)
            other = other_band_data
        new_band_data_arr = [self] + other
        # ensure all bands come from the same survey and version
        if all(
            [
                band_data.survey == self.survey
                and band_data.version == self.version
                for band_data in new_band_data_arr
            ]
        ):
            # if all bands being added are different
            if len(
                np.unique(
                    [band_data.filt_name for band_data in new_band_data_arr]
                )
            ) == len(new_band_data_arr):
                return Data(new_band_data_arr)
            else:
                raise (
                    Exception(
                        "Cannot add Data/Band_Data objects with the same filters."
                        + " You may want to use Band_Data.__mul__() to stack!"
                    )
                )
        else:
            raise (
                Exception(
                    "Cannot add Data/Band_Data objects from different surveys or versions."
                )
            )

    # stacking/mosaicing
    def __mul__(
        self, other: Union[Type[Band_Data_Base], List[Type[Band_Data_Base]]]
    ) -> Type[Band_Data_Base]:
        # if other is not a list, make it one
        if not isinstance(other, list):
            other = [other]
        assert all(
            isinstance(_other, tuple(Band_Data_Base.__subclasses__()))
            for _other in other
        )
        # flatten array of other band_data objects
        band_data_arr = []
        for _other in other:
            if isinstance(_other, Band_Data):
                band_data_arr.extend([_other])
            elif isinstance(_other, Stacked_Band_Data):
                assert hasattr(other, "band_data_arr")
                band_data_arr.extend(_other.band_data_arr)
        # stack/mosaic bands
        if all(band_data.filt == self.filt for band_data in band_data_arr):
            return Band_Data.from_band_data_arr(
                [deepcopy(self), *band_data_arr]
            )
        else:
            return Stacked_Band_Data.from_band_data_arr(
                [deepcopy(self), *band_data_arr]
            )


class Stacked_Band_Data(Band_Data_Base):
    def __init__(
        self,
        filterset: Union[List[Filter], Multiple_Filter],
        survey: str,
        version: str,
        im_path: str,
        im_ext: int,
        rms_err_path: Optional[str] = None,
        rms_err_ext: Optional[int] = None,
        wht_path: Optional[str] = None,
        wht_ext: Optional[int] = None,
        pix_scale: u.Quantity = 0.03 * u.arcsec,
        im_ext_name: Union[str, List[str]] = "SCI",
        rms_err_ext_name: Union[str, List[str]] = "ERR",
        wht_ext_name: Union[str, List[str]] = "WHT",
        use_galfind_err: bool = True,
        aper_diams: Optional[u.Quantity] = None,
    ):
        # ensure every band_data is from the same survey and version,
        # have the same pixel scale and are from different filters
        self.filterset = filterset
        super().__init__(
            survey,
            version,
            im_path,
            im_ext,
            rms_err_path,
            rms_err_ext,
            wht_path,
            wht_ext,
            pix_scale,
            im_ext_name,
            rms_err_ext_name,
            wht_ext_name,
            use_galfind_err,
            aper_diams,
        )

    @classmethod
    def from_band_data_arr(
        cls, band_data_arr: List[Band_Data], err_type: str = "rms_err"
    ) -> Stacked_Band_Data:
        # make sure all filters are different
        assert all(
            band_data.filt_name != band_data_arr[0].filt_name
            for i, band_data in enumerate(band_data_arr)
            if i != 0
        )

        # TODO: if all band_data in band_data_arr have been PSF homogenized, update the stacking path names

        # stack bands
        input_data = Stacked_Band_Data._stack_band_data(
            band_data_arr, err_type=err_type
        )
        # make filterset from filters
        filterset = Multiple_Filter(
            [band_data.filt for band_data in band_data_arr]
        )
        # instantiate the stacked band data object
        stacked_band_data = cls(filterset, **input_data)

        # if all band_data in band_data_arr have aper_diams included
        if all(hasattr(band_data, "aper_diams") for band_data in band_data_arr):
            if all(all(diam == diam_0 for diam, diam_0 in zip(band_data.aper_diams, band_data_arr[0].aper_diams)) for band_data in band_data_arr):
                stacked_band_data.load_aper_diams(band_data_arr[0].aper_diams)

        # if all band_data in band_data_arr have been segmented, segment the stacked band data
        if all(hasattr(band_data, "seg_args") for band_data in band_data_arr):
            stacked_band_data.segment()

        # if all band_data in band_data_arr have been masked, mask the stacked band data
        if all(hasattr(band_data, "mask_args") for band_data in band_data_arr):
            # if all mask arguments are the same, use the same mask method
            # as for the individual bands
            if all(
                band_data.mask_args == band_data_arr[0].mask_args
                for band_data in band_data_arr
            ):
                stacked_band_data.mask(**band_data_arr[0].mask_args)
            else:
                # perform default masking
                stacked_band_data.mask()

        # TODO: if all band_data in band_data_arr have run depths,
        # run depths for the stacked band data

        # TODO: if all band_data in band_data_arr have performed
        # forced photometry, perform forced photometry for the stacked band data

        # save original band_data inputs in the class, sorted blue -> red
        stacked_band_data.band_data_arr = funcs.sort_band_data_arr(
            band_data_arr
        )
        return stacked_band_data

    @property
    def instr_name(self) -> str:
        return self.filterset.instrument_name

    @property
    def filt_name(self) -> str:
        return self._get_stacked_band_data_name(self.filterset)

    @property
    def ZP(self) -> Dict[str, float]:
        assert all(
            filt.instrument.calc_ZP(self)
            == self.filterset[0].instrument.calc_ZP(self)
            for filt in self.filterset
        )
        return self.filterset[0].instrument.calc_ZP(self)

    # stacking/mosaicing
    def __mul__(
        self, other: Union[Type[Band_Data_Base], List[Type[Band_Data_Base]]]
    ) -> Type[Band_Data_Base]:
        # if other is not a list, make it one
        if not isinstance(other, list):
            other = [other]
        assert all(
            isinstance(_other, tuple(Band_Data_Base.__subclasses__()))
            for _other in other
        )
        # flatten array of other band_data objects
        band_data_arr = []
        for _other in other:
            if isinstance(_other, Band_Data):
                band_data_arr.extend([_other])
            elif isinstance(_other, Stacked_Band_Data):
                assert hasattr(other, "band_data_arr")
                band_data_arr.extend(_other.band_data_arr)

        return Stacked_Band_Data.from_band_data_arr(
            [*deepcopy(self).band_data_arr, *band_data_arr]
        )

    @staticmethod
    def _get_stacked_band_data_name(
        filterset: Union[List[Filter], Multiple_Filter],
    ) -> str:
        return "+".join([filt.band_name for filt in filterset])

    @staticmethod
    def _get_stacked_band_data_path(
        band_data_arr: List[Band_Data], err_type: str = "rms_err"
    ) -> str:
        assert all(
            getattr(band_data, name) == getattr(band_data_arr[0], name)
            for name in ["survey", "version", "pix_scale"]
            for band_data in band_data_arr
        )
        # make stacked band data path, creating directory if it does not exist
        stacked_band_data_dir = (
            f"{config['DEFAULT']['GALFIND_WORK']}/Stacked_Images/"
            + f"{band_data_arr[0].version}/{band_data_arr[0].instr_name}/{band_data_arr[0].survey}/{err_type.lower()}"
        )
        stacked_band_data_name = (
            f"{band_data_arr[0].survey}_"
            + Stacked_Band_Data._get_stacked_band_data_name(
                [band_data.filt for band_data in band_data_arr]
            )
            + f"_{band_data_arr[0].version}_stack.fits"
        )
        stacked_band_data_path = (
            f"{stacked_band_data_dir}/{stacked_band_data_name}"
        )
        funcs.make_dirs(stacked_band_data_path)
        return stacked_band_data_path

    @staticmethod
    def _stack_band_data(
        band_data_arr: List[Band_Data],
        err_type: str = "rms_err",
        overwrite: bool = False,
    ) -> Tuple[str, Dict[str, Union[str, int]]]:
        assert err_type.lower() in ["rms_err", "wht"], galfind_logger.critical(
            f"{err_type=} not in ['rms_err', 'wht']"
        )

        # make rms_err/wht maps if they do not exist and are required
        # used_galfind_err = False
        if err_type.lower() == "rms_err":
            if any(band_data.rms_err_path is None for band_data in band_data_arr):
                run = True
            elif not all(
                Path(band_data.rms_err_path).is_file()
                for band_data in band_data_arr
            ):
                run = True
            else:
                run = False
            if run:
                for band_data in band_data_arr:
                    band_data._make_rms_err_from_wht()
                # used_galfind_err = True
        else:  # err_type.lower() == "wht"
            if any(band_data.wht_path is None for band_data in band_data_arr):
                run = True
            elif not all(
                Path(band_data.wht_path).is_file()
                for band_data in band_data_arr
            ):
                run = True
            else:
                run = False
            if run:
                for band_data in band_data_arr:
                    band_data._make_wht_from_rms_err()
                # used_galfind_err = True
        # load output path and perform stacking if required
        stacked_band_data_path = Stacked_Band_Data._get_stacked_band_data_path(
            band_data_arr, err_type
        )
        if not Path(stacked_band_data_path).is_file() or overwrite:
            # ensure all shapes are the same for the band data images
            assert all(
                band_data.data_shape == band_data_arr[0].data_shape
                for band_data in band_data_arr
            ), galfind_logger.critical(
                "All band data images in stacking bands must have the same shape!"
            )
            # ensure all band data images have the same ZP
            assert all(
                band_data.ZP == band_data_arr[0].ZP
                for band_data in band_data_arr
            ), galfind_logger.critical(
                "All image ZPs must be the same!"
            )
            # ensure all band data images have the same pixel scale
            assert all(
                band_data.pix_scale == band_data_arr[0].pix_scale
                for band_data in band_data_arr
            ), galfind_logger.critical(
                "All image pixel scales must be the same!"
            )
            # stack band data SCI/ERR/WHT images (inverse variance weighted)
            galfind_logger.info(
                f"Stacking {[band_data.filt_name for band_data in band_data_arr]}"
                + f" for {band_data_arr[0].survey} {band_data_arr[0].version}"
            )
            for i, band_data in enumerate(band_data_arr):
                if i == 0:
                    im_data, im_header, im_hdul = band_data.load_im(
                        return_hdul=True
                    )
                    prime_hdu = im_hdul[0].header
                else:
                    im_data, im_header = band_data.load_im()
                if err_type.lower() == "rms_err":
                    rms_err_data = band_data.load_rms_err()
                    wht_data = 1.0 / (rms_err_data**2)
                else:  # err_type.lower() == "wht"
                    wht_data = band_data.load_wht()
                    rms_err_data = np.sqrt(1.0 / wht)
                if i == 0:
                    sum = im_data * wht_data
                    sum_wht = wht_data
                else:
                    sum += im_data * wht_data
                    sum_wht += wht_data

            sci = sum / sum_wht
            err = np.sqrt(1.0 / sum_wht)
            wht = sum_wht

            primary = fits.PrimaryHDU(header=prime_hdu)
            hdu = fits.ImageHDU(sci, header=im_header, name="SCI")
            hdu_err = fits.ImageHDU(err, header=im_header, name="ERR")
            hdu_wht = fits.ImageHDU(wht, header=im_header, name="WHT")
            hdul = fits.HDUList([primary, hdu, hdu_err, hdu_wht])
            hdul.writeto(stacked_band_data_path, overwrite=True)
            funcs.change_file_permissions(stacked_band_data_path)

        output_dict = {
            "survey": band_data_arr[0].survey,
            "version": band_data_arr[0].version,
            "pix_scale": band_data_arr[0].pix_scale,
            "im_path": stacked_band_data_path,
            "im_ext": 1,
            "im_ext_name": "SCI",
            "rms_err_path": stacked_band_data_path,
            "rms_err_ext": 2,
            "rms_err_ext_name": "ERR",
            "wht_path": stacked_band_data_path,
            "wht_ext": 3,
            "wht_ext_name": "WHT",
        }
        return output_dict

    def mask(
        self,
        method: Union[str, List[str], Dict[str, str]] = "auto",
        fits_mask_path: Optional[Union[str, List[str], Dict[str, str]]] = None,
        star_mask_params: Optional[
            Union[
                Dict[str, Dict[str, float]],
                Dict[u.Quantity, Dict[str, Dict[str, float]]],
            ]
        ] = {
            "central": {"a": 300.0, "b": 4.25},
            "spikes": {"a": 400.0, "b": 4.5},
        },
        edge_mask_distance: Union[
            int, float, List[Union[int, float]], Dict[str, Union[int, float]]
        ] = 50,
        scale_extra: Union[float, List[float], Dict[str, float]] = 0.2,
        exclude_gaia_galaxies: Union[bool, List[bool], Dict[str, bool]] = True,
        angle: Union[float, List[float], Dict[str, float]] = 0.0,
        edge_value: Union[float, List[float], Dict[str, float]] = 0.0,
        element: Union[str, List[str], Dict[str, str]] = "ELLIPSE",
        gaia_row_lim: Union[int, List[int], Dict[str, int]] = 500,
        overwrite: Union[bool, List[bool], Dict[str, bool]] = False,
    ) -> Union[None, NoReturn]:
        # if the individual bands have not been loaded
        if not hasattr(self, "band_data_arr"):
            # mask the stacked band data
            super().mask(
                method=method,
                fits_mask_path=fits_mask_path,
                star_mask_params=star_mask_params,
                edge_mask_distance=edge_mask_distance,
                scale_extra=scale_extra,
                exclude_gaia_galaxies=exclude_gaia_galaxies,
                angle=angle,
                edge_value=edge_value,
                element=element,
                gaia_row_lim=gaia_row_lim,
                overwrite=overwrite,
            )
        else:
            # make these masks if they do not exist
            for band_data in self.band_data_arr:
                band_data.mask(
                    method=method,
                    fits_mask_path=fits_mask_path,
                    star_mask_params=star_mask_params,
                    edge_mask_distance=edge_mask_distance,
                    scale_extra=scale_extra,
                    exclude_gaia_galaxies=exclude_gaia_galaxies,
                    angle=angle,
                    edge_value=edge_value,
                    element=element,
                    gaia_row_lim=gaia_row_lim,
                    overwrite=overwrite,
                )
            # combine masks from individual bands
            self.mask_path, self.mask_args = Masking.combine_masks(self)


class Data:
    def __init__(
        self,
        band_data_arr: List[Type[Band_Data]],
        forced_phot_band: Optional[
            Union[str, List[str], Type[Band_Data_Base]]
        ] = None,
    ):
        # save and sort band_arr by central wavelength
        self.band_data_arr = funcs.sort_band_data_arr(band_data_arr)
        # load forced photometry band
        if forced_phot_band is not None:
            self.load_forced_phot_band(forced_phot_band)

    @classmethod
    def pipeline(
        cls,
        survey: str,
        version: str,
        instrument_names: List[str] = json.loads(
            config.get("Other", "INSTRUMENT_NAMES")
        ),
        pix_scales: Union[u.Quantity, Dict[str, u.Quantity]] = {
            "ACS_WFC": 0.03 * u.arcsec,
            "WFC3_IR": 0.03 * u.arcsec,
            "NIRCam": 0.03 * u.arcsec,
            "MIRI": 0.09 * u.arcsec,
        },
        im_str: List[str] = ["_sci", "_i2d", "_drz"],
        rms_err_str: List[str] = ["_rms_err", "_rms", "_err"],
        wht_str: List[str] = ["_wht", "_weight"],
        version_to_dir_dict: Optional[Dict[str, str]] = None,
        im_ext_name: Union[str, List[str]] = "SCI",
        rms_err_ext_name: Union[str, List[str]] = "ERR",
        wht_ext_name: Union[str, List[str]] = "WHT",
        aper_diams: Optional[u.Quantity] = None,
        forced_phot_band: Optional[
            Union[str, List[str], Type[Band_Data_Base]]
        ] = None,
        min_flux_pc_err: Union[int, float] = 10.
    ) -> Type[Data]:
        data = cls.from_survey_version( \
            survey,
            version,
            instrument_names,
            pix_scales,
            im_str,
            rms_err_str,
            wht_str,
            version_to_dir_dict,
            im_ext_name,
            rms_err_ext_name,
            wht_ext_name,
            aper_diams,
            forced_phot_band,
        )
        data.mask()
        data.segment()
        data.perform_forced_phot()
        data.append_aper_corr_cols()
        data.append_mask_cols()
        data.run_depths()
        data.append_loc_depth_cols(min_flux_pc_err = min_flux_pc_err)
        return data

    @classmethod
    def from_survey_version(
        cls,
        survey: str,
        version: str,
        instrument_names: List[str] = json.loads(
            config.get("Other", "INSTRUMENT_NAMES")
        ),
        pix_scales: Union[u.Quantity, Dict[str, u.Quantity]] = {
            "ACS_WFC": 0.03 * u.arcsec,
            "WFC3_IR": 0.03 * u.arcsec,
            "NIRCam": 0.03 * u.arcsec,
            "MIRI": 0.09 * u.arcsec,
        },
        im_str: List[str] = ["_sci", "_i2d", "_drz"],
        rms_err_str: List[str] = ["_rms_err", "_rms", "_err"],
        wht_str: List[str] = ["_wht", "_weight"],
        version_to_dir_dict: Optional[Dict[str, str]] = None,
        im_ext_name: Union[str, List[str]] = "SCI",
        rms_err_ext_name: Union[str, List[str]] = "ERR",
        wht_ext_name: Union[str, List[str]] = "WHT",
        aper_diams: Optional[u.Quantity] = None,
        forced_phot_band: Optional[
            Union[str, List[str], Type[Band_Data_Base]]
        ] = None,
    ):
        # make im/rms_err/wht extension names lists if not already
        if isinstance(im_ext_name, str):
            im_ext_name = [im_ext_name]
        if isinstance(rms_err_ext_name, str):
            rms_err_ext_name = [rms_err_ext_name]
        if isinstance(wht_ext_name, str):
            wht_ext_name = [wht_ext_name]
        # search on an instrument-by-instrument basis
        instr_to_name_dict = {
            name: globals()[name]()
            for name in instrument_names
            if name in json.loads(config.get("Other", "INSTRUMENT_NAMES"))
        }
        band_data_arr = []
        for instr_name, instrument in instr_to_name_dict.items():
            if isinstance(pix_scales, dict):
                pix_scale = pix_scales[instr_name]
            else:
                pix_scale = pix_scales
            search_dir = cls._get_data_dir(
                survey,
                version,
                instrument,
                pix_scales[instr_name],
                version_to_dir_dict,
            )
            galfind_logger.debug(
                f"Searching for {survey} {version} {instr_name} data in {search_dir}"
            )
            # determine which filters have data
            fits_paths = list(glob.glob(f"{search_dir}/*.fits"))
            filt_names_paths = {
                filt: [
                    path
                    for path in fits_paths
                    if any(
                        path.find(substr) != -1
                        for substr in [
                            filt.upper(),
                            filt.lower(),
                            filt.lower().replace("f", "F"),
                            filt.upper().replace("F", "f"),
                        ]
                    )
                    and not any(
                        path.find(substr) != -1
                        for other_filt in instrument.filt_names
                        if other_filt != filt
                        for substr in [
                            other_filt.upper(),
                            other_filt.lower(),
                            other_filt.lower().replace("f", "F"),
                            other_filt.upper().replace("F", "f"),
                        ]
                    )
                ]
                for filt in instrument.filt_names
            }
            if all(len(values) == 0 for values in filt_names_paths.values()):
                err_message = f"No data found for {survey} {version} {instr_name} in {search_dir}"
                galfind_logger.critical(err_message)
                raise Exception(err_message)
            else:
                bands_found = [
                    key
                    for key, val in filt_names_paths.items()
                    if len(val) != 0
                ]
                galfind_logger.debug(
                    f"Found {'+'.join(bands_found)} filters for {survey} {version} {instr_name}"
                )
            # sort into paths and extensions for each image type
            (
                im_paths,
                im_exts,
                rms_err_paths,
                rms_err_exts,
                wht_paths,
                wht_exts,
            ) = cls._sort_paths(
                filt_names_paths,
                im_str,
                rms_err_str,
                wht_str,
                im_ext_name,
                rms_err_ext_name,
                wht_ext_name,
            )
            for filt_name in im_paths.keys():
                if len(im_paths[filt_name]) > 1:
                    # stack sci/rms_err/wht images together and move the old ones to a new directory
                    err_message = (
                        f"Multiple images found for {filt_name}."
                        + "Stacking multiple images in the same band not yet implemented"
                    )
                    # NOTE: This can only be done when the images are
                    # in the same fits file but different extensions.
                    raise NotImplementedError(err_message)
                else:
                    #breakpoint()
                    band_data = Band_Data(
                        Filter.from_filt_name(filt_name),
                        survey,
                        version,
                        im_paths[filt_name][0],
                        im_exts[filt_name][0],
                        rms_err_paths[filt_name][0],
                        rms_err_exts[filt_name][0],
                        wht_paths[filt_name][0],
                        wht_exts[filt_name][0],
                        pix_scale,
                        im_ext_name,
                        rms_err_ext_name,
                        wht_ext_name,
                        aper_diams=aper_diams,
                    )
                band_data_arr.extend([band_data])
        return cls(band_data_arr, forced_phot_band=forced_phot_band)

    @staticmethod
    def _get_data_dir(
        survey: str,
        version: str,
        instrument: Type[Instrument],
        pix_scale: u.Quantity = 0.03 * u.arcsec,
        version_to_dir_dict: Optional[Dict[str, str]] = None,
    ) -> Self:
        if version_to_dir_dict is not None:
            version = version_to_dir_dict[version.split("_")[0]]
        # else:
        #     version_substr = version
        # if len(version.split("_")) > 1:
        #     version_substr += f"_{'_'.join(version.split('_')[1:])}"
        return (
            f"{config['DEFAULT']['GALFIND_DATA']}/"
            + f"{instrument.facility.__class__.__name__.lower()}/{survey}/"
            + f"{instrument.__class__.__name__}/{version}/"
            + f"{Band_Data_Base._pix_scale_to_str(pix_scale)}"
        )

    @staticmethod
    def _sort_paths(
        filt_names_paths: Dict[str, List[str]],
        im_str: List[str] = ["_sci", "_i2d", "_drz"],
        rms_err_str: List[str] = ["_rms_err", "_rms", "_err"],
        wht_str: List[str] = ["_wht", "_weight"],
        im_ext_name: Union[str, List[str]] = "SCI",
        rms_err_ext_name: Union[str, List[str]] = "ERR",
        wht_ext_name: Union[str, List[str]] = "WHT",
    ) -> Tuple[
        Dict[str, List[str]],
        Dict[str, List[int]],
        Dict[str, List[str]],
        Dict[str, List[int]],
        Dict[str, List[str]],
        Dict[str, List[int]],
    ]:
        # determine which bands/image types correspond to which paths
        im_paths = {}
        im_exts = {}
        rms_err_paths = {}
        rms_err_exts = {}
        wht_paths = {}
        wht_exts = {}
        for filt_name, paths in filt_names_paths.items():
            if len(paths) == 0:
                galfind_logger.debug(f"No data found for {filt_name}")
                continue
            if filt_name not in im_paths.keys():
                im_paths[filt_name] = []
                im_exts[filt_name] = []
            if filt_name not in rms_err_paths.keys():
                rms_err_paths[filt_name] = []
                rms_err_exts[filt_name] = []
            if filt_name not in wht_paths.keys():
                wht_paths[filt_name] = []
                wht_exts[filt_name] = []
            # make arrays to determine where the data is stored for each band
            is_sci = {path: any([str in path for str in im_str]) for path in paths}
            is_rms_err = {
                path: any([str in path for str in rms_err_str]) for path in paths
            }
            is_wht = {path: any([str in path for str in wht_str]) for path in paths}
            # check to see if all paths are science images
            if all(is_sci_ext for is_sci_ext in is_sci.values()):
                all_sci = True
            else:
                all_sci = False
            for path in paths:
                # if all paths are science images
                if all_sci:
                    # all extensions must be within the same image
                    single_path = True
                    im_paths[filt_name].extend([path])
                    rms_err_paths[filt_name].extend([path])
                    wht_paths[filt_name].extend([path])
                else:
                    # ensure the path only belongs to one (or none) of the image types
                    n_unique_types = ([is_sci[path]] + [is_rms_err[path]] + [is_wht[path]]).count(True)
                    assert n_unique_types < 2, galfind_logger.critical(
                        f"Multiple image types found for {filt_name}, {path}"
                    )
                    single_path = False
                    if (
                        is_sci[path]
                        and not is_rms_err[path]
                        and not is_wht[path]
                    ):
                        im_paths[filt_name].extend([path])
                    elif (
                        not is_sci[path]
                        and is_rms_err[path]
                        and not is_wht[path]
                    ):
                        rms_err_paths[filt_name].extend([path])
                    elif (
                        not is_sci[path]
                        and not is_rms_err[path]
                        and is_wht[path]
                    ):
                        wht_paths[filt_name].extend([path])
                    else:
                        galfind_logger.critical(
                            f"{filt_name}, {path} not recognised as im, rms_err, or wht!"
                            + "Consider updating 'im_str', ''rms_err_str', and 'wht_str'!"
                        )
                # breakpoint()
                # extract sci/rms_err/wht extensions
                hdul = fits.open(path)
                if not single_path:
                    for j, hdu in enumerate(hdul):
                        if is_sci[path] and hdu.name in list(im_ext_name):
                            im_exts[filt_name].extend([int(j)])
                            break
                        elif is_rms_err[path] and hdu.name in list(rms_err_ext_name):
                            rms_err_exts[filt_name].extend([int(j)])
                            break
                        elif is_wht[path] and hdu.name in list(wht_ext_name):
                            wht_exts[filt_name].extend([int(j)])
                            break
                else:
                    for j, hdu in enumerate(hdul):
                        if hdu.name in im_ext_name:
                            im_exts[filt_name].extend([int(j)])
                        if hdu.name in rms_err_ext_name:
                            rms_err_exts[filt_name].extend([int(j)])
                        if hdu.name in wht_ext_name:
                            wht_exts[filt_name].extend([int(j)])
            # ensure a None is inserted if either rms_err/wht path/ext is missing
            # compared to im path length
            n_rms_err_path_missing = len(im_paths[filt_name]) - len(
                rms_err_paths[filt_name]
            )
            if n_rms_err_path_missing > 0:
                rms_err_paths[filt_name].extend(
                    list(itertools.repeat(None, n_rms_err_path_missing))
                )
            n_wht_path_missing = len(im_paths[filt_name]) - len(
                wht_paths[filt_name]
            )
            if n_wht_path_missing > 0:
                wht_paths[filt_name].extend(
                    list(itertools.repeat(None, n_wht_path_missing))
                )
            n_im_ext_missing = len(im_paths[filt_name]) - len(
                im_exts[filt_name]
            )
            if n_im_ext_missing != 0:
                err_message = f"SCI image extension not found for {filt_name}"
                galfind_logger.critical(err_message)
                raise (Exception(err_message))
            n_rms_err_ext_missing = len(im_paths[filt_name]) - len(
                rms_err_exts[filt_name]
            )
            if n_rms_err_ext_missing > 0:
                rms_err_exts[filt_name].extend(
                    list(itertools.repeat(None, n_rms_err_ext_missing))
                )
            n_wht_ext_missing = len(im_paths[filt_name]) - len(
                wht_exts[filt_name]
            )
            if n_wht_ext_missing > 0:
                wht_exts[filt_name].extend(
                    list(itertools.repeat(None, n_wht_ext_missing))
                )
            assert (
                len(im_paths[filt_name])
                == len(im_exts[filt_name])
                == len(rms_err_paths[filt_name])
                == len(rms_err_exts[filt_name])
                == len(wht_paths[filt_name])
                == len(wht_exts[filt_name])
            )

        return (
            im_paths,
            im_exts,
            rms_err_paths,
            rms_err_exts,
            wht_paths,
            wht_exts,
        )

    @property
    def survey(self):
        assert all(band_data.survey == self[0].survey for band_data in self)
        return self[0].survey

    @property
    def version(self):
        assert all(band_data.version == self[0].version for band_data in self)
        return self[0].version

    @property
    def filterset(self):
        return Multiple_Filter(band_data.filt for band_data in self if isinstance(band_data, Band_Data))

    # @property
    # def ZPs(self) -> Dict[str, float]:
    #     return {band_data.filt_name: band_data.ZP for band_data in self}

    # @property
    # def pix_scales(self) -> Dict[str, u.Quantity]:
    #     return {band_data.filt_name: band_data.pix_scale for band_data in self}

    @property
    def full_name(self):
        return funcs.get_full_survey_name(self.survey, self.version, self.filterset)
    
    @property
    def aper_diams(self) -> u.Quantity:
        all_aper_diams, aper_diam_counts = np.unique(np.concatenate([values for values in self.aper_diamss.values()]), return_counts = True)
        return [aper_diam.to(u.arcsec) for aper_diam, counts in zip(all_aper_diams, aper_diam_counts) if counts == len(self.aper_diamss)] * u.arcsec

    # def load_cluster_blank_mask_paths(self):
    #     # load in cluster core / blank field fits/reg masks
    #     mask_path_dict = {}
    #     for mask_type in ["cluster", "blank"]:
    #         # look for .fits masks first
    #         fits_masks = glob.glob(
    #             f"{config['DEFAULT']['GALFIND_WORK']}/Masks/{self.survey}/fits_masks/*_{mask_type}*.fits"
    #         )
    #         if len(fits_masks) == 1:
    #             mask_path = fits_masks[0]
    #         elif len(fits_masks) > 1:
    #             galfind_logger.critical(
    #                 f"Multiple .fits {mask_type} masks exist for {self.survey}!"
    #             )
    #         else:
    #             # no .fits masks, now look for .reg masks
    #             reg_masks = glob.glob(
    #                 f"{config['DEFAULT']['GALFIND_WORK']}/Masks/{self.survey}/*_{mask_type}*.reg"
    #             )
    #             if len(reg_masks) == 1:
    #                 mask_path = reg_masks[0]
    #             elif len(reg_masks) > 1:
    #                 galfind_logger.critical(
    #                     f"Multiple .reg {mask_type} masks exist for {self.survey}!"
    #                 )
    #             else:
    #                 # no .reg masks
    #                 mask_path = None
    #                 galfind_logger.info(
    #                     f"No {mask_type} mask found for {self.survey}"
    #                 )
    #         mask_path_dict[mask_type] = mask_path
    #     self.cluster_mask_path = mask_path_dict["cluster"]
    #     galfind_logger.debug(f"cluster_mask_path = {self.cluster_mask_path}")
    #     self.blank_mask_path = mask_path_dict["blank"]
    #     galfind_logger.debug(f"blank_mask_path = {self.blank_mask_path}")

    # %% Overloaded operators

    def __repr__(self):
        return (
            f"{self.__class__.__name__}({self.full_name.replace('_', ', ')})"
        )

    def __str__(self):
        """Function to print summary of Data class

        Returns:
            str: Summary containing survey name, version, and whether field is blank or cluster.
                Includes summary of Instrument class, including bands, instruments and facilities used.
                Image depths in relevant aperture sizes are included here if calculated.
                Masked/unmasked areas are also quoted here.
                Also includes paths/extensions to SCI/SEG/ERR/WHT/MASK in each band, pixel scales, zero points and fits shapes.
        """
        output_str = funcs.line_sep
        output_str += "DATA OBJECT:\n"
        output_str += funcs.band_sep
        output_str += f"SURVEY: {self.survey}\n"
        output_str += f"VERSION: {self.version}\n"
        # TODO: Print survey areas
        # if a catalogue has been created, print the path
        if hasattr(self, "phot_cat_path"):
            output_str += f"PHOTOMETRIC CATALOGUE: {self.phot_cat_path}\n"
            output_str += f"APERTURE DIAMETERS: {self[0].aper_diams}\n"
            output_str += f"SELECTION BAND: {repr(self.forced_phot_band)}\n"
        output_str += f"FILTERSET: {repr(self.filterset)}\n"
        # print common attributes between bands
        self._get_common_attrs()
        for instr_name, common in self.common_attrs.items():
            if len(common) > 0:
                output_str += f"{instr_name} COMMON ATTRIBUTES:\n"
                output_str += funcs.band_sep
                for key, value in common.items():
                    output_str += f"{key.upper().replace('_', ' ')}: {value}\n"
                output_str += funcs.band_sep
        output_str += funcs.line_sep
        # loop through bands printing key attributes not in common, and depths if available
        for band_data in self:
            # output_str += str(band_data)
            output_str += f"{repr(band_data)}\n"
            output_str += funcs.band_sep
            # print the im, rms_err and wht paths/extensions
            for attr in ["im", "rms_err", "wht"]:
                if not (f"{attr}_dir" in self.common_attrs[band_data.instr_name].keys() \
                        and f"{attr}_ext" in self.common_attrs[band_data.instr_name].keys()):
                    output_str += f"{attr.upper().replace('_', ' ')} PATH: " + \
                        f"{getattr(band_data, f'{attr}_path')}[{getattr(band_data, f'{attr}_ext')}]\n"
                else:
                    output_str += f"{attr.upper().replace('_', ' ')} NAME: " + \
                        f"{getattr(band_data, f'{attr}_path').split('/')[-1]}[{getattr(band_data, f'{attr}_ext')}]\n"
            # print other attributes that are not in common
            for attr in [
                    "seg_path", 
                    "mask_path", 
                    "forced_phot_path", 
                    "mask_args", 
                    "seg_args", 
                    "forced_phot_args", 
                    "depth_args",
                    "ZP", 
                    "pix_scale", 
                    "data_shape",
                ]:
                if not attr in self.common_attrs[band_data.instr_name].keys() and hasattr(band_data, attr):
                    band_data_attr = getattr(band_data, attr)
                    if attr == "ZP":
                        band_data_attr = np.round(band_data_attr, decimals = 4)
                        name = attr.upper().replace('_', ' ')
                    if "_path" in attr:
                        band_data_attr = band_data_attr.split("/")[-1]
                        name = attr.upper().replace('_path', '_name').replace('_', ' ')
                    output_str += f"{name}: {band_data_attr}\n"
            
            if hasattr(band_data, "depth_args"):
                for aper_diam in band_data.aper_diams:
                    output_str += funcs.band_sep
                    output_str += f"{aper_diam}\n"
                    depth_keys = list(band_data.med_depth[aper_diam].keys())
                    depth_keys.remove("all")
                    for depth_key in depth_keys:
                        if len(depth_keys) > 1:
                            output_str += f"REGION {depth_key}:\n"
                        output_str += funcs.band_sep
                        output_str += f"MEDIAN DEPTH: {np.round(band_data.med_depth[aper_diam][depth_key], decimals = 3)}\n"
                        output_str += f"MEAN DEPTH: {np.round(band_data.mean_depth[aper_diam][depth_key], decimals = 3)}\n"
                    output_str += f"H5 PATH: {band_data.depth_path[aper_diam]}\n"
                    if "depth_args" not in self.common_attrs[band_data.instr_name].keys():
                        output_str += f"ARGS: {band_data.depth_args[aper_diam]}\n"
            # TODO: print total area if available
            output_str += funcs.line_sep
        output_str += funcs.line_sep
        return output_str

    def __len__(self):
        return len(self.band_data_arr)

    def __iter__(self):
        self.iter = 0
        return self

    def __next__(self) -> Band_Data:
        if self.iter > len(self) - 1:
            raise StopIteration
        else:
            band_data = self[self.iter]
            self.iter += 1
            return band_data

    def __getitem__(
        self, other: Union[int, slice, str, List[int], List[bool]]
    ) -> Band_Data:
        # convert other to integer indices if string
        # or a list of filter names are given
        if isinstance(other, str):
            other_split = other.split("+")
            other = self._indices_from_filt_names(other_split)
        elif isinstance(other, list):
            if isinstance(other[0], str):
                other = self._indices_from_filt_names(other)
        if isinstance(other, list):
            item = list(np.array(self.band_data_arr)[other])
        else:
            item = self.band_data_arr[other]
        if isinstance(item, Band_Data):
            return item
        else:
            if len(item) == 1:
                return item[0]
            else:
                return item

    def __getattr__(self, attr: str) -> Any:
        # attr inserted here must be pluralised with 's' suffix
        if all(attr[:-1] in band_data.__dict__.keys() for band_data in self):
            if hasattr(self, "forced_phot_band"):
                if attr[:-1] in self.forced_phot_band.__dict__.keys():
                    self_band_data_arr = self.band_data_arr + [self.forced_phot_band]
                else:
                    self_band_data_arr = self.band_data_arr
            else:
                self_band_data_arr = self.band_data_arr
            return {
                band_data.filt_name: getattr(band_data, attr[:-1])
                for band_data in self_band_data_arr
            }
        else:
            if attr not in [
                "__array_struct__",
                "__array_interface__",
                "__array__",
            ]:
                galfind_logger.debug(f"Data has no {attr=}!")
            raise AttributeError

    def __add__(
        self, other: Union[Type[Band_Data_Base], List[Type[Band_Data_Base]], Data, List[Data]]
    ) -> Data:
        # if other is not a list, make it one
        if not isinstance(other, list):
            other = [other]
        # if other is an array of data objects, make a list of band_data objects
        if isinstance(other[0], Data):
            assert all(isinstance(_other, Data) for _other in other)
            other_band_data = []
            for _other in other:
                other_band_data.extend(_other.band_data_arr)
            other = other_band_data
        assert all(isinstance(_other, tuple(Band_Data_Base.__subclasses__())) for _other in other)
        new_band_data_arr = self.band_data_arr + other
        # ensure all bands come from the same survey and version
        if all(
            [
                band_data.survey == self.survey
                and band_data.version == self.version
                for band_data in new_band_data_arr
            ]
        ):
            # if all bands being added are different
            if len(
                np.unique(
                    [
                        band_data.filt_name
                        for band_data in new_band_data_arr
                    ]
                )
            ) == len(new_band_data_arr):
                return Data(new_band_data_arr)
            else:
                raise (
                    Exception(
                        "Cannot add Data objects with the same filters."
                        + " You may want to use Data.__mul__() to stack!"
                    )
                )
        else:
            raise (
                Exception(
                    "Cannot add Data objects from different surveys or versions."
                )
            )

    def __eq__(self, other: Data) -> bool:
        if not isinstance(other, Data):
            return False
        elif len(self) != len(other):
            return False
        else:
            return all(
                [
                    self_band == other_band
                    for self_band, other_band in zip(self, other)
                ]
            )

    def __deepcopy__(self, memo):
        cls = self.__class__
        result = cls.__new__(cls)
        memo[id(self)] = result
        for key, value in self.__dict__.items():
            try:
                setattr(result, key, deepcopy(value, memo))
            except:
                galfind_logger.critical(
                    f"deepcopy({self.__class__.__name__}) {key}: {value} FAIL!"
                )
                breakpoint()
        return result

    def _indices_from_filt_names(
        self, filt_names: Union[str, List[str]]
    ) -> int:
        if isinstance(filt_names, str):
            filt_names = filt_names.split("+")
        # make sure all names are filters in the filterset
        assert all(
            name in [band.filt_name for band in self] for name in filt_names
        ), galfind_logger.warning(
            f"Not all {filt_names} in {self.filterset.band_names}"
        )
        return [i for i in range(len(self)) if self[i].filt_name in filt_names]

    def _sort_band_dependent_params(
        self,
        filt_name: str,
        params: Union[Any, List[Any], Dict[str, Any]],
    ):
        if isinstance(params, list):
            # ensure params is the same length as the bands
            assert len(params) == len(self)
            return params[self._indices_from_filt_names(filt_name)]
        elif isinstance(params, dict):
            # if filter name is the name of a Stacked_Band_Data object
            if filt_name not in params.keys():
                galfind_logger.debug(
                    f"{filt_name} not in {params.keys()}!"
                )
                split_filt_names = filt_name.split("+")
                # ensure all filters are included in the object
                assert all(name in params.keys() for name in split_filt_names), \
                    galfind_logger.critical(
                        f"Not all {filt_name} in {params.keys()}"
                    )
                # ensure all parameters are the same
                assert all(params[name] == params[split_filt_names[0]] for i, name in enumerate(split_filt_names)), \
                    galfind_logger.critical(
                        f"Not all {params} are the same for {filt_name}"
                    )
                return params[split_filt_names[0]]
            else:
                assert filt_name in params.keys(), \
                    galfind_logger.critical(
                        f"{filt_name} not in {params.keys()}"
                    )
                return params[filt_name]
        else:
            return params

    def _get_common_attrs(self) -> NoReturn:
        common_attrs = {}
        # split by instrument
        for instr_name in self.filterset.instrument_name.split("+"):
            instr_band_data_arr = [band_data for band_data in self \
                if band_data.filt.instrument.__class__.__name__ in instr_name]
            common_attrs[instr_name] = {}
            # determine instrument dependent common path directories
            for attr in ["im_path", "rms_err_path", "wht_path", "mask_path", "seg_path", "forced_phot_path"]: 
                # NOTE: Could also do for "seg_path", "mask_path", "forced_phot_path"
                if all(hasattr(band_data, attr) for band_data in instr_band_data_arr):
                    if all("/".join(getattr(band_data, attr).split("/")[:-1]) == \
                            "/".join(getattr(instr_band_data_arr[0], attr).split("/")[:-1]) \
                            for band_data in instr_band_data_arr):
                        common_attrs[instr_name][f"{'_'.join(attr.split('_')[:-1])}_dir"] = \
                            "/".join(getattr(instr_band_data_arr[0], attr).split("/")[:-1])
            # NOTE: Could also determine instrument dependent common depth directories here - aperture diameter dependent
                
            # determine instrument dependent common aatributes
            for attr in ["im_ext", "rms_err_ext", "wht_ext", "ZP", "pix_scale", "data_shape"]:
                if all(getattr(band_data, attr) == getattr(instr_band_data_arr[0], attr) for band_data in instr_band_data_arr):
                    band_data_attr = getattr(instr_band_data_arr[0], attr)
                    if attr == "ZP":
                        band_data_attr = np.round(band_data_attr, decimals = 4)
                    common_attrs[instr_name][attr] = band_data_attr
            # determine instrument dependent mask, seg, forced phot, and depth arguments
            for attr in ["mask_args", "seg_args", "forced_phot_args", "depth_args"]:
                if all(hasattr(band_data, attr) for band_data in instr_band_data_arr):
                    if all(getattr(band_data, attr) == getattr(instr_band_data_arr[0], attr) for band_data in instr_band_data_arr):
                        common_attrs[instr_name][attr] = getattr(instr_band_data_arr[0], attr)
        # save common attributes in self
        self.common_attrs = common_attrs
    
    # %% Methods

    def load_data(
        self,
        band: Union[int, str, Filter, List[Filter], Multiple_Filter],
        incl_mask: bool = True,
    ):
        return self[band].load_data(incl_mask)

    def load_im(
        self,
        band: Union[int, str, Filter, List[Filter], Multiple_Filter],
        return_hdul: bool = False,
    ):
        return self[band].load_im(return_hdul)

    def load_wcs(
        self, band: Union[int, str, Filter, List[Filter], Multiple_Filter]
    ):
        return self[band].load_wcs()

    def load_wht(
        self,
        band: Union[int, str, Filter, List[Filter], Multiple_Filter],
        output_hdr: bool = False,
    ):
        return self[band].load_wht(output_hdr)

    def load_rms_err(
        self,
        band: Union[int, str, Filter, List[Filter], Multiple_Filter],
        output_hdr: bool = False,
    ):
        return self[band].load_rms_err(output_hdr)

    def load_seg(
        self, band: Union[int, str, Filter, List[Filter], Multiple_Filter]
    ):
        return self[band].load_seg()

    def load_mask(
        self,
        band: Union[int, str, Filter, List[Filter], Multiple_Filter],
        ext: Optional[str] = None,
    ):
        return self[band].load_mask(ext)

    def load_aper_diams(self, aper_diams: u.Quantity) -> NoReturn:
        if hasattr(self, "forced_phot_band"):
            self.forced_phot_band.load_aper_diams(aper_diams)
        [band_data.load_aper_diams(aper_diams) for band_data in self]
    
    def _load_depths(
        self: Self,
        aper_diam: u.Quantity,
        mode: str
    ) -> NoReturn:
        [band_data._load_depths(aper_diam, mode) for band_data in self]
        

    def psf_homogenize(self):
        raise(NotImplementedError())

    def segment(
        self,
        err_type: str = "rms_err",
        method: str = "sextractor",
        config_name: str = "default.sex",
        params_name: str = "default.param",
        overwrite: bool = False,
    ) -> NoReturn:
        """
        Segments the data using the specified error type and method.

        Args:
            err_type (str): The type of error map to use for segmentation. Default is "rms_err".
            method (str): The method to use for segmentation. Default is "sextractor".

        Returns:
            NoReturn: This method does not return any value.
        """

        if hasattr(self, "forced_phot_band"):
            if (
                self.forced_phot_band.filt_name
                not in self.filterset.band_names
            ):
                self_band_data_arr = self.band_data_arr + [self.forced_phot_band]
            else:
                self_band_data_arr = self.band_data_arr
        else:
            self_band_data_arr = self.band_data_arr

        [
            band_data.segment(
                err_type, method, config_name, params_name, overwrite
            )
            for band_data in self_band_data_arr
        ]

    def perform_forced_phot(
        self,
        forced_phot_band: Optional[Union[str, List[str], Type[Band_Data_Base]]] = None,
        err_type: Union[str, List[str], Dict[str, str]] = "rms_err",
        method: Union[str, List[str], Dict[str, str]] = "sextractor",
        config_name: str = "default.sex",
        params_name: str = "default.param",
        overwrite: bool = False,
    ) -> NoReturn:
        if hasattr(self, "phot_cat_path"):
            galfind_logger.critical("MASTER Photometric catalogue already exists!")
            return
        # create a forced_phot_band object from given string
        self.load_forced_phot_band(forced_phot_band)

        if hasattr(self, "forced_phot_band"):
            if (
                self.forced_phot_band.filt_name
                not in self.filterset.band_names
            ):
                self_ = deepcopy(self) + deepcopy(self.forced_phot_band)
                self_band_data_arr = self.band_data_arr + [
                    self.forced_phot_band
                ]
            else:
                self_ = deepcopy(self)
                self_band_data_arr = self.band_data_arr

        # run for every band in the Data object
        [
            band_data._perform_forced_phot(
                self.forced_phot_band,
                self_._sort_band_dependent_params(band_data.filt_name, err_type),
                self_._sort_band_dependent_params(band_data.filt_name, method),
                config_name,
                params_name,
                overwrite,
            )
            for band_data in self_band_data_arr
        ]

        # combined forced photometry catalogues into a single photometric catalogue
        self._combine_forced_phot_cats(overwrite=overwrite)

    def load_forced_phot_band(
        self,
        forced_phot_band: Union[str, List[str], Type[Band_Data_Base]],
    ) -> Optional[Type[Band_Data_Base]]:
        if forced_phot_band is not None:
            # create a forced_phot_band object from given string
            if isinstance(forced_phot_band, str):
                filt_names = forced_phot_band.split("+")
            elif isinstance(forced_phot_band, list):
                filt_names = forced_phot_band
            if isinstance(forced_phot_band, tuple([str, list])):
                assert all(name in self.filterset.band_names for name in filt_names), \
                    galfind_logger.critical(
                        f"Not all {filt_names.split('+')} in {self.filterset.band_names}"
                    )
                if len(filt_names) == 1:
                    forced_phot_band = self[filt_names[0]]
                else:
                    forced_phot_band = Stacked_Band_Data.from_band_data_arr(
                        self[filt_names]
                    )
            # save forced phot band in self
            if hasattr(self, "forced_phot_band"):
                assert (
                    forced_phot_band == self.forced_phot_band
                ), galfind_logger.critical(
                    f"{self.forced_phot_band=} already loaded"
                )
            else:
                self.forced_phot_band = forced_phot_band
            return self.forced_phot_band
        else:
            return None

    def _get_phot_cat_path(self) -> str:
        # ensure aperture diamters are the same for all bands
        assert all(all(diam == diam_0 for diam, diam_0 in zip(band_data.aper_diams, self[0].aper_diams)) for band_data in self)
        assert all(diam == diam_0 for diam, diam_0 in zip(self.forced_phot_band.aper_diams, self[0].aper_diams))
        # ensure all bands have the same forced photometry band
        assert all(band_data.forced_phot_args["forced_phot_band"] == self.forced_phot_band for band_data in self)
        assert self.forced_phot_band.forced_phot_args["forced_phot_band"] == self.forced_phot_band # points to itself?
        # ensure all bands are made using the same err map
        assert all(band_data.forced_phot_args["err_type"] == self[0].forced_phot_args["err_type"] for band_data in self)
        assert self.forced_phot_band.forced_phot_args["method"] == self[0].forced_phot_args["method"]

        # determine photometric catalogue path
        phot_cat_path = funcs.get_phot_cat_path(
            self.survey,
            self.version,
            self.filterset.instrument_name,
            self[0].aper_diams,
            self.forced_phot_band.filt_name
        )
        funcs.make_dirs(phot_cat_path)
        return phot_cat_path

    def _combine_forced_phot_cats(self, overwrite: bool = False) -> NoReturn:
        # readme_sep: str = "-" * 20,
        phot_cat_path = self._get_phot_cat_path()
        funcs.make_dirs(phot_cat_path)
        if not hasattr(self, "phot_cat_path"):
            self.phot_cat_path = phot_cat_path
        else:
            raise (Exception("MASTER Photometric catalogue already exists!"))
        
        if not Path(phot_cat_path).is_file() or overwrite:

            master_tab_arr = [self.forced_phot_band._get_master_tab(
                output_ids_locs=True
            )]
            for band_data in self:
                if band_data.filt_name != self.forced_phot_band.filt_name: 
                    master_tab_arr.extend(
                        [band_data._get_master_tab(output_ids_locs=False)])
            master_tab = hstack(master_tab_arr)
            # update table header
            self_band_data_arr = self.band_data_arr + [self.forced_phot_band]
            master_tab.meta = {
                **master_tab.meta,
                **{
                    "INSTR": self.filterset.instrument_name,
                    "SURVEY": self.survey,
                    "VERSION": self.version,
                    "BANDS": str(self.filterset.band_names),
                    "APERDIAM": funcs.aper_diams_to_str(self.forced_phot_band.aper_diams),
                    "ERR_TYPE": "+".join(np.unique(band_data.forced_phot_args["err_type"] for band_data in self_band_data_arr)[0]),
                    "METHODS": "+".join(np.unique(band_data.forced_phot_args["method"] for band_data in self_band_data_arr)[0]),
                },
            }
            # save master table
            master_tab.write(self.phot_cat_path, format="fits", overwrite=True)
            galfind_logger.info(
                f"Saved combined SExtractor catalogue as {self.phot_cat_path}"
            )
            self._create_phot_cat_readme()

    def _create_phot_cat_readme(self):
        pass
        # create galfind catalogue README
        # sex_aper_diams = json.loads(config.get("SExtractor", "APERTURE_DIAMS")) * u.arcsec
        # text = f"""
        #     NUMBER: Galaxy ID
        #     X/Y_IMAGE: X/Y image co-ordinates in
        #     ALPHA/DELTA_J2000: RA/Dec (J2000 co-ordinates)
        #     FLUX(ERR)_APER_'band': Aperture flux/flux errors in {str(sex_aper_diams.to(u.arcsec).value) + 'as'} diameter apertures, image units with ZPs as explained below
        #     MAG_APER_'band': Aperture magnitudes in {str(sex_aper_diams.to(u.arcsec).value) + 'as'} diameter apertures, AB mag units, defaults to 99. if flux < 0.
        #     MAGERR_APER_'band': Aperture magnitude errors in {str(sex_aper_diams.to(u.arcsec).value) + 'as'} diameter apertures, AB mag units, negative if mag == 99.
        # """
        # if 'sextractor' in [cat_type.lower() for cat_type in self.sex_cat_types.values()]:
        #     text += f"See SExtractor documentation () for descriptions of other columns. These are only available for {'+'.join([band_name for band_name, sex_cat_type in self.sex_cat_types.items() if 'sextractor' in sex_cat_type.lower()])}\n"
        # text += readme_sep + "\n"
        # self.make_sex_readme({"Photometry": text}, self.sex_cat_master_path.replace(".fits", "_README.txt"))

    def mask(
        self,
        method: Union[str, List[str], Dict[str, str]] = "auto",
        fits_mask_path: Optional[Union[str, List[str], Dict[str, str]]] = None,
        star_mask_params: Optional[
            Union[
                Dict[str, Dict[str, float]],
                Dict[u.Quantity, Dict[str, Dict[str, float]]],
            ]
        ] = {
            "central": {"a": 300.0, "b": 4.25},
            "spikes": {"a": 400.0, "b": 4.5},
        },
        edge_mask_distance: Union[
            int, float, List[Union[int, float]], Dict[str, Union[int, float]]
        ] = 50,
        scale_extra: Union[float, List[float], Dict[str, float]] = 0.2,
        exclude_gaia_galaxies: Union[bool, List[bool], Dict[str, bool]] = True,
        angle: Union[float, List[float], Dict[str, float]] = 0.0,
        edge_value: Union[float, List[float], Dict[str, float]] = 0.0,
        element: Union[str, List[str], Dict[str, str]] = "ELLIPSE",
        gaia_row_lim: Union[int, List[int], Dict[str, int]] = 500,
        overwrite: Union[bool, List[bool], Dict[str, bool]] = False,
    ) -> Union[None, NoReturn]:
        assert method in ["auto", "manual"], galfind_logger.warning(
            f"Method {method} not recognised. Must be 'auto' or 'manual'"
        )

        if hasattr(self, "forced_phot_band"):
            if (
                self.forced_phot_band.filt_name
                not in self.filterset.band_names
            ):
                self_ = deepcopy(self) + deepcopy(self.forced_phot_band)
                self_band_data_arr = self.band_data_arr + [
                    self.forced_phot_band
                ]
                no_forced_phot_band = False
            else:
                no_forced_phot_band = True
        else:
            no_forced_phot_band = True
        if no_forced_phot_band:
            self_ = deepcopy(self)
            self_band_data_arr = self.band_data_arr

        # mask each band, sorting the potentially band dependent input parameters
        [
            band_data.mask(
                method,
                self_._sort_band_dependent_params(
                    band_data.filt_name, fits_mask_path
                ),
                Masking.sort_band_dependent_star_mask_params(
                    band_data.filt if isinstance(band_data, Band_Data) else band_data.filterset[0], star_mask_params
                ),
                self_._sort_band_dependent_params(
                    band_data.filt_name, edge_mask_distance
                ),
                self_._sort_band_dependent_params(
                    band_data.filt_name, scale_extra
                ),
                self_._sort_band_dependent_params(
                    band_data.filt_name, exclude_gaia_galaxies
                ),
                self_._sort_band_dependent_params(band_data.filt_name, angle),
                self_._sort_band_dependent_params(
                    band_data.filt_name, edge_value
                ),
                self_._sort_band_dependent_params(
                    band_data.filt_name, element
                ),
                self_._sort_band_dependent_params(
                    band_data.filt_name, gaia_row_lim
                ),
                self_._sort_band_dependent_params(
                    band_data.filt_name, overwrite
                ),
            )
            for band_data in self_band_data_arr
        ]

    def run_depths(
        self,
        mode: Union[str, List[str], Dict[str, str]] = "n_nearest",
        scatter_size: Union[float, List[float], Dict[str, float]] = 0.1,
        distance_to_mask: Union[
            int, float, List[Union[int, float]], Dict[str, Union[int, float]]
        ] = 30,
        region_radius_used_pix: Union[
            int, float, List[Union[int, float]], Dict[str, Union[int, float]]
        ] = 300,
        n_nearest: Union[int, List[int], Dict[str, int]] = 200,
        coord_type: Union[str, List[str], Dict[str, str]] = "sky",
        split_depth_min_size: Union[int, List[int], Dict[str, int]] = 100_000,
        split_depths_factor: Union[int, List[int], Dict[str, int]] = 5,
        step_size: Union[int, List[int], Dict[str, int]] = 100,
        n_jobs: int = 1,
        n_split: Union[
            str, int, List[Union[str, int]], Dict[str, Union[str, int]]
        ] = "auto",
<<<<<<< HEAD
        n_retry_box: Union[int, List[int], Dict[str, int]] = 5,
        grid_offset_times: Union[int, List[int], Dict[str, int]] = 4,
=======
        plot: Union[bool, List[bool], Dict[str, bool]] = True,
>>>>>>> f81adee8
        overwrite: Union[bool, List[bool], Dict[str, bool]] = False,
        timed: bool = False,
    ) -> NoReturn:
        if timed:
            start = time.time()
        if hasattr(self, "phot_cat_path"):
            master_cat_path = self.phot_cat_path
        else:
            master_cat_path = None
        if hasattr(self, "forced_phot_band"):
            if (
                self.forced_phot_band.filt_name
                not in self.filterset.band_names
            ):
                self_ = deepcopy(self) + deepcopy(self.forced_phot_band)
                self_band_data_arr = self.band_data_arr + [
                    self.forced_phot_band
                ]
                no_forced_phot_band = False
            else:
                no_forced_phot_band = True
        else:
            no_forced_phot_band = True
        if no_forced_phot_band:
            self_ = deepcopy(self)
            self_band_data_arr = self.band_data_arr

        params = []
        # Look over all aperture diameters and bands
        for band_data in self_band_data_arr:
            if not hasattr(band_data, "depth_args"):
                params.extend(
                    band_data._sort_run_depth_params(
                        self_._sort_band_dependent_params(
                            band_data.filt_name, mode
                        ),
                        self_._sort_band_dependent_params(
                            band_data.filt_name, scatter_size
                        ),
                        self_._sort_band_dependent_params(
                            band_data.filt_name, distance_to_mask
                        ),
                        self_._sort_band_dependent_params(
                            band_data.filt_name, region_radius_used_pix
                        ),
                        self_._sort_band_dependent_params(
                            band_data.filt_name, n_nearest
                        ),
                        self_._sort_band_dependent_params(
                            band_data.filt_name, coord_type
                        ),
                        self_._sort_band_dependent_params(
                            band_data.filt_name, split_depth_min_size
                        ),
                        self_._sort_band_dependent_params(
                            band_data.filt_name, split_depths_factor
                        ),
                        self_._sort_band_dependent_params(
                            band_data.filt_name, step_size
                        ),
                        self_._sort_band_dependent_params(
                            band_data.filt_name, n_split
                        ),
                        self_._sort_band_dependent_params(
                            band_data.filt_name, n_retry_box
                        ),
                        self_._sort_band_dependent_params(
                            band_data.filt_name, grid_offset_times
                        ),
                        self_._sort_band_dependent_params(
                            band_data.filt_name, overwrite
                        ),
                        master_cat_path,
                    )
                )
            else:
                galfind_logger.warning(
                    f"Depths for {band_data.filt_name} already run, skipping!"
                )
        if len(params) > 0:
            # Parallelise the calculation of depths for each band
            with funcs.tqdm_joblib(
                tqdm(desc="Calculating depths", total=len(params))
            ) as progress_bar:
                Parallel(n_jobs=n_jobs)(
                    delayed(Depths.calc_band_depth)(param) for param in params
                )

            # save properties to individual band_data objects
            for band_data in self_band_data_arr:
                [
                    band_data._load_depths_from_params(params)
                    for _params in params
                    if _params[0] == band_data
                ]
                if plot:
                    band_data.plot_depth_diagnostics(
                        save = True, 
                        overwrite = False, 
                        master_cat_path = master_cat_path
                    )

            # make depth table
            Depths.make_depth_tab(self)

            finishing_message = (
                "Calculated/loaded depths for "
                + f"{self.survey} {self.version} {self.filterset.instrument_name}"
            )
            if timed:
                end = time.time()
                finishing_message += f" ({end - start:.1f}s)"
            galfind_logger.info(finishing_message)
        else:
            galfind_logger.warning(
                f"Depths run for {self.survey} {self.version}"
                + f" {self.filterset.instrument_name}, skipping!"
            )


    def plot_depth_diagnostic(
        self,
        band: Union[int, str, Filter, List[Filter], Multiple_Filter],
        aper_diam: u.Quantity,
        save: bool = False, 
        show: bool = False,
        overwrite: bool = True,
    ) -> NoReturn:
        try:
            master_cat_path = self._get_phot_cat_path()
        except:
            master_cat_path = None
        self[band].plot_depth_diagnostic(
            aper_diam,
            save = save,
            show = show,
            overwrite = overwrite,
            master_cat_path = master_cat_path
        )

    def plot_depth_diagnostics(
        self,
        save: bool = False,
        overwrite: bool = True,
    ) -> NoReturn:
        try:
            master_cat_path = self._get_phot_cat_path()
        except:
            master_cat_path = None
        for band_data in self:
            band_data.plot_depth_diagnostics(
                save = save,
                overwrite = overwrite,
                master_cat_path = master_cat_path
            )

    def plot_area_depth(
        self,
    ) -> NoReturn:
        Depths.plot_data_area_depth(self)
        # Depths.plot_area_depth(self, cat_creator, mode, aper_diam, show=False)

    def plot(
        self,
        band: Union[int, str, Filter, List[Filter], Multiple_Filter],
        ax: Optional[plt.Axes] = None,
        ext: str = "SCI",
        norm: Type[Normalize] = LogNorm(vmin=0.0, vmax=10.0),
        save: bool = False,
        show: bool = True,
    ) -> NoReturn:
        self[band].plot(ax, ext, norm, save, show)

    def plot_RGB(
        self,
        ax: Optional[plt.Axes] = None,
        blue_bands: List[Union[str, Filter]] = ["F090W"],
        green_bands: List[Union[str, Filter]] = ["F200W"],
        red_bands: List[Union[str, Filter]] = ["F444W"],
        method: str = "trilogy",
    ):
        # ensure all blue, green and red bands are contained in the data object
        assert all(
            band in self.instrument.band_names
            for band in blue_bands + green_bands + red_bands
        ), galfind_logger.warning(
            f"Cannot make galaxy RGB as not all {blue_bands + green_bands + red_bands} are in {self.instrument.band_names}"
        )
        # construct out_path
        out_path = f"{config['RGB']['RGB_DIR']}/{self.version}/{self.survey}/{method}/B={'+'.join(blue_bands)},G={'+'.join(green_bands)},R={'+'.join(red_bands)}.png"
        funcs.make_dirs(out_path)
        if not os.path.exists(out_path):
            # load RGB band paths including .fits image extensions
            RGB_paths = {}
            for colour, bands in zip(
                ["B", "G", "R"], [blue_bands, green_bands, red_bands]
            ):
                RGB_paths[colour] = [
                    f"{self.im_paths[band]}[{self.im_exts[band]}]"
                    for band in bands
                ]
            if method == "trilogy":
                # Write trilogy.in
                in_path = out_path.replace(".png", "_trilogy.in")
                with open(in_path, "w") as f:
                    for colour, paths in RGB_paths.items():
                        f.write(f"{colour}\n")
                        for path in paths:
                            f.write(f"{path}\n")
                        f.write("\n")
                    f.write("indir  /\n")
                    f.write(
                        f"outname  {funcs.split_dir_name(out_path, 'name').replace('.png', '')}\n"
                    )
                    f.write(
                        f"outdir  {funcs.split_dir_name(out_path, 'dir')}\n"
                    )
                    f.write("samplesize 20000\n")
                    f.write("stampsize  2000\n")
                    f.write("showstamps  0\n")
                    f.write("satpercent  0.001\n")
                    f.write("noiselum    0.10\n")
                    f.write("colorsatfac  1\n")
                    f.write("deletetests  1\n")
                    f.write("testfirst   0\n")
                    f.write("sampledx  0\n")
                    f.write("sampledy  0\n")

                funcs.change_file_permissions(in_path)
                # Run trilogy
                sys.path.insert(
                    1, "/nvme/scratch/software/trilogy"
                )  # Not sure why this path doesn't work: config["Other"]["TRILOGY_DIR"]
                from trilogy3 import Trilogy

                galfind_logger.info(
                    f"Making full trilogy RGB image at {out_path}"
                )
                Trilogy(in_path, images=None).run()
            elif method == "lupton":
                raise (NotImplementedError())

    def append_loc_depth_cols(
        self,
        min_flux_pc_err: Union[int, float],
        overwrite: bool = False
    ) -> NoReturn:
        Depths.append_loc_depth_cols(self, min_flux_pc_err, overwrite)

    def append_aper_corr_cols(
        self,
        overwrite: bool = False,
        psf_wanted: str = "model"
    ) -> NoReturn:
        assert psf_wanted in ["model", "empirical"], \
            galfind_logger.critical(
                f"PSF '{psf_wanted}' not in ['model', 'empirical']"
            )
        # not general
        cat = Table.read(self.phot_cat_path)
        if f"MAG_APER_{self[0].filt_name}_aper_corr" not in cat.colnames or overwrite:
            # ensure aperture diameters are the same for all bands
            assert all(all(diam == diam_0 for diam, diam_0 
                in zip(band_data.aper_diams, self[0].aper_diams)) 
                for band_data in self.band_data_arr + 
                [self.forced_phot_band]), galfind_logger.critical(
                "Aperture diameters are not the same for all bands!"
                )
            if overwrite:
                # TODO: Delete already existing columns
                raise(Exception())
            aper_diams = self[0].aper_diams.to(u.arcsec).value
            for i, band_data in tqdm(enumerate(self), \
                    total=len(self), desc="Appending aperture correction columns"):
                mag_aper_corr_data = np.zeros(len(cat))
                flux_aper_corr_data = np.zeros(len(cat))
                if len(aper_diams) == 1:
                    mag_aper_corr_factor = band_data.filt.instrument.\
                        aper_corrs[band_data.filt_name][aper_diams[0] * u.arcsec]
                    flux_aper_corr_factor = 10 ** (mag_aper_corr_factor / 2.5)
                    # only aperture correct if flux is positive
                    mag_aper_corr_data = [
                        mag_aper - mag_aper_corr_factor
                        if flux_aper > 0.0 else mag_aper
                        for mag_aper, flux_aper in zip(
                            cat[f"MAG_APER_{band_data.filt_name}"],
                            cat[f"FLUX_APER_{band_data.filt_name}"],
                        )
                    ]
                    flux_aper_corr_data = [
                        flux_aper * flux_aper_corr_factor
                        if flux_aper > 0.0 else flux_aper
                        for flux_aper in cat[f"FLUX_APER_{band_data.filt_name}"]
                    ]
                else:
                    for j, aper_diam in enumerate(aper_diams):
                        # assumes these have already been calculated for each band
                        mag_aper_corr_factor = band_data.filt.instrument.\
                            aper_corrs[band_data.filt_name][aper_diam * u.arcsec]
                        flux_aper_corr_factor = 10 ** (mag_aper_corr_factor / 2.5)
                        
                        if j == 0:
                            # only aperture correct if flux is positive
                            mag_aper_corr_data = [
                                (mag_aper[0] - mag_aper_corr_factor,)
                                if flux_aper[0] > 0.0
                                else (mag_aper[0],)
                                for mag_aper, flux_aper in zip(
                                    cat[f"MAG_APER_{band_data.filt_name}"],
                                    cat[f"FLUX_APER_{band_data.filt_name}"],
                                )
                            ]
                            flux_aper_corr_data = [
                                (flux_aper[0] * flux_aper_corr_factor,)
                                if flux_aper[0] > 0.0
                                else (flux_aper[0],)
                                for flux_aper in cat[f"FLUX_APER_{band_data.filt_name}"]
                            ]
                        else:
                            mag_aper_corr_data = [
                                mag_aper_corr
                                + (mag_aper[j] - mag_aper_corr_factor,)
                                if flux_aper[j] > 0.0
                                else mag_aper_corr + (mag_aper[j],)
                                for mag_aper_corr, mag_aper, flux_aper in zip(
                                    mag_aper_corr_data,
                                    cat[f"MAG_APER_{band_data.filt_name}"],
                                    cat[f"FLUX_APER_{band_data.filt_name}"],
                                )
                            ]
                            flux_aper_corr_data = [
                                flux_aper_corr
                                + (flux_aper[j] * flux_aper_corr_factor,)
                                if flux_aper[j] > 0.0
                                else flux_aper_corr + (flux_aper[j],)
                                for flux_aper_corr, flux_aper in zip(
                                    flux_aper_corr_data, cat[f"FLUX_APER_{band_data.filt_name}"]
                                )
                            ]
                cat[f"MAG_APER_{band_data.filt_name}_aper_corr"] = mag_aper_corr_data
                cat[f"FLUX_APER_{band_data.filt_name}_aper_corr"] = flux_aper_corr_data
                if len(aper_diams) == 1:
                    cat[f"FLUX_APER_{band_data.filt_name}_aper_corr_Jy"] = [
                        funcs.flux_image_to_Jy(element, band_data.ZP).value
                        for element in cat[f"FLUX_APER_{band_data.filt_name}_aper_corr"]
                    ]
                else:
                    cat[f"FLUX_APER_{band_data.filt_name}_aper_corr_Jy"] = [
                        tuple(
                            [
                                funcs.flux_image_to_Jy(
                                    val, band_data.ZP
                                ).value
                                for val in element
                            ]
                        )
                        for element in cat[f"FLUX_APER_{band_data.filt_name}_aper_corr"]
                    ]
            # TODO: update catalogue metadata with PSF representation
            
            # overwrite original catalogue with local depth columns
            cat.write(self.phot_cat_path, overwrite=True)
            funcs.change_file_permissions(self.phot_cat_path)
            galfind_logger.info(
                f"Appended aperture correction columns to {self.phot_cat_path}"
            )
        else:
            galfind_logger.warning(
                f"Aperture correction columns already in {self.phot_cat_path}"
            )
    
    def append_mask_cols(
        self, 
        overwrite: bool = False
    ) -> NoReturn:
        # ensure forced photometry has been run on every band in catalogue
        assert all(hasattr(band_data, "forced_phot_args") for band_data in self), \
            galfind_logger.critical(
                "Forced photometry not performed on all bands!"
            )
        assert all(band_data.forced_phot_args["ra_label"] == \
                self[0].forced_phot_args["ra_label"] for band_data in self) \
                and all(band_data.forced_phot_args["dec_label"] == \
                self[0].forced_phot_args["dec_label"] for band_data in self), \
            galfind_logger.critical(
                "RA/DEC labels not the same for all bands!"
            )
        cat = Table.read(self.phot_cat_path)
        if f"unmasked_{self[0].filt_name}" not in cat.colnames or overwrite:
            if overwrite:
                # TODO: Delete already existing columns
                raise(NotImplementedError())
                galfind_logger.info(
                    f"Deleting {self.phot_cat_path} mask columns!"
                )
            # make sky_coords
            ra = cat[self[0].forced_phot_args["ra_label"]]
            dec = cat[self[0].forced_phot_args["dec_label"]]
            sky_coords = SkyCoord(ra=ra, dec=dec, unit=(u.deg, u.deg))
            # append mask columns to catalogue
            for band_data in self:
                galfind_logger.info(
                    f"Appending {band_data.filt_name} mask" + \
                    f" columns to {self.phot_cat_path}"
                )
                wcs = band_data.load_wcs()
                cat_x, cat_y = wcs.world_to_pixel(sky_coords)
                mask = band_data.load_mask()[0]["MASK"]
                cat[f"unmasked_{band_data.filt_name}"] = \
                    np.array(
                        [
                            False if x < 0.0
                            or x >= mask.shape[1]
                            or y < 0.0 or y >= mask.shape[0]
                            else not bool(mask[int(y)][int(x)])
                            for x, y in zip(cat_x, cat_y)
                        ]
                    )
            cat.write(self.phot_cat_path, overwrite=True)
            funcs.change_file_permissions(self.phot_cat_path)
            galfind_logger.info(
                f"Appended mask columns to {self.phot_cat_path}"
            )
            # TODO: update README
            galfind_logger.debug(
                f"Updating README for mask not implemented!"
            )

    # @staticmethod
    # def mosaic_images(
    #     image_paths,
    #     extract_ext_names={"data": "SCI", "err": "RMS_ERR"},
    #     pix_scale_hdr_name="PIXSCALE",
    # ):
    #     # ensure images are .fits images
    #     assert all(".fits" in path for path in image_paths)
    #     # open all images
    #     hdul_arr = [fits.open(path) for path in image_paths]
    #     # ensure images have the same number of extensions
    #     assert all(len(hdul_arr[0]) == hdul for hdul in hdul_arr)
    #     # ensure images have all of the relevant extensions - NOT IMPLEMENTED YET
    #     # extract the header files for each extension for each fits image
    #     headers_arr = np.array(
    #         [[hdu.header for hdu in hdul] for hdul in hdul_arr]
    #     )
    #     # ensure they have been taken using the same filter - NOT IMPLEMENTED YET (assume this comes from the header files)
    #     ext_names_arr = [
    #         [header["EXTNAME"] for header in hdul_headers]
    #         for hdul_headers in headers_arr
    #     ]
    #     # extract the raw data for each extension for each fits image
    #     data_arr = np.array(
    #         [
    #             [
    #                 hdu.data
    #                 for hdu, ext_name in zip(hdul, ext_names)
    #                 if ext_name == extract_ext_names["data"]
    #             ][0]
    #             for hdul, ext_names in zip(hdul_arr, ext_names_arr)
    #         ]
    #     )
    #     err_arr = np.array(
    #         [
    #             [
    #                 hdu.data
    #                 for hdu, ext_name in zip(hdul, ext_names)
    #                 if ext_name == extract_ext_names["err"]
    #             ][0]
    #             for hdul, ext_names in zip(hdul_arr, ext_names_arr)
    #         ]
    #     )
    #     # if the files have the same wcs, the same x/y dimensions, and the same pixel scale
    #     same_wcs = all(
    #         WCS(header) == WCS(headers_arr[0][0])
    #         for hdul_headers in headers_arr
    #         for header in hdul_headers
    #     )
    #     same_dimensions = (
    #         all(data.shape == data_arr[0].shape for data in data_arr)
    #     ) & (all(err.shape == err_arr[0].shape for err in err_arr))
    #     same_pix_scale = all(
    #         float(header[pix_scale_hdr_name])
    #         == float(headers_arr[0][0][pix_scale_hdr_name])
    #         for hdul_headers in headers_arr
    #         for header in hdul_headers
    #     )
    #     if same_wcs and same_dimensions and same_pix_scale:
    #         # ensure images are PSF homogenized to the same filter
    #         for i, (data, err) in enumerate(zip(data_arr, err_arr)):
    #             if i == 0:
    #                 sum_data = data
    #                 sum_err = err
    #             else:
    #                 # convert np.nans to zeros in both science and error maps so as to allow data only covered by one image
    #                 data[data == np.nan] = 0.0
    #                 err[err == np.nan] = 0.0
    #                 sum_data += data / err**2
    #                 sum_err += 1 / err**2
    #         weighted_array = sum_data / sum_err  # output sci map
    #         combined_err = np.sqrt(1 / sum_err)  # output err map

    #         # determine new combined image path
    #         combined_image_path = image_paths[0].replace(
    #             ".fits", "_stack.fits"
    #         )
    #         # save combined image at this path
    #         primary = fits.PrimaryHDU(header=prime_hdu)
    #         hdu = fits.ImageHDU(weighted_array, header=im_header, name="SCI")
    #         hdu_err = fits.ImageHDU(combined_err, header=im_header, name="ERR")
    #         hdul = fits.HDUList([primary, hdu, hdu_err])
    #         hdul.writeto(combined_image_path, overwrite=True)
    #         galfind_logger.info(
    #             f"Finished mosaicing images at {image_paths=}, saved to {combined_image_path}"
    #         )
    #         hdul.writeto(combined_image_path, overwrite=True)
    #         # move the individual images into a "stacked" folder
    #         for path in image_paths:
    #             os.makedirs(
    #                 f"{funcs.split_dir_name(path, 'dir')}/stacked",
    #                 exist_ok=True,
    #             )
    #             os.rename(
    #                 path,
    #                 f"{funcs.split_dir_name(path, 'dir')}/stacked/{funcs.split_dir_name(path, 'name')}",
    #             )
    #         return combined_image_path

    #     else:  # else convert all of the images to the required wcs, x/y dimensions, and pixel scale
    #         raise (
    #             NotImplementedError(
    #                 galfind_logger.critical(
    #                     f"Cannot convert images as all of {same_wcs=}, {same_dimensions=}, {same_pix_scale=} != True"
    #                 )
    #             )
    #         )

    # def make_readme(
    #     self, col_desc_dict, save_path, overwrite=False, readme_sep="-" * 20
    # ):
    #     assert type(col_desc_dict) == dict
    #     assert "Photometry" in col_desc_dict.keys()
    #     intro_text = """

    #     """
    #     # if not overwrite and README already exists, extract previous column labels to append col_desc_dict to
    #     f = open(save_path, "w")
    #     f.write(intro_text)
    #     f.write(readme_sep + "\n\n")
    #     f.write(str(self) + "\n")
    #     for key, value in col_desc_dict.items():
    #         if key == "Photometry":
    #             init_phot_text = (
    #                 "Photometry:\n"
    #                 + "\n".join(
    #                     [
    #                         phot_code
    #                         + "= "
    #                         + "+".join(
    #                             [
    #                                 band_name
    #                                 for band_name, sex_cat_type in self.sex_cat_types.items()
    #                                 if sex_cat_type == phot_code
    #                             ]
    #                         )
    #                         for phot_code in np.unique(
    #                             self.sex_cat_types.values()
    #                         )
    #                     ]
    #                 )
    #                 + "\n"
    #             )
    #             f.write(init_phot_text)
    #         else:
    #             f.write(key + "\n")
    #         f.write(readme_sep + "\n")
    #         f.write(value)
    #         f.write(readme_sep + "\n")
    #     f.close()


    def calc_unmasked_area(
        self: Self,
        instr_or_band_name: Union[str, List[str]],
        mask_type: Union[str, List[str]] = "MASK",
        depth_regions: Optional[Union[str, List[str]]] = None,
        out_units: u.Quantity = u.arcmin ** 2,
    ) -> u.Quantity:

        if not hasattr(self, "unmasked_area"):
            self.unmasked_area = {}

        if isinstance(instr_or_band_name, str):
            instr_or_band_name = instr_or_band_name.split("+")
        if isinstance(mask_type, str):
            mask_type = mask_type.split("+")

        instr_or_band_save_name = "+".join(np.sort(instr_or_band_name))
        mask_save_name = "+".join(np.sort(mask_type))
        if instr_or_band_save_name not in self.unmasked_area.keys():
            self.unmasked_area[instr_or_band_save_name] = {}
        
        area_tab_path = f"{config['DEFAULT']['GALFIND_WORK']}/Unmasked_areas/{self.survey}_{self.version}.ecsv"
        if Path(area_tab_path).is_file():
            area_tab = Table.read(area_tab_path)
            funcs.make_dirs(area_tab_path)
            area_tab_ = area_tab[(
                (area_tab["mask_instr_band"] == instr_or_band_save_name) \
                & (area_tab["mask_type"] == mask_save_name))]
            if len(area_tab_) == 0:
                calculate = True
            else:
                calculate = False
        else:
            calculate = True
        
        if calculate:
            masks = []
            for name in instr_or_band_name:
                if name in self.filterset.instrument_name.split("+"):
                    pix_scales = [band_data.pix_scale for band_data in self \
                        if band_data.filt.instr_name == instr_or_band_name]
                    assert all(pix_scale == pix_scales[0] for pix_scale in pix_scales), \
                        galfind_logger.critical(
                            "All pixel scales for bands in the same instrument must be the same!"
                        )
                    pix_scale = pix_scales[0]
                    masks.extend([band_data.load_mask()[0][mask_type_] for band_data in self \
                        for mask_type_ in mask_type if band_data.filt.instr_name == instr_or_band_name])
                elif name in self.filterset.band_names:
                    pix_scale = self[name].pix_scale
                    masks.extend([self[name].load_mask()[0][mask_type_] for mask_type_ in mask_type])
                else:
                    possible_names = self.filterset.instrument_name.split("+") + self.filterset.band_names
                    err_message = f"{name} not in {possible_names}"
                    galfind_logger.critical(
                        err_message
                    )
                    raise(Exception(err_message))
            if len(masks) == 0:
                galfind_logger.critical(
                    f"Could not find any masks for {instr_or_band_name}"
                )
            elif len(masks) == 1:
                mask = masks[0]
            else:
                mask = np.logical_or.reduce(tuple(masks))
            if len(instr_or_band_name) == 1 and instr_or_band_name[0] in self.filterset.band_names:
                self[instr_or_band_name[0]]._calc_area_given_mask(mask_save_name, mask)
                unmasked_area = self[instr_or_band_name[0]].unmasked_area[mask_save_name]
            else:
                unmasked_area = funcs.calc_unmasked_area(mask, pix_scale)

            galfind_logger.debug(
                "Area calculation for different depth regions not yet implemented!"
            )

            self.unmasked_area[instr_or_band_save_name][mask_save_name] = unmasked_area

            area_data = {
                "mask_instr_band": [instr_or_band_save_name],
                "mask_type": [mask_save_name],
                "unmasked_area": [np.round(self.unmasked_area \
                    [instr_or_band_save_name][mask_save_name].to(out_units), 3)],
            }

            new_area_tab = Table(area_data)
            if Path(area_tab_path).is_file():
                area_tab = vstack([area_tab, new_area_tab])
            else:
                area_tab = new_area_tab
            area_tab.write(area_tab_path, overwrite=True)
            funcs.change_file_permissions(area_tab_path)
        # return unmasked area
        unmasked_area = (
            area_tab[
                area_tab["mask_instr_band"]
                == instr_or_band_save_name
            ]["unmasked_area"][0]
            * area_tab["unmasked_area"].unit
        )
        return unmasked_area<|MERGE_RESOLUTION|>--- conflicted
+++ resolved
@@ -633,12 +633,9 @@
         split_depths_factor: int = 5,
         step_size: int = 100,
         n_split: Union[str, int] = "auto",
-<<<<<<< HEAD
         n_retry_box: int = 5,
         grid_offset_times: int = 4,
-=======
         plot: bool = True,
->>>>>>> f81adee8
         overwrite: bool = False,
         master_cat_path: Optional[str] = None,
     ) -> NoReturn:
@@ -2653,12 +2650,9 @@
         n_split: Union[
             str, int, List[Union[str, int]], Dict[str, Union[str, int]]
         ] = "auto",
-<<<<<<< HEAD
         n_retry_box: Union[int, List[int], Dict[str, int]] = 5,
         grid_offset_times: Union[int, List[int], Dict[str, int]] = 4,
-=======
         plot: Union[bool, List[bool], Dict[str, bool]] = True,
->>>>>>> f81adee8
         overwrite: Union[bool, List[bool], Dict[str, bool]] = False,
         timed: bool = False,
     ) -> NoReturn:
