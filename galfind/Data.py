--- conflicted
+++ resolved
@@ -150,7 +150,6 @@
         # find common directories for im/seg/rms_err/wht maps
         self.common_dirs = {}
         galfind_logger.warning(f"self.common_dirs has errors when the len(rms_err_paths) = {len(self.rms_err_paths)} != len(wht_paths) = {len(self.wht_paths)}")
-<<<<<<< HEAD
         if len(self.rms_err_paths) == len(self.wht_paths):
             for paths, key in zip([im_paths, seg_paths, mask_paths, rms_err_paths, wht_paths], ["SCI", "SEG", "MASK", "ERR", "WHT"]):
                 try:
@@ -161,25 +160,6 @@
                 except AssertionError:
                     galfind_logger.info(f"No common directory for {key}")
 
-            # find other things in common between bands
-            self.common = {}
-            for label, item_dict in zip(["ZERO POINT", "PIXEL SCALE", "SCI SHAPE"], [self.im_zps, self.im_pixel_scales, self.im_shapes]):
-                try:
-                    for band in self.instrument.band_names:
-                        assert(item_dict[band] == item_dict[self.instrument.band_names[0]])
-                    self.common[label] = item_dict[self.instrument.band_names[0]]
-                    galfind_logger.info(f"Common {label} found")
-                except AssertionError:
-                    galfind_logger.info(f"No common {label}")
-
-            # make RGB using the default method if the science images have a common shape
-            if "SCI SHAPE" in self.common.keys() and type(RGB_method) != type(None):
-                split_bands = np.split(self.instrument.band_names, \
-                    [int(np.round(len(self.instrument.band_names) / 3, 0)), -int(np.round(len(self.instrument.band_names) / 3, 0))])
-                self.make_RGB(list(split_bands[0]), list(split_bands[1]), list(split_bands[2]), RGB_method)
-                #split_bands = np.take(self.instrument.band_names, [0, int(len(self.instrument.band_names) / 2), -1])
-                #self.make_RGB([split_bands[0]], [split_bands[1]], [split_bands[2]], RGB_method)
-=======
         key_failed = {}
         for paths, key in zip([im_paths, seg_paths, mask_paths, rms_err_paths, wht_paths], ["SCI", "SEG", "MASK", "ERR", "WHT"]):
             try:
@@ -214,8 +194,7 @@
             galfind_logger.critical(f"No segmentation map found for band = {key_failed['SEG']}")
         if len(key_failed["MASK"]) != 0:
             galfind_logger.critical(f"No mask found for band = {key_failed['MASK']}")
-        
-
+ 
         # find other things in common between bands
         self.common = {}
         for label, item_dict in zip(["ZERO POINT", "PIXEL SCALE", "SCI SHAPE"], [self.im_zps, self.im_pixel_scales, self.im_shapes]):
@@ -234,7 +213,7 @@
             self.make_RGB(list(split_bands[0]), list(split_bands[1]), list(split_bands[2]), RGB_method)
             #split_bands = np.take(self.instrument.band_names, [0, int(len(self.instrument.band_names) / 2), -1])
             #self.make_RGB([split_bands[0]], [split_bands[1]], [split_bands[2]], RGB_method)
->>>>>>> 48d3e84e
+
 
     @classmethod
     def from_pipeline(cls, survey, version, instrument_names = ["ACS_WFC", "WFC3_IR", "NIRCam", "MIRI"], excl_bands = [], \
@@ -1003,21 +982,12 @@
             fig.savefig(f'{self.mask_dir}/{band}_mask.png', dpi=300)
             funcs.change_file_permissions(f'{self.mask_dir}/{band}_mask.png')
 
-<<<<<<< HEAD
         # Save ds9 region
         if mask_stars:
             with open(f'{self.mask_dir}/{band}_starmask.reg', 'w') as f:
                 for region in region_strings:
                     f.write(region + '\n')
-            os.chmod(f'{self.mask_dir}/{band}_starmask.reg', 0o777)
-=======
-        # Save ds9 region 
-        with open(f'{self.mask_dir}/{band}_starmask.reg', 'w') as f:
-            for region in region_strings:
-                f.write(region + '\n')
-        funcs.change_file_permissions(f'{self.mask_dir}/{band}_starmask.reg')
-
->>>>>>> 48d3e84e
+            funcs.change_file_permissions(f'{self.mask_dir}/{band}_starmask.reg')
         return output_mask_path
     
     #@staticmethod
@@ -1453,7 +1423,6 @@
 
     def mask_reg_to_pix(self, band, mask_path):
         out_path = f"{'/'.join(mask_path.split('/')[:-1])}/fits_masks/{mask_path.split('/')[-1].replace('_clean', '').replace('.reg', '')}.fits"
-<<<<<<< HEAD
         if not Path(out_path).is_file():
             # open image corresponding to band
             im_data, im_header, seg_data, seg_header = self.load_data(band, incl_mask = False)
@@ -1466,7 +1435,10 @@
             hdu = fits.HDUList([fits.PrimaryHDU(), mask_hdu])
             os.makedirs("/".join(out_path.split("/")[:-1]), exist_ok = True)
             hdu.writeto(out_path, overwrite = True)
+            funcs.change_file_permissions(out_path)
             galfind_logger.info(f"Created fits mask from manually created reg mask, saving as {out_path}")
+        else:
+            galfind_logger.info(f"fits mask at {out_path} already exists, skipping!")
         return out_path
     
     def combine_masks(self, bands):
@@ -1485,40 +1457,10 @@
             hdu = fits.HDUList([fits.PrimaryHDU(), mask_hdu])
             os.makedirs("/".join(out_path.split("/")[:-1]), exist_ok = True)
             hdu.writeto(out_path, overwrite = True)
+            funcs.change_file_permissions(out_path)
             galfind_logger.info(f"Created combined mask for {bands}")
-=======
-        os.makedirs("/".join(out_path.split("/")[:-1]), exist_ok = True)
-        hdu.writeto(out_path, overwrite = True)
-        funcs.change_file_permissions(out_path)
-        galfind_logger.info(f"Created fits mask from manually created reg mask, saving as {out_path}")
-        return out_path
-    
-    def combine_masks(self, bands):
-        # require pixel scales to be the same across all bands
-        out_path = f"{self.mask_dir}/fits_masks/{self.combine_band_names(bands)}_basemask.fits"
-        
-        if os.path.exists(out_path):
+        else:
             galfind_logger.info(f"Combined mask for {bands} already exists at {out_path}")
-            return out_path
-        
-        os.makedirs("/".join(out_path.split("/")[:-1]), exist_ok = True)
-        for i, band in enumerate(bands):
-            if i == 0:
-                pix_scale = self.im_pixel_scales[band]
-            else:
-                assert(self.im_pixel_scales[band] == pix_scale)
-        combined_mask = np.logical_or.reduce(tuple([self.load_mask(band) for band in bands]))
-        assert(combined_mask.shape == self.load_mask(bands[-1]).shape)
-        # wcs taken from the reddest band
-        mask_hdu = fits.ImageHDU(combined_mask.astype(np.uint8), header = WCS(self.load_im(bands[-1])[1]).to_header(), name = 'MASK')
-        hdu = fits.HDUList([fits.PrimaryHDU(), mask_hdu])
-        
-        # TEMP CHANGE
-        
-        hdu.writeto(out_path, overwrite = True)
-        funcs.change_file_permissions(out_path)
-        galfind_logger.info(f"Created combined mask for {bands}")
->>>>>>> 48d3e84e
         return out_path
 
     @staticmethod
