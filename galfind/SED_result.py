#!/usr/bin/env python3
# -*- coding: utf-8 -*-
"""
Created on Mon Jul 17 16:50:27 2023

@author: austind
"""

# SED_result.py
import warnings
import numpy as np
import astropy.units as u
from astropy.table import Table
from glob import glob
from tqdm import tqdm
import h5py

from .Photometry import Photometry, Multiple_Photometry
from .Photometry_rest import Photometry_rest
from .PDF import PDF, Redshift_PDF
from . import useful_funcs_austind as funcs
from . import config, galfind_logger

class SED_result:
    
    def __init__(self, SED_fit_params, phot, properties, property_errs, property_PDFs, SED, rest_UV_wav_lims = [1268., 2580.] * u.Angstrom):
        self.SED_fit_params = SED_fit_params
        #[setattr(self, key, value) for key, value in SED_fit_params.items()]
        self.properties = properties
        [setattr(self, key, value) for key, value in properties.items()]
        self.property_errs = property_errs
        #[setattr(self, f"{key}_l1", value[0]) for key, value in property_errs.items()]
        #[setattr(self, f"{key}_u1", value[1]) for key, value in property_errs.items()]
        self.property_PDFs = property_PDFs
        #[setattr(self, f"{key}_PDF", value) for key, value in property_PDFs.items()]
        self.phot_rest = Photometry_rest.from_phot(phot, self.z, rest_UV_wav_lims = rest_UV_wav_lims)
        self.SED = SED

    def __str__(self, print_phot_rest = False, print_PDFs = False, print_SED = True):
        line_sep = "*" * 40 + "\n"
        band_sep = "-" * 10 + "\n"
        output_str = line_sep
        output_str += "SED FITTING RESULT:\n"
        output_str += band_sep
        for key, value in self.SED_fit_params.items():
            if key == "code":
                output_str += f"{key.upper()}: {value.__class__.__name__}\n"
            else:
                output_str += f"{key.upper()}: {value}\n"
        output_str += band_sep
        # print property errors and units here too
        for key, value in self.properties.items():
            output_str += f"{key} = {str(value)}\n"
        if print_PDFs:
            for PDF_obj in self.property_PDFs.values():
                output_str += str(PDF_obj)
        else:
            output_str += f"PDFs LOADED: {', '.join([key for key in self.property_PDFs.keys()])}\n"
        if print_SED:
            output_str += str(self.SED)
        # phot rest should really be contained in self.SED
        if print_phot_rest:
            for phot_rest in self.phot_rest.values():
                output_str += str(phot_rest)
        output_str += line_sep
        return output_str
    
    @classmethod
    def from_gal(cls, gal, SED_fit_params, rest_UV_wav_lims = [1268., 2580.] * u.Angstrom):
        assert("code" in SED_fit_params.keys())
        fits_cat_row = gal.open_cat_row() # row of fits catalogue
        # extract best fitting properties from galaxy given the SED_fit_params
        properties = {gal_property: float(SED_fit_params["code"].\
            get_gal_property(fits_cat_row, gal_property, SED_fit_params)) \
            for gal_property in SED_fit_params["code"].galaxy_property_dict.keys()}
        # extract best fitting errors from galaxy given the SED_fit_params
        property_errs = {gal_property: float(SED_fit_params["code"].\
            get_gal_property_errs(fits_cat_row, gal_property, SED_fit_params)) \
            for gal_property in SED_fit_params["code"].galaxy_property_dict.keys()}
        # create property PDFs from galaxy given the SED_fit_params
        property_PDFs = {}
        # load SED from galaxy given the SED_fit_params
        SED = None
        return NotImplementedError # need to load in PDFs and SED
        #return cls(SED_fit_params, gal.phot, properties, property_errs, property_PDFs, SED)
    

class Galaxy_SED_results:
    
    def __init__(self, SED_fit_params_arr, SED_result_arr):
        self.SED_results = {SED_fit_params["code"].label_from_SED_fit_params(SED_fit_params): \
            SED_result for SED_fit_params, SED_result in zip(SED_fit_params_arr, SED_result_arr)}

    def __len__(self):
        return len([True for (code_names, templates_lowz_zmax_results) in self.SED_results.items() \
            for (templates, lowz_zmax_results) in templates_lowz_zmax_results.items() \
            for (lowz_zmax, results) in lowz_zmax_results.items()])
    
    @classmethod
    def from_gal(cls, gal, SED_fit_params_arr, rest_UV_wav_lims = [1268., 2580.] * u.Angstrom):
        return cls(SED_fit_params_arr, [SED_result.from_gal(gal, SED_fit_params, \
            rest_UV_wav_lims = rest_UV_wav_lims) for SED_fit_params in SED_fit_params_arr])

    @classmethod
    def from_SED_result_inputs(cls, SED_fit_params_arr, phot, property_arr, \
            property_errs_arr, property_PDFs_arr, SED_arr, rest_UV_wav_lims = [1268., 2580.] * u.Angstrom):
        SED_result_arr = [SED_result(SED_fit_params, phot, properties, property_errs, property_PDFs, SED, \
            rest_UV_wav_lims = rest_UV_wav_lims) for SED_fit_params, properties, property_errs, property_PDFs, \
            SED in zip(SED_fit_params_arr, property_arr, property_errs_arr, property_PDFs_arr, SED_arr)]
        return cls(SED_fit_params_arr, SED_result_arr)

    
class Catalogue_SED_results:

    def __init__(self, SED_fit_params_arr, cat_SED_results):
        self.SED_results = [Galaxy_SED_results(SED_fit_params_arr, SED_result_arr).SED_results for SED_result_arr in cat_SED_results]
    
    def __len__(self):
        return len(self.SED_results)
    
    @classmethod
    def from_cat(cls, cat, SED_fit_params_arr):
        cat_PDF_paths = [cat.phot_PDF_paths[SED_fit_params["code"].label_from_SED_fit_params(SED_fit_params)] for SED_fit_params in SED_fit_params_arr]
        cat_SED_paths = [cat.phot_SED_paths[SED_fit_params["code"].label_from_SED_fit_params(SED_fit_params)] for SED_fit_params in SED_fit_params_arr]
        return cls.from_fits_cat(cat.open_cat(), cat.cat_creator, SED_fit_params_arr, cat_PDF_paths, cat_SED_paths, phot_arr = [gal.phot for gal in cat])

    @classmethod
    def from_fits_cat(cls, fits_cat, cat_creator, SED_fit_params_arr, cat_PDF_paths = None, cat_SED_paths = None, \
            phot_arr = None, instrument = None, rest_UV_wav_lims = [1268., 2580.] * u.Angstrom):
        
        assert(all(True if "code" in SED_fit_params else False for SED_fit_params in SED_fit_params_arr))
        # calculate array of galaxy photometries if required
        if type(phot_arr) == type(None) and type(instrument) != type(None):
            phot_arr = Multiple_Photometry.from_fits_cat(fits_cat, instrument, cat_creator).phot_arr
        elif type(phot_arr) != type(None) and type(instrument) == type(None):
            pass
        else:
            galfind_logger.critical("Must specify either phot or instrument in Galaxy_SED_results!")

        IDs = np.array(fits_cat[cat_creator.ID_label]).astype(int)
        # IDs = list(np.full(len(SED_fit_params_arr), np.array(fits_cat[cat_creator.ID_label]).astype(int)))
        # convert cat_properties from array of len(SED_fit_params_arr), with each element a dict of galaxy properties for the entire catalogue with values of arrays of len(fits_cat)
        # to array of len(fits_cat), with each element an array of len(SED_fit_params_arr) containing a dict of properties for a single galaxy
        labels_arr = [{key: SED_fit_params["code"].galaxy_property_labels(key, SED_fit_params) for key in SED_fit_params["code"].galaxy_property_dict.keys()} for SED_fit_params in SED_fit_params_arr]
        cat_properties = [{gal_property: list(fits_cat[label]) for gal_property, label in labels.items()} for labels in labels_arr]
        cat_properties = [[{key: value[i] for key, value in SED_fitting_properties.items()} for SED_fitting_properties in cat_properties] for i in range(len(fits_cat))]
        # convert cat_property_errs from array of len(SED_fit_params_arr), with each element a dict of galaxy properties for the entire catalogue with values of arrays of len(fits_cat)
        # to array of len(fits_cat), with each element an array of len(SED_fit_params_arr) containing a dict of properties for a single galaxy
        err_labels_arr = [{key: SED_fit_params["code"].galaxy_property_labels(key, SED_fit_params) for key in SED_fit_params["code"].galaxy_property_errs_dict.keys()} for SED_fit_params in SED_fit_params_arr]
        cat_property_errs = [{gal_property: list(fits_cat[label]) for gal_property, label in err_labels.items()} for err_labels in err_labels_arr]
        cat_property_errs = [[{key: value[i] for key, value in SED_fitting_property_errs.items()} for SED_fitting_property_errs in cat_property_errs] for i in range(len(fits_cat))]

        # load in PDFs
        # make array of the correct shape for appropriate parsing
        cat_property_PDFs = list(np.full((len(fits_cat), len(SED_fit_params_arr)), None))
        if type(cat_PDF_paths) != type(None):
            assert(len(SED_fit_params_arr) == len(cat_PDF_paths))
            # loop through SED_fit_params_arr and corresponding cat_PDF_paths
            for i, (SED_fit_params, PDF_paths) in enumerate(zip(SED_fit_params_arr, cat_PDF_paths)): # tqdm(, \
                   # total = len(SED_fit_params_arr), desc = "Constructing galaxy property PDFs"):
                # check that these paths correspond to the correct galaxies
                assert(len(PDF_paths[gal_property]) == len(fits_cat) for gal_property in SED_fit_params["code"].galaxy_property_dict.keys())
                # construct PDF objects, type = array of len(fits_cat), each element a dict of {gal_property: PDF object} excluding None PDFs
                cat_property_PDFs_ = {gal_property: SED_fit_params["code"].extract_PDFs(gal_property, IDs, \
                    PDF_paths[gal_property]) for gal_property in PDF_paths.keys()}
                cat_property_PDFs[i] = [{gal_property: PDF_arr[j] for gal_property, PDF_arr in cat_property_PDFs_.items() if PDF_arr[j] != None} for j in range(len(fits_cat))]
        
<<<<<<< HEAD
        # load in SEDs
        # make array of the correct shape for appropriate parsing
        cat_property_SEDs = list(np.full((len(fits_cat), len(SED_fit_params_arr)), None))
        if type(cat_SED_paths) != type(None):
            assert(len(SED_fit_params_arr) == len(cat_SED_paths))
            # loop through SED_fit_params_arr and corresponding cat_SED_paths
            for i, (SED_fit_params, SED_paths) in enumerate(zip(SED_fit_params_arr, cat_SED_paths)): # tqdm(, \
                   # total = len(SED_fit_params_arr), desc = "Constructing galaxy SEDs"):
                # check that these paths correspond to the correct galaxies
                assert(len(SED_paths) == len(fits_cat) for gal_property in SED_fit_params["code"].galaxy_property_dict.keys())
                # construct SED objects, type = array of len(fits_cat), each element containing an SED object
                cat_property_SEDs[i] = SED_fit_params["code"].extract_SEDs(IDs, SED_paths)

        return cls.from_SED_result_inputs(SED_fit_params_arr, phot_arr, cat_properties, \
            cat_property_errs, cat_property_PDFs, cat_property_SEDs, rest_UV_wav_lims = rest_UV_wav_lims)
    
    @classmethod
    def from_SED_result_inputs(cls, SED_fit_params_arr, phot_arr, cat_properties, \
            cat_property_errs, cat_property_PDFs, cat_SEDs, rest_UV_wav_lims = [1268., 2580.] * u.Angstrom):
        cat_SED_results = [[SED_result(SED_fit_params, phot, properties, property_errs, property_PDFs, SED, \
            rest_UV_wav_lims = rest_UV_wav_lims) for SED_fit_params, properties, property_errs, property_PDFs, SED in \
            zip(SED_fit_params_arr, property_arr, property_errs_arr, property_PDF_arr, SED_arr)] \
            for phot, property_arr, property_errs_arr, property_PDF_arr, SED_arr \
            in zip(phot_arr, cat_properties, cat_property_errs, cat_property_PDFs, cat_SEDs)]
        return cls(SED_fit_params_arr, cat_SED_results)
=======
        cat_z_PDF_paths = []
        cat_SED_paths = []
        # should be a faster way of reading in this data
        for code, templates in zip(codes, templates_arr):
            for lowz_zmax in lowz_zmaxs:
                lowz_label = funcs.lowz_label(lowz_zmax)
                cat_z_PDF_paths.append(["" for ID in IDs])
                cat_SED_paths.append(["" for ID in IDs])
        
        return cls(phot_arr, cat_redshifts.T, cat_chi_sqs.T, np.array(cat_z_PDF_paths).T, np.array(cat_SED_paths).T, [code.__class__.__name__ for code in codes], lowz_zmaxs, templates_arr)
>>>>>>> d73c8251
<|MERGE_RESOLUTION|>--- conflicted
+++ resolved
@@ -165,7 +165,6 @@
                     PDF_paths[gal_property]) for gal_property in PDF_paths.keys()}
                 cat_property_PDFs[i] = [{gal_property: PDF_arr[j] for gal_property, PDF_arr in cat_property_PDFs_.items() if PDF_arr[j] != None} for j in range(len(fits_cat))]
         
-<<<<<<< HEAD
         # load in SEDs
         # make array of the correct shape for appropriate parsing
         cat_property_SEDs = list(np.full((len(fits_cat), len(SED_fit_params_arr)), None))
@@ -190,16 +189,4 @@
             zip(SED_fit_params_arr, property_arr, property_errs_arr, property_PDF_arr, SED_arr)] \
             for phot, property_arr, property_errs_arr, property_PDF_arr, SED_arr \
             in zip(phot_arr, cat_properties, cat_property_errs, cat_property_PDFs, cat_SEDs)]
-        return cls(SED_fit_params_arr, cat_SED_results)
-=======
-        cat_z_PDF_paths = []
-        cat_SED_paths = []
-        # should be a faster way of reading in this data
-        for code, templates in zip(codes, templates_arr):
-            for lowz_zmax in lowz_zmaxs:
-                lowz_label = funcs.lowz_label(lowz_zmax)
-                cat_z_PDF_paths.append(["" for ID in IDs])
-                cat_SED_paths.append(["" for ID in IDs])
-        
-        return cls(phot_arr, cat_redshifts.T, cat_chi_sqs.T, np.array(cat_z_PDF_paths).T, np.array(cat_SED_paths).T, [code.__class__.__name__ for code in codes], lowz_zmaxs, templates_arr)
->>>>>>> d73c8251
+        return cls(SED_fit_params_arr, cat_SED_results)