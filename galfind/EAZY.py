#!/usr/bin/env python3
# -*- coding: utf-8 -*-
"""
Created on Tue Jun  6 14:52:36 2023

@author: austind
"""

# EAZY.py
import numpy as np
import astropy.units as u
import itertools
from astropy.table import Table
from pathlib import Path
import matplotlib
import matplotlib.pyplot as plt
import eazy
import os
import warnings
from astropy.utils.exceptions import AstropyWarning
from tqdm import tqdm
from eazy import hdf5, visualization
from astropy.io import fits

from . import SED_code, Instrument
from . import useful_funcs_austind as funcs
from . import config
from .decorators import run_in_dir, hour_timer, email_update

# %% EAZY SED fitting code

EAZY_FILTER_CODES = {'NIRCam': {'f070W':36, 'f090W':1, 'f115W':2,'f140M':37, 'f150W':3,'f162M':38, 'f182M':39, 'f200W':4, 'f210M':40, 
                                'f250M':41, 'f277W':5, 'f300M':42, 'f335M':43, 'f356W':6,'f360M':44, 'f410M':7, 'f430M':45, 'f444W':8, 'f460M':46, 'f480M':47},
                    'ACS_WFC':{'f435W':22, 'f606W':23, 'f814W':24,'f105W':25,'f125W':26, 'f140W':27,'f150W':28}, 
                    'MIRI': {'f0560W':13, 'f0770W':14, 'f1000W':15, 'f1130W':16, 'f1280W':17, 'f1500W':18,'f1800W':19, 'f2100W':20, 'f2550W':21}}

class EAZY(SED_code):
    
    def __init__(self):
        code_name = "EAZY"
        #ID_label = "IDENT"
        galaxy_property_dict = {"z_phot": "zbest", "chi_sq": "chi2_best"}
        available_templates = ["fsps", "fsps_larson", "fsps_jades"]
        super().__init__(code_name, galaxy_property_dict, available_templates)
    
    def make_in(self, cat, fix_z = False, *args, **kwargs):
<<<<<<< HEAD
        print("MAKE_IN_EAZY_CAT.DATA = ", cat.data)
        eazy_in_path = f"{config['EAZY']['EAZY_DIR']}/input/{cat.instrument.name}/{cat.version}/{cat.survey}/{cat.cat_name.replace('.fits', '')}_{cat.cat_creator.min_flux_pc_err}pc.in"
=======
        #print("MAKE_IN_EAZY_CAT.DATA = ", cat.data)
        eazy_in_dir = f"{config['EAZY']['EAZY_DIR']}/input/{cat.data.instrument.name}/{cat.data.version}/{cat.data.survey}"
        split_name = cat.cat_name.split('_')
        if split_name[-1] == "masked.fits":
            eazy_in_name = cat.cat_name.replace('.fits', f'_{cat.cat_creator.min_flux_pc_err}pc.in')
        else: 
            eazy_in_name = f"{'_'.join(cat.cat_name.split('pc')[0].split('_')[:-1])}_{cat.cat_creator.min_flux_pc_err}pc.in"
        eazy_in_path = f"{eazy_in_dir}/{eazy_in_name}"
        
        #print("EAZY make_in = ", cat.cat_name, eazy_in_name)
>>>>>>> 25393900
        if not Path(eazy_in_path).is_file():
            # 1) obtain input data
            IDs = np.array([gal.ID for gal in cat.gals]) # load IDs
            
            # load redshifts
            if not fix_z:
                redshifts = np.array([-99. for gal in cat.gals])
            else:
                redshifts = None
            # Define SED input bands on the fly
            SED_input_bands = cat.instrument.bands
            # load photometry 
            phot, phot_err = self.load_photometry(cat, SED_input_bands, u.uJy, -99., None)
            # Get filter codes (referenced to GALFIND/EAZY/jwst_nircam_FILTER.RES.info) for the given instrument and bands
            filt_codes = [EAZY_FILTER_CODES[cat.instrument.instrument_from_band(band)][band] for band in SED_input_bands]
            
            # Make input file
            #print(IDs, phot, phot_err, redshifts, len(IDs), len(phot), len(phot_err), len(redshifts))
            in_data = np.array([np.concatenate(([IDs[i]], list(itertools.chain(*zip(phot[i], phot_err[i]))), [redshifts[i]]), axis = None) for i in range(len(IDs))])
            in_names = ["ID"] + list(itertools.chain(*zip([f'F{filt_code}' for filt_code in filt_codes], [f'E{filt_code}' for filt_code in filt_codes]))) + ["z_spec"]
           #print(in_names)
            in_types = [int] + list(np.full(len(SED_input_bands) * 2, float)) + [float]
            in_tab = Table(in_data, dtype = in_types, names = in_names)
            funcs.make_dirs(eazy_in_path)
            in_tab.write(eazy_in_path, format = "ascii.commented_header", delimiter = " ", overwrite = True)
            #print(in_tab)
        return eazy_in_path
    
    @run_in_dir(path = config['EAZY']['EAZY_DIR'])
    def run_fit(self, in_path, out_path, sed_folder, instrument, default_templates = 'fsps_larson', fix_z = False, n_proc = 1, z_step = 0.01, z_min = 0, z_max = 25,
                save_best_seds = True, save_pz = True, write_hdf = True, save_plots = False, plot_ids = None, plot_all = False, save_ubvj = True, run_lowz = True, \
                    z_max_lowz = [4., 6.], *args, **kwargs):
        '''
        in_path - input EAZY catalogue path
        out_path - output EAZY catalogue path - currently modified by code, needs updating
        sed_folder - folder for SEDs
        template - which EAZY template to use - see below for list
        fix_z - whether to fix photo-z or not 
        z_step  - redshift step size - default 0.01
        z_min - minimum redshift to fit - default 0 
        z_max - maximum redshift to fit - default 25.
        save_best_seds - whether to write out best-fitting SEDs. Default True.
        save_pz - Whether to write out redshift PDF. Default True.
        write_hdf - whether to backup output to hdf5 - default True
        save_plots - whether to save SED plots - default False. Use in conjunction with plot_ids to plot SEDS of specific ids.
        plot_ids - list of ids to plot if save_plots is True.
        plot_all - whether to plot all SEDs. Default False.
        save_ubvj - whether to save restframe UBVJ fluxes -default True.
        run_lowz - whether to run low-z fit. Default True.
        z_max_lowz - maximum redshifts to fit in low-z fits. Default [4., 6.]
        **kwargs - additional arguments to pass to EAZY to overide defaults
        '''
        # Change this to config file path
        # This if/else tree chooses which template file to use based on 'templates' argument
        # FSPS - default EAZY templates, good allrounders
        # fsps_larson - default here, optimized for high redshift (see Larson et al. 2022)
        # HOT_45K - modified IMF high-z templates for use between 8 < z < 12
        # HOT_60K - modified IMF high-z templates for use at z > 12
        # Nakajima - unobscured AGN templates
        
        # update templates from within kwargs
        try:
            templates = kwargs.get("templates")
            print(f"Using templates = {templates}")
        except:
            templates = default_templates
            print(f"Using default EAZY templates = {default_templates}!")
        
        #path = config['EAZY']['EAZY_DIR']
        eazy_templates_path =  config['EAZY']['EAZY_TEMPLATE_DIR']
        default_param_path = f"{config['DEFAULT']['GALFIND_DIR']}/configs/zphot.param.default"
        translate_file = f"{config['DEFAULT']['GALFIND_DIR']}/configs/zphot_jwst.translate"
        #param_file = eazy.param.read_param_file(default_param_path)
        params = {}
        if templates == 'fsps_larson':
            params['TEMPLATES_FILE'] =f'{eazy_templates_path}/LarsonTemplates/tweak_fsps_QSF_12_v3_newtemplates.param'
        elif templates == 'BC03':
            # This path is broken
            params['TEMPLATES_FILE'] =  f"{eazy_templates_path}/bc03_chabrier_2003.param"
        elif templates == 'fsps':
            params['TEMPLATES_FILE'] =  f"{eazy_templates_path}/fsps_full/tweak_fsps_QSF_12_v3.param"
        elif templates == 'nakajima_full':
            params['TEMPLATES_FILE'] =  f"{eazy_templates_path}/Nakajima2022/tweak_fsps_QSF_12_v3_larson_nakajima_all.param"
        elif templates == 'nakajima_subset':
            params['TEMPLATES_FILE'] =  f"{eazy_templates_path}/Nakajima2022/tweak_fsps_QSF_12_v3_larson_nakajima_subset.param"
        elif templates == 'fsps_jades':
            params['TEMPLATES_FILE'] = f"{eazy_templates_path}/jades/jades.param"
        elif templates == 'HOT_45K':
            params['TEMPLATES_FILE'] = f"{eazy_templates_path}/fsps-hot/45k/fsps_45k.param"
            z_min = 8
            z_max = 12
            print(f'Running HOT 45K with fixed redshift = {fix_z}')
            if not fix_z:
                print('Fixing 8<z<12')
        elif templates=='HOT_60K':
            params['TEMPLATES_FILE'] =  f"{eazy_templates_path}/fsps-hot/60k/fsps_60k.param"
            z_min = 12
            z_max = 25
            print(f'Running HOT 45K with fixed redshift = {fix_z}')
            if not fix_z:
                print('Fixing 12<z<25')
        
        # Next section deals with passing config parameters into EAZY config dictionary
        # JWST filter_file
        params["FILTERS_RES"] = f"{config['DEFAULT']['GALFIND_DIR']}/configs/jwst_nircam_FILTER.RES"

        # Redshift stuff
        params['Z_STEP'] = z_step # Setting photo-z step
        params['Z_MIN'] = z_min # Setting minimum Z
        params['Z_MAX'] = z_max # Setting maximum Z

        # Errors
        params['WAVELENGTH_FILE'] = f"{eazy_templates_path}/lambda.def"  # Wavelength grid definition file
        params['TEMP_ERR_FILE'] = f"{eazy_templates_path}/TEMPLATE_ERROR.eazy_v1.0" # Template error definition file
        
        # Priors
        params['FIX_ZSPEC'] = fix_z # Fix redshift to catalog zspec
       
        # Input files
        #-------------------------------------------------------------------------------------------------------------
        
        params['CATALOG_FILE'] = in_path
        # Defining outfiles - top fixes path of out file, second, adds template name to filename
        fits_out_path = self.out_fits_name(out_path, *args, **kwargs)
        # Setting output directory
        out_directory = '/'.join(fits_out_path.split('/')[:-1])
        params['OUTPUT_DIRECTORY'] = out_directory
        params['MAIN_OUTPUT_FILE'] = fits_out_path
    
        h5path = fits_out_path.replace('.fits', '.h5')
        
        # Pass in optional arguments
        params.update(kwargs)
        
        # Catch custom arguments?
        # Initialize photo-z object with above parameters
        fit = eazy.photoz.PhotoZ(param_file = default_param_path, zeropoint_file = None,
                                params = params, load_prior = False, load_products = False, translate_file = translate_file)
        # Fit templates to catalog                          
        fit.fit_catalog(n_proc = n_proc, get_best_fit = True)
        
        lowz_fits = {}
        if run_lowz:
            for z_max in z_max_lowz:
                params['Z_MAX'] = z_max # Setting maximum Z
                lowz_fit = eazy.photoz.PhotoZ(param_file = default_param_path,  zeropoint_file = None,
                                    params = params, load_prior = False, load_products = False, translate_file = translate_file)
                lowz_fit.fit_catalog(n_proc = n_proc, get_best_fit = True)
                lowz_fits[f"zmax={z_max:.1f}"] = lowz_fit

        # Save backup of fit in hdf5 file
        if write_hdf:
            hdf5.write_hdf5(fit, h5file=h5path, include_fit_coeffs=False, include_templates=True, verbose=False)
        # If not using Fsps larson, use standard saving output. Otherwise generate own fits file.
        if templates == 'HOT_45K' or templates == 'HOT_60K':
            fit.standard_output(UBVJ=(9, 10, 11, 12), absmag_filters=[9, 10, 11, 12], extra_rf_filters=[9, 10, 11, 12] ,n_proc=n_proc, save_fits=1, get_err=True, simple=False)
            lowz_fit.standard_output(UBVJ=(9, 10, 11, 12), absmag_filters=[9, 10, 11, 12], extra_rf_filters=[9, 10, 11, 12] ,n_proc=n_proc, save_fits=1, get_err=True, simple=False)
        else:
            colnames_orig = ['zbest', 'zbest_16', 'zbest_84', 'chi2_best']
            colnames = ['IDENT', 'zbest', 'zbest_16', 'zbest_84', 'chi2_best']
            data = [fit.OBJID, fit.zbest,fit.pz_percentiles([16]), fit.pz_percentiles([84]), fit.chi2_best]
            if run_lowz:
                for low_z_suffix, lowz_fit in lowz_fits.items():
                    data += [lowz_fit.zbest,lowz_fit.pz_percentiles([16]), lowz_fit.pz_percentiles([84]), lowz_fit.chi2_best]
                    colnames += [f"{name}_{low_z_suffix}" for name in colnames_orig]
                    #print(colnames)

            table = Table(data = data, names = colnames)
           
            # Get rest frame colors
            if save_ubvj:
                # This is all duplicated from base code.
                rf_tempfilt, lc_rest, ubvj = fit.rest_frame_fluxes(f_numbers = [9, 10, 11, 12], simple=False, n_proc=n_proc)

                table['U_rf_flux'] = ubvj[:,0,2]
                table['U_rf_flux_err'] = (ubvj[:,0,3] - ubvj[:,0,1])/2.

                table['B_rf_flux'] = ubvj[:,1,2]
                table['B_rf_flux_err'] = (ubvj[:,1,3] - ubvj[:,1,1])/2.
               
                table['V_rf_flux'] = ubvj[:,2,2]
                table['V_rf_flux_err'] = (ubvj[:,2,3] - ubvj[:,2,1])/2.
               
                table['J_rf_flux'] = ubvj[:,3,2]
                table['J_rf_flux_err'] = (ubvj[:,3,3] - ubvj[:,3,1])/2.
                
            # add the template name to the column labels except for IDENT
            for col_name in table.colnames:
                if col_name != "IDENT":
                    table.rename_column(col_name, f"{col_name}_{templates}")
                
        if save_pz:
            # Make folders if they don't exist
            out_path_pdf = sed_folder.replace("SEDs", "PDFs")
            if not os.path.exists(out_path_pdf):
                os.makedirs(out_path_pdf)
            out_path_pdf_template = f'{out_path_pdf}/{templates}'
            if not os.path.exists(out_path_pdf_template):
                os.makedirs(out_path_pdf_template)
            # Generate PDF
            pz = 10 ** (fit.lnp)
            if run_lowz:
                zmax_names = [name for name in lowz_fits.keys()]
                lowz_pzs = [10 ** (lowz_fit.lnp) for lowz_fit in lowz_fits.values()]
            # Save PDFs in loop
            for pos_obj, i in enumerate(fit.OBJID):
                with open(f'{out_path_pdf_template}/{i}.pz', "w") as pz_save:
                    for pos, z in enumerate(fit.zgrid):
                        pz_save.write(f"{z}, {pz[pos_obj][pos]}\n")
                if run_lowz:
                    for zmax_name, lowz_fit, lowz_pz in zip(zmax_names, lowz_fits.values(), lowz_pzs):
                        with open(f'{out_path_pdf_template}/{i}_{zmax_name}.pz', "w") as pz_save:
                            for pos, z in enumerate(lowz_fit.zgrid):
                                pz_save.write(f"{z}, {lowz_pz[pos_obj][pos]}\n")
        # Save best-fitting SEDs
        if save_best_seds:
            percentiles = fit.pz_percentiles([16, 84])
            if run_lowz:
                percentiles_lowz = [lowz_fit.pz_percentiles([16, 84]) for lowz_fit in lowz_fits.values()]
            else:
                percentiles_lowz = False
            [self.save_sed(id, fit, lowz_fits, percentiles, percentiles_lowz, templates, sed_folder) for id in tqdm(fit.OBJID, total = len(fit.OBJID), desc = "Saving best template SEDs")]
            print('Saved best SEDs')

        # Write used parameters
        fit.param.write(fits_out_path.replace(".fits", "_params.csv"))
        print('Finished running EAZY!')
        
        # Write fits file
        table.write(fits_out_path, overwrite=True)
        print(f'Written out file to: {fits_out_path}')

    def save_sed(self, id, fit, lowz_fits, percentiles, percentiles_lowz, templates, out_path):
        # Find location of matching Id
        pos = np.argwhere(fit.OBJID == id)
        # Find percentiles
        percentiles_run = np.ravel(np.array(percentiles[pos]))
        percentiles_run = (percentiles_run[0], percentiles_run[1])
        self.save_fit(id, fit, out_path = out_path, percentiles_run = percentiles_run, out_flux_unit = 'mag', template = templates)
        
        if type(percentiles_lowz) != bool:
            for name, lowz_fit, percentiles in zip(lowz_fits.keys(), lowz_fits.values(), percentiles_lowz):
                percentiles_run_lowz = np.ravel(np.array(percentiles[pos]))
                percentiles_run_lowz = (percentiles_run_lowz[0], percentiles_run_lowz[1])
                self.save_fit(id, lowz_fit, out_path = out_path, percentiles_run = percentiles_run_lowz, out_flux_unit = 'mag', template = templates, lowz = True, zmax_name = f"_{name}")

    def save_fit(self, id, photz_obj, percentiles_run=[], out_flux_unit='mag', id_is_idx=False,template='BC03', out_path='', lowz=False, zmax_name = ""):
        # Generate best-fitting SED
        data = photz_obj.show_fit(id, id_is_idx = id_is_idx, show_components=False, show_prior=False, logpz=False,  get_spec=True, show_fnu = 1)
        # Get info from data object
        id_phot = data['id']
        z_best = data['z']
        chi2 = data['chi2']
        flux_unit = data['flux_unit']
        wav_unit = data['wave_unit']
        model_lam = data['templz'] * wav_unit
        model_flux = data['templf'] * flux_unit
        # Convert units of ouput
        if out_flux_unit == 'mag':
            model_flux_converted = -2.5 * np.log10(model_flux.to("Jy").value) + (u.Jy).to(u.ABmag)
        model_flux_converted[np.isinf(model_flux_converted)] = 99.
        # Construct output
        data_out = np.transpose(np.vstack((model_lam.value, model_flux_converted)))
        out_path = f'{out_path}/{template}/'
        if not os.path.exists(out_path):
            os.makedirs(out_path)

        np.savetxt(f"{out_path}/{id_phot}{zmax_name}.spec", data_out, delimiter="  ", header=f'ID  ZBEST  PERC_16  PERC_84  CHIBEST  WAV_UNIT  FLUX_UNIT\n{id_phot}  {z_best:.3f}  {float(percentiles_run[0]):.3f}  {float(percentiles_run[1]):.3f}  {chi2:.3f}  {wav_unit}  {out_flux_unit}')

    def make_fits_from_out(self, out_path, *args, **kwargs):
        # not required for EAZY
        pass
    
    def out_fits_name(self, out_path, *args, **kwargs):
        fits_out_path = out_path.replace('.out', '.fits')
        templates = kwargs.get('templates')
        fits_out_path = fits_out_path[:-5] + f"_eazy_{templates}" + fits_out_path[-5:] 
        return fits_out_path
    
    def extract_SEDs(self, fits_cat, ID, low_z_run = False, units = u.ABmag, just_header = False):
        SED_path = self.SED_path_from_cat_path(fits_cat.meta[f"{self.code_name}_path"], ID, low_z_run)
        if not Path(SED_path).is_file():
            print(f'Not found EAZY SED at {SED_path}')
        if not just_header: 
            SED = Table.read(SED_path, format = 'ascii.no_header', delimiter = '\s', names = ['wav', 'mag'], data_start = 0)
            SED['mag'][np.isinf(SED['mag'])] = 99.
        return {"best_gal": SED}
    
    def extract_z_PDF(self, fits_cat, ID, low_z_run = False):
        PDF_path = self.z_PDF_path_from_cat_path(fits_cat.meta[f"{self.code_name}_path"], ID, low_z_run)
        try:
            z, PDF = np.loadtxt(PDF_path, delimiter = ',').T  
        except FileNotFoundError:
            print(f'{PDF_path} not found.')
            return None, None
        return z, PDF
        
    def z_PDF_path_from_cat_path(self, cat_path, ID, templates, low_z_run = False):
        # should still include aper_diam here
        min_flux_pc_err = str(cat_path.replace(f"_{templates}", "").split("_")[-2].replace("pc", ""))
        if low_z_run:
            low_z_name = "_lowz"
        else:
            low_z_name = ""
        PDF_dir = f"{funcs.split_dir_name(cat_path, 'dir')}PDFs/{str(min_flux_pc_err)}pc/{templates}"
        PDF_name = f"{str(ID)}{low_z_name}.pz"
        return f"{PDF_dir}/{PDF_name}"
    
    def SED_path_from_cat_path(self, cat_path, ID, templates, low_z_run = False):
        # should still include aper_diam here
        min_flux_pc_err = str(cat_path.replace(f"_{templates}", "").split("_")[-2].replace("pc", ""))
        if low_z_run:
            low_z_name = "_lowz"
        else:
            low_z_name = ""
        SED_dir = f"{funcs.split_dir_name(cat_path, 'dir')}SEDs/{str(min_flux_pc_err)}pc/{templates}"
        SED_name = f"{str(ID)}{low_z_name}.spec"
        return f"{SED_dir}/{SED_name}"<|MERGE_RESOLUTION|>--- conflicted
+++ resolved
@@ -44,21 +44,14 @@
         super().__init__(code_name, galaxy_property_dict, available_templates)
     
     def make_in(self, cat, fix_z = False, *args, **kwargs):
-<<<<<<< HEAD
-        print("MAKE_IN_EAZY_CAT.DATA = ", cat.data)
-        eazy_in_path = f"{config['EAZY']['EAZY_DIR']}/input/{cat.instrument.name}/{cat.version}/{cat.survey}/{cat.cat_name.replace('.fits', '')}_{cat.cat_creator.min_flux_pc_err}pc.in"
-=======
         #print("MAKE_IN_EAZY_CAT.DATA = ", cat.data)
-        eazy_in_dir = f"{config['EAZY']['EAZY_DIR']}/input/{cat.data.instrument.name}/{cat.data.version}/{cat.data.survey}"
+        eazy_in_dir = f"{config['EAZY']['EAZY_DIR']}/input/{cat.instrument.name}/{cat.version}/{cat.survey}"
         split_name = cat.cat_name.split('_')
         if split_name[-1] == "masked.fits":
             eazy_in_name = cat.cat_name.replace('.fits', f'_{cat.cat_creator.min_flux_pc_err}pc.in')
         else: 
             eazy_in_name = f"{'_'.join(cat.cat_name.split('pc')[0].split('_')[:-1])}_{cat.cat_creator.min_flux_pc_err}pc.in"
         eazy_in_path = f"{eazy_in_dir}/{eazy_in_name}"
-        
-        #print("EAZY make_in = ", cat.cat_name, eazy_in_name)
->>>>>>> 25393900
         if not Path(eazy_in_path).is_file():
             # 1) obtain input data
             IDs = np.array([gal.ID for gal in cat.gals]) # load IDs
