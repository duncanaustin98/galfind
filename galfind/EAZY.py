#!/usr/bin/env python3
# -*- coding: utf-8 -*-
"""
Created on Tue Jun  6 14:52:36 2023

@author: austind
"""

# EAZY.py
import numpy as np
import astropy.units as u
import itertools
from astropy.table import Table
from pathlib import Path
import matplotlib
import matplotlib.pyplot as plt
import eazy
import os
import warnings
from astropy.utils.exceptions import AstropyWarning
from tqdm import tqdm
from eazy import hdf5, visualization
from astropy.io import fits

from . import SED_code
from . import useful_funcs_austind as funcs
from . import config
from .decorators import run_in_dir, hour_timer, email_update

# %% EAZY SED fitting code

EAZY_FILTER_CODES = {'NIRCam': {'f070W':36, 'f090W':1, 'f115W':2,'f140M':37, 'f150W':3,'f162M':38, 'f182M':39, 'f200W':4, 'f210M':40, 
                                'f250M':41, 'f277W':5, 'f300M':42, 'f335M':43, 'f356W':6,'f360M':44, 'f410M':7, 'f430M':45, 'f444W':8, 'f460M':46, 'f480M':47},
                    'HST-ACS':{'f435W':22, 'f606W':23, 'f814W':24,'f105W':25,'f125W':26, 'f140W':27,'f150W':28}, 
                    'MIRI': {'f0560W':13, 'f0770W':14, 'f1000W':15, 'f1130W':16, 'f1280W':17, 'f1500W':18,'f1800W':19, 'f2100W':20, 'f2550W':21}}

class EAZY(SED_code):
    
    def __init__(self):
        code_name = "EAZY"
        galaxy_property_labels = {"z_phot": "zbest"}
        super().__init__(code_name, galaxy_property_labels)
    
    def from_name(self):
        return EAZY()
    
    def make_in(self, cat, fix_z = False):
        print("MAKE_IN_EAZY_CAT.DATA = ", cat.data)
        eazy_in_path = f"{self.code_dir}/input/{cat.data.instrument.name}/{cat.data.version}/{cat.data.survey}/{cat.cat_name[:-5]}.in"
        if not Path(eazy_in_path).is_file():
            # 1) obtain input data
            IDs = np.array([gal.ID for gal in cat.gals]) # load IDs
            # load redshifts
            if not fix_z:
                redshifts = np.array([-99. for gal in cat.gals])
            else:
                redshifts = None
            # Define instrument
            SED_input_bands = cat.data.instrument.bands
            instrument_name = cat.data.instrument.name
            # load photometry 
            phot, phot_err = self.load_photometry(cat, SED_input_bands, u.uJy, -99., None)
            # Get filter codes (referenced to GALFIND/EAZY/jwst_nircam_FILTER.RES.info) for the given instrument and bands
            codes = [EAZY_FILTER_CODES[instrument_name][band] for band in SED_input_bands]
            
            # Make input file
            in_data = np.array([np.concatenate(([IDs[i]], list(itertools.chain(*zip(phot[i], phot_err[i]))), [redshifts[i]]), axis = None) for i in range(len(IDs))])
            in_names = ["ID"] + list(itertools.chain(*zip([f'F{code}' for code in codes], [f'E{code}' for code in codes]))) + ["z_spec"]
            print(in_names)
            in_types = [int] + list(np.full(len(SED_input_bands) * 2, float)) + [float]
            in_tab = Table(in_data, dtype = in_types, names = in_names)
            funcs.make_dirs(eazy_in_path)
            in_tab.write(eazy_in_path, format = "ascii.commented_header", delimiter = " ", overwrite = True)
            #print(in_tab)
        return eazy_in_path
    
    @run_in_dir(path = config['DEFAULT']['GALFIND_DIR'])
    def run_fit(self, in_path, out_path, sed_folder, templates='fsps_larson', fix_z = False, n_proc=6, z_step = 0.01, z_min=0, z_max =25,
    save_best_seds = True, save_pz = True,write_hdf=True, save_plots=False, plot_ids=None, plot_all=False, save_ubvj = True,run_lowz=True, z_max_lowz=7, **kwargs):
        '''
        in_path - input EAZY catalogue path
        out_path - output EAZY catalogue path - currently modified by code, needs updating
        sed_folder - folder for SEDs
        template - which EAZY template to use - see below for list
        fix_z - whether to fix photo-z or not 
        z_step  - redshift step size - default 0.01
        z_min - minimum redshift to fit - default 0 
        z_max - maximum redshift to fit - default 25.
        save_best_seds - whether to write out best-fitting SEDs. Default True.
        save_pz - Whether to write out redshift PDF. Default True.
        write_hdf - whether to backup output to hdf5 - default True
        save_plots - whether to save SED plots - default False. Use in conjunction with plot_ids to plot SEDS of specific ids.
        plot_ids - list of ids to plot if save_plots is True.
        plot_all - whether to plot all SEDs. Default False.
        save_ubvj - whether to save restframe UBVJ fluxes -default True.
        run_lowz - whether to run low-z fit. Default True.
        z_max_lowz - maximum redshift to fit in low-z fit. Default 7.
        **kwargs - additional arguments to pass to EAZY to overide defaults
        '''
        # Change this to config file path
        # This if/else tree chooses which template file to use based on 'templates' argument
        # FSPS - default EAZY templates, good allrounders
        # fsps_larson - default here, optimized for high redshift (see Larson et al. 2022)
        # HOT_45K - modified IMF high-z templates for use between 8 < z < 12
        # HOT_60K - modified IMF high-z templates for use at z > 12
        # Nakajima - unobscured AGN templates
        
        path = config['EAZY']['EAZY_DIR']
        eazy_templates_path =  config['EAZY']['EAZY_TEMPLATE_DIR']
        default_param_path = f"{config['DEFAULT']['GALFIND_DIR']}/configs/zphot.param.default"
        param_file = eazy.param.read_param_file(default_param_path)
        params = {}
        if templates=='fsps_larson':
            params['TEMPLATES_FILE'] =f'{eazy_templates_path}/LarsonTemplates/tweak_fsps_QSF_12_v3_newtemplates.param'
        elif templates=='BC03':
            # This path is broken
            params['TEMPLATES_FILE'] =  f"{eazy_templates_path}/bc03_chabrier_2003.param"
        elif templates=='fsps':
            params['TEMPLATES_FILE'] =  f"{eazy_templates_path}/fsps_full/tweak_fsps_QSF_12_v3.param"
        elif templates=='nakajima_full':
            params['TEMPLATES_FILE'] =  f"{eazy_templates_path}/Nakajima2022/tweak_fsps_QSF_12_v3_larson_nakajima_all.param"
        elif templates=='nakajima_subset':
            params['TEMPLATES_FILE'] =  f"{eazy_templates_path}/Nakajima2022/tweak_fsps_QSF_12_v3_larson_nakajima_subset.param"
        elif templates == 'jades':
            params['TEMPLATES_FILE'] = f"{eazy_templates_path}/inputs/templates/jades/jades.param"
        elif templates=='HOT_45K':
            params['TEMPLATES_FILE'] = f"{eazy_templates_path}/fsps-hot/45k/fsps_45k.param"
            z_min = 8
            z_max = 12
            print(f'Running HOT 45K with fixed redshift = {fix_z}')
            if not fix_z:
                print('Fixing 8<z<12')
        elif templates=='HOT_60K':
            params['TEMPLATES_FILE'] =  f"{eazy_templates_path}/inputs/templates/fsps-hot/60k/fsps_60k.param"
            z_min = 12
            z_max = 25
            print(f'Running HOT 45K with fixed redshift = {fix_z}')
            if not fix_z:
                print('Fixing 12<z<25')
        
        # Next section deals with passing config parameters into EAZY config dictionary
        # JWST filter_file
        params["FILTERS_RES"] = f"{eazy_templates_path}/jwst_nircam_FILTER.RES"

        # Redshift stuff
        params['Z_STEP'] = z_step # Setting photo-z step
        params['Z_MIN'] = z_min # Setting minimum Z
<<<<<<< HEAD
        params['Z_MAX'] = z_max # Setting maximum Z

        # Errors
        params['WAVELENGTH_FILE'] = f"{eazy_templates_path}/lambda.def"  # Wavelength grid definition file
        params['TEMP_ERR_FILE'] = f"{eazy_templates_path}/TEMPLATE_ERROR.eazy_v1.0" # Template error definition file
        
=======
        params['Z_MAX'] = z_max # Setting maxium Z

        # Errors
        params['WAVELENGTH_FILE'] = os.path.join(path, 'templates/lambda.def')  # Wavelength grid definition file
        params['TEMP_ERR_FILE'] = os.path.join(path, 'templates/TEMPLATE_ERROR.eazy_v1.0') # Template error definition file
        params['TEMP_ERR_A2'] = 0 # Template error amplitude
        params['SYS_ERR'] = 0 

>>>>>>> 0c290a67
        # Priors
        params['FIX_ZSPEC'] = fix_z # Fix redshift to catalog zspec
       
        # Input files
        #-------------------------------------------------------------------------------------------------------------
        
        params['CATALOG_FILE'] = in_path
        # Defining outfiles - top fixes path of out file, second, adds template name to filename
        out_path = out_path.replace('.out', '.fits')
        out_path = out_path[:-5] + f'_eazy_{templates}' + out_path[-5:] 
        # Setting output directory
        out_directory = '/'.join(out_path.split('/')[:-1])
        params['OUTPUT_DIRECTORY'] = out_directory
        params['MAIN_OUTPUT_FILE'] = out_path
    
        h5path  = out_path.replace('.fits', '.h5')
        
        param_file.update(params)
        # Pass in optional arguments
        param_file.update(kwargs)
        # Catch custom arguments?
        # Initialize photo-z object with above parameters
<<<<<<< HEAD
        fit = eazy.photoz.PhotoZ(param_file=None,  zeropoint_file=None,
                                params=param_file, load_prior=False, load_products=False)
=======
        fit = eazy.photoz.PhotoZ(param_file=None, zeropoint_file=None, translate_file= params["FILTERS_RES"],
                                params=params, load_prior=False, load_products=False)
>>>>>>> 0c290a67
        # Fit templates to catalog                          
        fit.fit_catalog(n_proc=n_proc, get_best_fit=True)
        
        params['Z_MAX'] = z_max_lowz # Setting maximum Z

        if run_lowz:
            lowz_fit = eazy.photoz.PhotoZ(param_file=None,  zeropoint_file=None,
                                    params=param_file, load_prior=False, load_products=False)
            lowz_fit.fit_catalog(n_proc=n_proc, get_best_fit=True)

        if plot_all:
            save_plots = True
            ids_to_plot = fit.OBJID
        if save_plots:
            # Make output directory if it doesn't exist
            out_path_plots = out_directory + '/plots/'
            if not os.path.exists(out_path_plots):
                os.makedirs(out_path_plots)
            # Make plot for each object, save fit and close
            for i in ids_to_plot:
                fit.show_fit(i, show_fnu=1)
                plt.savefig(out_path_plots+f"/{i}_{templates}.png",)
                plt.close()   

        # Save backup of fit in hdf5 file
        if write_hdf:
            hdf5.write_hdf5(fit, h5file=h5path, include_fit_coeffs=False, include_templates=True, verbose=False)
        # If not using Fsps larson, use standard saving output. Otherwise generate own fits file.
        if templates == 'fsps' or templates == 'HOT_45K' or templates == 'HOT_60K':
            fit.standard_output(UBVJ=(9, 10, 11, 12), absmag_filters=[9, 10, 11, 12], extra_rf_filters=[9, 10, 11, 12] ,n_proc=n_proc, save_fits=1, get_err=True, simple=False)
            lowz_fit.standard_output(UBVJ=(9, 10, 11, 12), absmag_filters=[9, 10, 11, 12], extra_rf_filters=[9, 10, 11, 12] ,n_proc=n_proc, save_fits=1, get_err=True, simple=False)
        else:
            colnames = ['IDENT', 'zbest', 'zbest_16', 'zbest_84', 'chi2_best']
            data = [fit.OBJID, fit.zbest,fit.pz_percentiles([16]), fit.pz_percentiles([84]), fit.chi2_best ]
            if run_lowz:
                data += [lowz_fit.zbest,lowz_fit.pz_percentiles([16]), lowz_fit.pz_percentiles([84]), lowz_fit.chi2_best ]
                colnames = ['zbest_lowz', 'zbest_16_lowz', 'zbest_84_lowz', 'chi2_best_lowz']

            table = Table(data=data, names=colnames)
           
            # Get rest frame colors
            if save_ubvj:
                # This is all duplicated from base code.
                rf_tempfilt, lc_rest, ubvj = fit.rest_frame_fluxes(f_numbers=[9, 10, 11, 12], simple=False, n_proc=n_proc)

                table['U_rf_flux'] = ubvj[:,0,2]
                table['U_rf_flux_err'] = (ubvj[:,0,3] - ubvj[:,0,1])/2.

                table['B_rf_flux'] = ubvj[:,1,2]
                table['B_rf_flux_err'] = (ubvj[:,1,3] - ubvj[:,1,1])/2.
               
                table['V_rf_flux'] = ubvj[:,2,2]
                table['V_rf_flux_err'] = (ubvj[:,2,3] - ubvj[:,2,1])/2.
               
                table['J_rf_flux'] = ubvj[:,3,2]
                table['J_rf_flux_err'] = (ubvj[:,3,3] - ubvj[:,3,1])/2.
               
            # Write fits file
            
            table.write(out_path, overwrite=True)
            print(f'Written out file to: {out_path}')
        if save_pz:
            # Make folders if they don't exist
            out_path_pdf = sed_folder.replace("SEDs", "PDFs")
            if not os.path.exists(out_path_pdf):
                os.makedirs(out_path_pdf)
            out_path_pdf_template = f'{out_path_pdf}/{templates}'
            if not os.path.exists(out_path_pdf_template):
                os.makedirs(out_path_pdf_template)
            # Generate PDF
            pz=10**(fit.lnp)
            lowz_pz=10**(lowz_fit.lnp)
            # Save PDFs in loop
            for pos_obj, i in enumerate(fit.OBJID):
                with open(f'{out_path_pdf_template}/{i}.pz', "w") as pz_save:
                    for pos, z in enumerate(fit.zgrid):
                        pz_save.write(f"{z}, {pz[pos_obj][pos]}\n")
                if run_lowz:
                    with open(f'{out_path_pdf_template}/{i}_lowz.pz', "w") as pz_save:
                        for pos, z in enumerate(lowz_fit.zgrid):
                            pz_save.write(f"{z}, {lowz_pz[pos_obj][pos]}\n")
        # Save best-fitting SEDs
        if save_best_seds:
            print("Saving best template SEDs")
            percentiles = fit.pz_percentiles([16, 84])
            if run_lowz:
                percentiles_lowz = lowz_fit.pz_percentiles([16, 84])
            else:
                percentiles_lowz = None
            ids =  fit.OBJID
            for id in ids:
                self.save_sed(id, fit,lowz_fit, percentiles,percentiles_lowz, templates, sed_folder)
            
            print('Saved best SEDs')

        # Write used parameters
        fit.param.write(out_directory+f'param_used_just_{templates}.csv')

        print(f'Finished running EAZY.')

        return out_path

    def save_sed(self, id, fit,lowz_fit, percentiles, percentiles_lowz, templates, out_path):
        # Find location of matching Id
        pos = [fit.OBJID == id]
        # Find percentiles
        percentiles_run = percentiles[pos]
        percentiles_run = (percentiles_run[0][0], percentiles_run[0][1])

        self.save_fit(id, fit, out_path=out_path, percentiles_run=percentiles_run, out_flux_unit='mag',  template=templates)
        
        if percentiles_lowz != None:
            percentiles_run_lowz = percentiles_lowz[pos]
            percentiles_run = (percentiles_run_lowz[0][0], percentiles_run_lowz[0][1])
            self.save_fit(id, lowz_fit, out_path=out_path, percentiles_run=percentiles_run_lowz, out_flux_unit='mag',  template=templates, lowz=True)


    def save_fit(self, id,photz_obj, percentiles_run=[], out_flux_unit='mag', id_is_idx=False,template='BC03', out_path='', lowz=False):
        # Generate best-fitting SED
        data = photz_obj.show_fit(id, id_is_idx=id_is_idx, show_components=False, show_prior=False, logpz=False,  get_spec=True, show_fnu = 1)
        # Get info from data object
        id_phot=data['id']
        z_best = data['z']
        chi2 = data['chi2']
        flux_unit = data['flux_unit']
        wav_unit = data['wave_unit']
        model_lam = data['templz'] * wav_unit
        model_flux = data['templf'] * flux_unit
        # Convert units of ouput
        if out_flux_unit == 'mag':
            model_flux_converted = -2.5 * np.log10(model_flux.to("Jy").value) + 8.90
        model_flux_converted[np.isinf(model_flux_converted)] = 99 
        # Construct output
        data_out = np.transpose(np.vstack((model_lam.value, model_flux_converted)))
        out_path = f'{out_path}/{template}/'
        if not os.path.exists(out_path):
            os.makedirs(out_path)
        if lowz:
            extra = '_lowz'
        else:
            extra = ''
        np.savetxt(f"{out_path}/{id_phot}{extra}.spec", data_out, delimiter="  ", header=f'ID  ZBEST  PERC_16  PERC_84  CHIBEST  WAV_UNIT  FLUX_UNIT\n{id_phot}  {z_best:.3f}  {float(percentiles_run[0]):.3f}  {float(percentiles_run[1]):.3f}  {chi2:.3f}  {wav_unit}  {out_flux_unit}')

    def make_fits_from_out(self, out_path):
        return out_path.replace('.out', '.fits')
    
    def extract_SED(self, cat, ID, units = u.ABmag, templates = 'fsps_larson'):
        pass
    
    def extract_z_PDF(self, cat, ID, templates = 'fsps_larson'):
        path = '' #Make path
        try:
            z, pz  = np.loadtxt(path, delimiter=',').T  
        except FileNotFoundError:
            print('PDF not found.')
        
        return z, pz
        
# %%<|MERGE_RESOLUTION|>--- conflicted
+++ resolved
@@ -145,23 +145,12 @@
         # Redshift stuff
         params['Z_STEP'] = z_step # Setting photo-z step
         params['Z_MIN'] = z_min # Setting minimum Z
-<<<<<<< HEAD
         params['Z_MAX'] = z_max # Setting maximum Z
 
         # Errors
         params['WAVELENGTH_FILE'] = f"{eazy_templates_path}/lambda.def"  # Wavelength grid definition file
         params['TEMP_ERR_FILE'] = f"{eazy_templates_path}/TEMPLATE_ERROR.eazy_v1.0" # Template error definition file
         
-=======
-        params['Z_MAX'] = z_max # Setting maxium Z
-
-        # Errors
-        params['WAVELENGTH_FILE'] = os.path.join(path, 'templates/lambda.def')  # Wavelength grid definition file
-        params['TEMP_ERR_FILE'] = os.path.join(path, 'templates/TEMPLATE_ERROR.eazy_v1.0') # Template error definition file
-        params['TEMP_ERR_A2'] = 0 # Template error amplitude
-        params['SYS_ERR'] = 0 
-
->>>>>>> 0c290a67
         # Priors
         params['FIX_ZSPEC'] = fix_z # Fix redshift to catalog zspec
        
@@ -184,13 +173,8 @@
         param_file.update(kwargs)
         # Catch custom arguments?
         # Initialize photo-z object with above parameters
-<<<<<<< HEAD
         fit = eazy.photoz.PhotoZ(param_file=None,  zeropoint_file=None,
                                 params=param_file, load_prior=False, load_products=False)
-=======
-        fit = eazy.photoz.PhotoZ(param_file=None, zeropoint_file=None, translate_file= params["FILTERS_RES"],
-                                params=params, load_prior=False, load_products=False)
->>>>>>> 0c290a67
         # Fit templates to catalog                          
         fit.fit_catalog(n_proc=n_proc, get_best_fit=True)
         
