--- conflicted
+++ resolved
@@ -45,27 +45,8 @@
     
     def make_in(self, cat, fix_z = False, *args, **kwargs):
         eazy_in_dir = f"{config['EAZY']['EAZY_DIR']}/input/{cat.instrument.name}/{cat.version}/{cat.survey}"
-<<<<<<< HEAD
         eazy_in_path = f"{eazy_in_dir}/{cat.cat_name.replace('.fits', '.in')}"
         if not Path(eazy_in_path).is_file():
-=======
-        split_name = cat.cat_name.split('_')
-        if split_name[-1] == "masked.fits":
-            eazy_in_name = cat.cat_name.replace('.fits', f'_{cat.cat_creator.min_flux_pc_err}pc.in')
-        else:
-            eazy_in_name = f"{'_'.join(cat.cat_name.split('pc')[0].split('_')[:-1])}_{cat.cat_creator.min_flux_pc_err}pc.in"
-        eazy_in_path = f"{eazy_in_dir}/{eazy_in_name}"
-        overwrite = config["DEFAULT"].getboolean("OVERWRITE")
-        if overwrite:
-            galfind_logger.info("OVERWRITE = YES, so overwriting EAZY output if it exists.")
-    
-        if not Path(eazy_in_path).is_file() or overwrite:
-            if not config["DEFAULT"].getboolean("RUN"):
-                galfind_logger.critical("RUN = YES, so not running EAZY. Returning Error.")
-                raise Exception(f"RUN = YES, and combination of {self.survey} {self.version} or {self.instrument.name} has not previously been run through EAZY.")
-
-
->>>>>>> b3d73517
             # 1) obtain input data
             IDs = np.array([gal.ID for gal in cat.gals]) # load IDs
             
